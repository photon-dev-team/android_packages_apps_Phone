<?xml version="1.0" encoding="UTF-8"?>
<!--  Copyright (C) 2007 The Android Open Source Project

     Licensed under the Apache License, Version 2.0 (the "License");
     you may not use this file except in compliance with the License.
     You may obtain a copy of the License at

          http://www.apache.org/licenses/LICENSE-2.0

     Unless required by applicable law or agreed to in writing, software
     distributed under the License is distributed on an "AS IS" BASIS,
     WITHOUT WARRANTIES OR CONDITIONS OF ANY KIND, either express or implied.
     See the License for the specific language governing permissions and
     limitations under the License.
 -->

<resources xmlns:android="http://schemas.android.com/apk/res/android"
    xmlns:xliff="urn:oasis:names:tc:xliff:document:1.2">
    <string name="contactsIconLabel" msgid="9129800048701196916">"Контакти"</string>
    <string name="contactsFavoritesLabel" msgid="5360050972935451505">"Вибране"</string>
    <string name="dialerIconLabel" msgid="1761864493312440268">"Телефон"</string>
    <string name="emergencyDialerIconLabel">Екстрені виклики</string>
    <string name="phoneIconLabel" msgid="2331230813161304895">"Телефон"</string>
    <string name="recentCallsIconLabel">Журнал викликів</string>
    <string name="fdnListLabel">Список дозволених номерів (СДН)</string>
    <string name="unknown">Невідомий абонент</string>
    <string name="private_num">Прихований номер</string>
    <string name="payphone" msgid="1931775086311769314">"Таксофон"</string>
    <string name="onHold">Утримується</string>
    <string name="ongoing" msgid="8300874342848721367">"Поточний виклик"</string>
    <string name="callFailed_userBusy" msgid="8851106999809294904">"Лінія зайнята"</string>
    <string name="callFailed_congestion" msgid="8737761615702718375">"Мережа зайнята"</string>
    <string name="callFailed_timedOut">Немає відповіді, тайм-аут</string>
    <string name="callFailed_server_unreachable" msgid="2133506577423869729">"Сервер недоступний"</string>
    <string name="callFailed_number_unreachable" msgid="7632566442515734778">"Номер недоступний"</string>
    <string name="callFailed_invalid_credentials">Неправильне ім\u2019я користувача або пароль</string>
    <string name="callFailed_out_of_network">Абонент поза мережею</string>
    <string name="callFailed_server_error">Помилка сервера. Спробуйте пізніше.</string>
    <string name="callFailed_noSignal" msgid="1889803273616031933">"Немає сигналу"</string>
    <string name="callFailed_limitExceeded" msgid="4958065157970101491">"Перевищено ліміт ACM"</string>
    <string name="callFailed_powerOff">Радіомодуль вимкнений</string>
    <string name="callFailed_simError">SIM-карта відсутня або несправна</string>
    <string name="callFailed_outOfService">Поза зоною обслуговування</string>
    <string name="callFailed_fdn_only">Вихідні дзвінки обмежені списком дозволених номерів.</string>
    <string name="callFailed_cb_enabled">Ви не можете здійснювати вихідні дзвінки доки активована послуга \u201CЗаборона виклику\u201D.</string>
    <string name="callFailed_dsac_restricted" msgid="2180223622768522345">"Усі дзвінки обмежено контролем доступу."</string>
    <string name="callFailed_dsac_restricted_emergency">Виклики екстрених служб обмежені контролем доступу.</string>
    <string name="callFailed_dsac_restricted_normal" msgid="2680774510252408620">"Звичайні виклики обмежено контролем доступу."</string>
    <string name="callFailed_cdma_lockedUntilPowerCycle">CDMA: телефон заблокований до вимкнення.</string>
    <string name="callFailed_cdma_drop">CDMA: виклик роз\u2019єднано.</string>
    <string name="callFailed_cdma_intercept" msgid="8402269373120277330">"CDMA: виклик перехоплено"</string>
    <string name="callFailed_cdma_reorder">CDMA: відновлення.</string>
    <string name="callFailed_cdma_SO_reject">CDMA: параметр відкинутий.</string>
    <string name="callFailed_cdma_retryOrder" msgid="5848488692485148804">"CDMA: порядок повтор."</string>
    <string name="callFailed_cdma_accessFailure" msgid="2844306027616452215">"CDMA: помилка доступу"</string>
    <string name="callFailed_cdma_preempted" msgid="1097095321180029879">"CDMA: перервано."</string>
    <string name="callFailed_cdma_notEmergency">Дозволені лише екстрені виклики</string>
    <string name="callFailed_unobtainable_number" msgid="7886274717456712105">"Недійсний номер"</string>
    <string name="confCall" msgid="1904840547188336828">"Конференц-виклик"</string>
    <string name="call_lost" msgid="317670617901479594">"Виклик утрачено."</string>
    <string name="retry" msgid="8462986804300767852">"Повтор."</string>
    <string name="call_lost_title" msgid="6696949678847938515">"Викл. пропущ."</string>
    <string name="mmiStarted">MMI-код переданий</string>
    <string name="ussdRunning">Виконання USSD-запита\u2026</string>
    <string name="mmiCancelled">MMI-код скасований</string>
    <string name="cancel" msgid="5044513931633602634">"Скасувати"</string>
    <string name="menu_speaker">Динамік</string>
    <string name="menu_bluetooth" msgid="8842523654717305695">"Bluetooth"</string>
    <string name="menu_mute">Вимкнути мікрофон</string>
    <string name="menu_hold">Утримати</string>
    <string name="menu_endCall">Завершити виклик</string>
    <string name="menu_swapCalls">Перемінити виклик</string>
    <string name="menu_mergeCalls">Об\u2019єднати виклики</string>
    <string name="menu_addCall">Додати виклик</string>
    <string name="menu_manageConference">Управління конференц-зв\u2019язком</string>
    <string name="menu_showDialpad">Показати номеронабирач</string>
    <string name="menu_hideDialpad">Сховати номеронабирач</string>
    <string name="menu_answerAndHold">Утримати поточний виклик\n і відповісти</string>
    <string name="menu_answerAndEnd">Завершити поточний виклик\n і відповісти</string>
    <string name="ok" msgid="3811371167865772377">"OK"</string>
    <string name="menuButtonHint">Натисніть кнопку \u201CМеню\u201D щоб отримати доступ до параметрів виклику.</string>
    <string name="menuButtonKeyboardDialHint">"Натисніть кнопку \u201CМеню\u201D щоб отримати доступ до параметрів виклику \u2022 Використовуйте клавіатуру для набору номера"</string>
    <string name="menu_answer" msgid="116686205042231098">"Відповісти"</string>
    <string name="menu_ignore" msgid="2112030835852537344">"Ігнор."</string>
    <string name="wait_prompt_str" msgid="7601815427707856238">"Надісл. наступні сигнали?"\n</string>
    <string name="pause_prompt_str" msgid="341477243019906241">"Надсил. сигналів"\n</string>
    <string name="send_button" msgid="4106860097497818751">"Надісл."</string>
    <string name="pause_prompt_yes" msgid="3564467212025151797">"Так"</string>
    <string name="pause_prompt_no" msgid="6686238803236884877">"Ні"</string>
    <string name="wild_prompt_str" msgid="1585989144582892543">"Замінити символ-джокер на"</string>
    <string name="no_vm_number" msgid="4164780423805688336">"Відстун. номер голос. пошти"</string>
    <string name="no_vm_number_msg" msgid="1300729501030053828">"На SIM-карті немає збереж. номерів голос. пошти."</string>
    <string name="add_vm_number_str" msgid="4676479471644687453">"Додати номер"</string>
    <string name="dialer_emptyListWorking">Завантаження\u2026</string>
    <string name="enterPin">Уведіть PIN-код розблокування SIM-карти.</string>
    <string name="pinUnlocked">SIM-карта розблокована</string>
    <string name="enterNewPin">Новий PIN-код SIM-карти</string>
    <string name="verifyNewPin">Для підтвердження введіть ще раз новий PIN-код SIM-карти</string>
    <string name="verifyFailed">Уведені PIN-коди не збігаються. Спробуйте ще раз.</string>
    <string name="enterPuk">Уведіть PUK-код розблокування SIM-карти</string>
    <string name="badPuk" msgid="3213017898690275965">"Неправильний PUK-код!"</string>
    <string name="buttonTxtContinue" msgid="863271214384739936">"Продовжити"</string>
    <string name="puk_unlocked" msgid="2284912838477558454">"Вашу SIM-карту розблоковано. Ваш телефон розблоковується..."</string>
    <string name="label_ndp" msgid="780479633159517250">"Розбл. PIN-код мережі SIM"</string>
    <string name="sim_ndp_unlock_text" msgid="683628237760543009">"Розблок."</string>
    <string name="sim_ndp_dismiss_text" msgid="1604823375752456947">"Відхилити"</string>
    <string name="requesting_unlock" msgid="6412629401033249351">"Запитув. розблок. мережі..."</string>
    <string name="unlock_failed" msgid="6490531697031504225">"Не здійсн. запит розблокування мережі"</string>
    <string name="unlock_success" msgid="6770085622238180152">"Мережу успішно розблоковано."</string>
    <string name="imei" msgid="8552502717594321281">"IMEI"</string>
    <string name="meid" msgid="66004808679046045">"MEID"</string>
    <string name="labelGSMMore">Налаштування GSM-викликів</string>
    <string name="labelCDMAMore">Налаштування CDMA-викликів</string>
    <string name="apn_settings">Точки доступу</string>
    <string name="settings_label">Налаштування мережі</string>
    <string name="voicemail">Голосова пошта</string>
    <string name="voicemail_abbreviated" msgid="2215592488517217448">"ГП:"</string>
<<<<<<< HEAD
    <string name="networks">Оператори зв\u2019язку</string>
    <string name="call_settings">Налаштування виклику</string>
    <string name="additional_gsm_call_settings">Додаткові налаштування</string>
    <string name="sum_gsm_call_settings">Додаткові налаштування тільки для викликів GSM</string>
    <string name="additional_cdma_call_settings">Додаткові налаштування викликів для CDMA</string>
    <string name="sum_cdma_call_settings">Додаткові налаштування тільки для викликів CDMA</string>
    <string name="labelNwService">Налаштування мережі</string>
    <string name="labelCallerId">Визначення номера</string>
    <string name="sum_hide_caller_id">Визначення номера заборонене</string>
    <string name="sum_show_caller_id">Визначення номера дозволене</string>
    <string name="sum_default_caller_id">Визначення номера обумовлене типовими налаштуваннями оператора</string>
    <string name="labelCW">Паралельні виклики</string>
    <string name="sum_cw_enabled">Під час розмови буде сповіщено про інші вхідні виклики</string>
    <string name="sum_cw_disabled">Під час розмови не буде сповіщено про інші вхідні виклики</string>
    <string name="call_forwarding_settings">Налаштування переадресації виклику</string>
    <string name="labelCF">Переадресація виклику</string>
    <string name="labelCFU">Безумовна переадресація</string>
    <string name="messageCFU">Безум. переадр. на номер</string>
    <string name="sum_cfu_enabled_indicator">Переадресація всіх викликів</string>
    <string name="sum_cfu_enabled">Безумовна переадресація всіх викликів на номер \\{0\\}</string>
    <string name="sum_cfu_enabled_no_number">Невірний номер</string>
    <string name="sum_cfu_disabled">Вимкнена</string>
    <string name="labelCFB">Якщо лінія зайнята</string>
    <string name="messageCFB">Номер, якщо лінія зайнята</string>
    <string name="sum_cfb_enabled">Переадресація на номер \\{0\\}</string>
    <string name="sum_cfb_disabled">Вимкнена</string>
    <string name="disable_cfb_forbidden">Ваш оператор не підтримує вимкнення переадресації, якщо лінія зайнята.</string>
    <string name="labelCFNRy">Якщо немає відповіді</string>
    <string name="messageCFNRy">Номер, якщо немає відповіді</string>
    <string name="sum_cfnry_enabled">Переадресація на номер \\{0\\}</string>
    <string name="sum_cfnry_disabled">Вимкнена</string>
    <string name="disable_cfnry_forbidden">Ваш оператор не підтримує вимкнення переадресації, якщо немає відповіді.</string>
    <string name="labelCFNRc">У випадку недосяжності</string>
    <string name="messageCFNRc">Номер, коли недосяжний</string>
    <string name="sum_cfnrc_enabled">Переадресація на номер \\{0\\}</string>
    <string name="sum_cfnrc_disabled">Вимкнена</string>
    <string name="disable_cfnrc_forbidden">Ваш оператор не підтримує вимкнення переадресації, якщо телефон вимкнений або поза мережею.</string>
    <string name="updating_title">Налаштування виклику</string>
    <string name="error_updating_title">Помилка налаштування виклику</string>
    <string name="reading_settings">Читання налаштувань\u2026</string>
=======
    <string name="networks" msgid="8873030692174541976">"Оператори мережі"</string>
    <string name="call_settings" msgid="6112441768261754562">"Налашт. виклику"</string>
    <string name="additional_gsm_call_settings" msgid="1391795981938800617">"Додаткові налашт-ння"</string>
    <string name="sum_gsm_call_settings" msgid="4076647190996778012">"Лише додаткові налаштування GSM"</string>
    <string name="additional_cdma_call_settings" msgid="8628958775721886909">"Додат. налашт-ння виклику в CDMA"</string>
    <string name="sum_cdma_call_settings" msgid="284753265979035549">"Лише додат. налашт-ння виклику в CDMA"</string>
    <string name="labelNwService" msgid="4699970172021870983">"Налашт-ня мережевої служби"</string>
    <string name="labelCallerId" msgid="3888899447379069198">"Ідент. абон."</string>
    <string name="sum_hide_caller_id" msgid="1071407020290873782">"Номер приховано у вихідних дзвінках"</string>
    <string name="sum_show_caller_id" msgid="6768534125447290401">"Номер відображ. у вихідних дзвінках"</string>
    <string name="sum_default_caller_id" msgid="1954518825510901365">"Викор. налашт. оператора за умовч. для показу мого номеру у вих. дзвінк."</string>
    <string name="labelCW" msgid="6120513814915920200">"Парал. виклик"</string>
    <string name="sum_cw_enabled" msgid="8083061901633671397">"Під час дзвінка сповіщати про вхідні дзвінки"</string>
    <string name="sum_cw_disabled" msgid="3648693907300104575">"Під час дзвінка сповіщати про вхідні дзвінки"</string>
    <string name="call_forwarding_settings" msgid="3378927671091537173">"Налашт-ня переадрес. виклику"</string>
    <string name="labelCF" msgid="2574386948026924737">"Переадрес. виклику"</string>
    <string name="labelCFU" msgid="8147177368148660600">"Завжди пересилати"</string>
    <string name="messageCFU" msgid="3560082430662923687">"Завжди викор. цей номер"</string>
    <string name="sum_cfu_enabled_indicator" msgid="4014187342724130197">"Пересил. всіх викликів"</string>
    <string name="sum_cfu_enabled" msgid="2450052502198827927">"Пересилання всіх викликів на <xliff:g id="PHONENUMBER">{0}</xliff:g>"</string>
    <string name="sum_cfu_enabled_no_number" msgid="6591985777096823616">"Номер недоступний"</string>
    <string name="sum_cfu_disabled" msgid="3698472522160364904">"Вимкнено"</string>
    <string name="labelCFB" msgid="218938523102207587">"Пересил., коли зайн."</string>
    <string name="messageCFB" msgid="3711089705936187129">"Номер., коли зайн."</string>
    <string name="sum_cfb_enabled" msgid="5984198104833116690">"Пересилання на <xliff:g id="PHONENUMBER">{0}</xliff:g>"</string>
    <string name="sum_cfb_disabled" msgid="227440009979537651">"Вимкнено"</string>
    <string name="disable_cfb_forbidden" msgid="4524424437001441832">"Ваш оператор не підтримує вимкн. пересил. викликів, коли ваш телефон зайнятий."</string>
    <string name="labelCFNRy" msgid="3646316323834351390">"Пересилати, якщо не відпов."</string>
    <string name="messageCFNRy" msgid="672317899884380374">"Номер., якщо не відпов."</string>
    <string name="sum_cfnry_enabled" msgid="6955775691317662910">"Пересилання на <xliff:g id="PHONENUMBER">{0}</xliff:g>"</string>
    <string name="sum_cfnry_disabled" msgid="8422350929957344729">"Вимкнено"</string>
    <string name="disable_cfnry_forbidden" msgid="7041605706777677935">"Ваш оператор не підтримує вимкн. пересил. викликів, коли ваш телефон не відповідає."</string>
    <string name="labelCFNRc" msgid="47183615370850000">"Пересилати, коли недоступ."</string>
    <string name="messageCFNRc" msgid="6380695421020295119">"Номер., якщо недосяжн."</string>
    <string name="sum_cfnrc_enabled" msgid="7010898346095497421">"Пересилання на <xliff:g id="PHONENUMBER">{0}</xliff:g>"</string>
    <string name="sum_cfnrc_disabled" msgid="7222141261321276464">"Вимкнено"</string>
    <string name="disable_cfnrc_forbidden" msgid="1093527570652781997">"Ваш оператор не підтримує вимкнення пересилання викликів, коли ваш телефон недосяжний."</string>
    <string name="updating_title" msgid="6146755386174019046">"Налашт. виклику"</string>
    <string name="error_updating_title" msgid="7970259216988931777">"Помилка налашт. виклику"</string>
    <string name="reading_settings" msgid="1920291699287055284">"Налашт-ння читання…"</string>
>>>>>>> 6d5d728e
    <string name="updating_settings" msgid="8171225533884883252">"Оновлення налаштувань…"</string>
    <string name="reverting_settings">Відновлення налаштувань\u2026</string>
    <string name="response_error" msgid="6674110501330139405">"Неочікувана відповідь від мережі"</string>
    <string name="exception_error" msgid="7027667130619518211">"Помилка мережі чи SIM-карти."</string>
    <string name="fdn_only_error">Операція доступна тільки для дозволених номерів.</string>
    <string name="radio_off_error">Будь ласка, увімкніть радіомодуль перед переглядом цих налаштувань.</string>
    <string name="close_dialog" msgid="2365884406356986917">"OK"</string>
    <string name="enable" msgid="1059008390636773574">"Увімкнути"</string>
    <string name="disable" msgid="7274240979164762320">"Вимкнути"</string>
    <string name="change_num" msgid="239476305819844391">"Оновити"</string>
  <string-array name="clir_display_values">
        <item>Типове налаштування мережі</item>
        <item>Приховати номер</item>
        <item>Показати номер</item>
  </string-array>
    <string name="vm_save_number" msgid="4579969432544566719">"Збер. номер голос. пошти"</string>
    <string name="vm_changed" msgid="380744030726254139">"Номер голос. пошти змінено."</string>
    <string name="vm_change_failed">Не вдалося змінити номер голосової пошти.\nЯкщо проблема повториться зверніться до оператора.</string>
    <string name="fw_change_failed">Не вдалося змінити номер переадресації виклику.\nЯкщо проблема повториться зверніться до оператора.</string>
    <string name="fw_get_in_vm_failed">Не вдалося отримати і зберегти поточні налаштування переадресації.\nПерейти до нового провайдера все одно?</string>
    <string name="no_change">"Не здійснено жодних змін."</string>
    <string name="sum_voicemail_choose_provider" msgid="59911196126278922">"Вибер. службу голос. пошти"</string>
    <string name="voicemail_default" msgid="5902099213882352338">"Мій оператор"</string>
    <string name="mobile_networks">Налаштування мобільної мережі</string>
    <string name="label_available" msgid="1181658289009300430">"Доступні мережі"</string>
    <string name="load_networks_progress" msgid="5230707536168902952">"Пошук…"</string>
    <string name="empty_networks_list">Не знайдено жодної мережі.</string>
    <string name="search_networks" msgid="1601136049300882441">"Пошук мереж"</string>
    <string name="network_query_error" msgid="6828516148953325006">"Помилка під час пошуку мереж."</string>
    <string name="register_on_network" msgid="9055203954040805084">"Реєстрування у <xliff:g id="NETWORK">%s</xliff:g>…"</string>
    <string name="not_allowed" msgid="3540496123717833833">"Ваша SIM-карта не дозволяє підключення до цієї мережі."</string>
    <string name="connect_later" msgid="500090982903469816">"Неможливо наразі підключитися до цієї мережі. Спробуйте пізніше."</string>
    <string name="registration_done" msgid="495135664535876612">"Зареєстровано у мережі"</string>
    <string name="sum_carrier_select" msgid="6526225502314751575">"Виберіть оператора мережі"</string>
    <string name="sum_search_networks" msgid="2921092249873272715">"Пошук усіх доступних мереж"</string>
    <string name="select_automatically" msgid="8615980695510888796">"Вибирати автоматично"</string>
    <string name="sum_select_automatically" msgid="8460954604521755275">"Автоматично вибирати основну мережу"</string>
    <string name="register_automatically" msgid="6272031189219101172">"Автоматична реєстрація..."</string>
    <string name="preferred_network_mode_title" msgid="8873246565334559308">"Режим мережі"</string>
    <string name="preferred_network_mode_summary" msgid="1434820673166126609">"Змінити режим роботи мережі"</string>
    <string name="preferred_network_mode_dialogtitle" msgid="8176355237105593793">"Рекоменд. режим мережі"</string>
    <string-array name="preferred_network_mode_choices">
      <item msgid="2987674222882365152">"Глобальний"</item>
      <item msgid="3273348576277144124">"Лише EvDo"</item>
      <item msgid="454610224530856274">"CDMA без EvDo"</item>
      <item msgid="8928247118825616081">"Авто CDMA / EvDo"</item>
      <item msgid="8595462903294812666">"Авто GSM / WCDMA"</item>
      <item msgid="5189164180446264504">"Лише WCDMA"</item>
      <item msgid="5714714953966979187">"Лише GSM"</item>
      <item msgid="4775796025725908913">"Рекоменд. GSM / WCDMA"</item>
    </string-array>
    <string name="data_enabled">Передавання даних</string>
    <string name="data_enable_summary">Увімкнення передавання даних мобільною мережею</string>
    <string name="roaming">Передавання даних у роумінгу</string>
    <string name="roaming_enable">Підключатися до послуги передавання даних у роумінгу</string>
    <string name="roaming_disable">Не підключатися до послуги передачі даних у роумінгу</string>
    <string name="roaming_reenable_message">Ви втратили можливість передавання даних, оскільки залишили домашню мережу з вимкненою опцією передавання даних у роумінгу.</string>
    <string name="roaming_warning">Дозволити передавання даних у роумінгу? Можливі високі витрати на послугу передавання даних у роумінгу!</string>
    <string name="mvno_roaming">Перед. даних у нац. роумінгу</string>
    <string name="mvno_roaming_summary">Дозволяє використання різних мереж вашої країні.</string>
    <string name="mvno_roaming_warning">Увімкнути передавання даних у національному роумінгу? Деякі віртуальні оператори вимагають активації цього параметра для доступу до передавання даних. Не вмикайте цей параметр, якщо оператор стягує додаткову плату за національний роумінг! Цей параметр буде активовано тільки після перезавантаження телефону.</string>
    <string name="gsm_umts_options" msgid="6538311689850981686">"Параметри GSM/UMTS"</string>
    <string name="cdma_options" msgid="4016822858172249884">"Параметри CDMA"</string>
    <string name="throttle_data_usage">Передавання даних</string>
    <string name="throttle_settings_title">Політика оператора щодо передавання даних</string>
    <string name="throttle_current_usage">Передавання даних за поточний період</string>
    <string name="throttle_time_frame">Період передавання даних</string>
    <string name="throttle_rate">Політика управління швидкістю передавання даних</string>
    <string name="throttle_help" msgid="243651091785169900">"Докладніше"</string>
    <string name="throttle_status_subtext"><xliff:g id="used">%1$s</xliff:g> (<xliff:g id="used">%2$d</xliff:g>\u066A) з <xliff:g id="used">%3$s</xliff:g>(максимум).\nНаступний період розпочнеться за <xliff:g id="used">%4$d</xliff:g>дн. (<xliff:g id="used">%5$s</xliff:g>)</string>
    <string name="throttle_data_usage_subtext"><xliff:g id="used">%1$s</xliff:g> (<xliff:g id="used">%2$d</xliff:g>\u066A) з <xliff:g id="used">%3$s</xliff:g>(максимум)</string>
    <string name="throttle_data_rate_reduced_subtext"><xliff:g id="used">%1$s</xliff:g>перевищення ліміту\nШвидкість передавання знижена до <xliff:g id="used">%2$d</xliff:g> Кбіт/c</string>
    <string name="throttle_time_frame_subtext"><xliff:g id="used">%1$d</xliff:g>\u066A до завершення циклу\nНаступний період розпочнеться за  <xliff:g id="used">%2$d</xliff:g>дн. (<xliff:g id="used">%3$s</xliff:g>)</string>
    <string name="throttle_rate_subtext">Перевищення ліміту викличе зниження швидкості передавання до <xliff:g id="used">%1$d</xliff:g> Кбіт/c</string>
    <string name="throttle_help_subtext">Більш детальна інформація про політику оператора щодо передавання даних мобільною мережею</string>
    <string name="cdma_cell_broadcast_sms">Cell Broadcast SMS</string>
    <string name="cell_broadcast_sms">Cell Broadcast SMS</string>
    <string name="enable_disable_cell_bc_sms">Cell Broadcast SMS</string>
    <string name="cell_bc_sms_enable">Cell Broadcast SMS увімкнено</string>
    <string name="cell_bc_sms_disable">Cell Broadcast SMS вимкнено</string>
    <string name="cb_sms_settings">Налаштування Cell Broadcast SMS</string>
    <string name="enable_disable_emergency_broadcast">Розсилання про надзвичайні ситуації</string>
    <string name="emergency_broadcast_enable">Приймати розсилання про надзвичайні ситуації</string>
    <string name="emergency_broadcast_disable">Не приймати розсилання про надзвичайні ситуації</string>
    <string name="enable_disable_administrative">Адміністративні розсилання</string>
    <string name="administrative_enable">Приймати адміністративні розсилання</string>
    <string name="administrative_disable">Не приймати адміністративні розсилання</string>
    <string name="enable_disable_maintenance">Обслуговування</string>
    <string name="maintenance_enable">Приймати розсилання щодо сфери обслуговування</string>
    <string name="maintenance_disable">Не приймати розсилання щодо сфери обслуговування</string>
    <string name="general_news_settings">Головні новини</string>
    <string name="bf_news_settings">Ділові та фінансові новини</string>
    <string name="sports_news_settings">Новини спорту</string>
    <string name="entertainment_news_settings">Новини культури</string>
    <string name="enable_disable_local">Місцеві</string>
    <string name="local_enable">Приймати місцеві новини</string>
    <string name="local_disable">Не приймати місцеві новини</string>
    <string name="enable_disable_regional">Регіональні</string>
    <string name="regional_enable">Приймати регіональні новини</string>
    <string name="regional_disable">Не приймати регіональні новини</string>
    <string name="enable_disable_national">Національні</string>
    <string name="national_enable">Приймати національні новини</string>
    <string name="national_disable">Не приймати національні новини</string>
    <string name="enable_disable_international">Міжнародні</string>
    <string name="international_enable">Приймати міжнародні новини</string>
    <string name="international_disable">Не приймати міжнародні новини</string>
    <string name="list_language_title" msgid="2841683501919760043">"Мова"</string>
    <string name="list_language_summary" msgid="8109546531071241601">"Виберіть мову для новин"</string>
    <string-array name="list_language_entries">
      <item msgid="6137851079727305485">"Англійська"</item>
      <item msgid="1151988412809572526">"Французька"</item>
      <item msgid="577840534704312665">"Іспанська"</item>
      <item msgid="8385712091143148180">"Японська"</item>
      <item msgid="1858401628368130638">"Корейська"</item>
      <item msgid="1933212028684529632">"Китайська"</item>
      <item msgid="1908428006803639064">"Іврит"</item>
    </string-array>
    <string name="list_language_dtitle" msgid="5442908726538951934">"Мови"</string>
    <string name="enable_disable_local_weather">Місцева погода</string>
    <string name="local_weather_enable">Приймати прогноз місцевої погоди</string>
    <string name="local_weather_disable">Не приймати прогноз місцевої погоди</string>
    <string name="enable_disable_atr">Звіти щодо дорожнього руху</string>
    <string name="atr_enable">Приймати звіти щодо дорожнього руху</string>
    <string name="atr_disable">Не приймати звіти щодо дорожнього руху</string>
    <string name="enable_disable_lafs" msgid="668189073721277199">"Розклади польотів місц. аеропорту"</string>
    <string name="lafs_enable">Приймати розклад місцевого аеропорту</string>
    <string name="lafs_disable">Не приймати розклад місцевого аеропорту</string>
    <string name="enable_disable_restaurants" msgid="6240381945336814024">"Ресторани"</string>
    <string name="restaurants_enable">Приймати розсилання про ресторани</string>
    <string name="restaurants_disable">Не приймати розсилання про ресторани</string>
    <string name="enable_disable_lodgings">Оренда житла</string>
    <string name="lodgings_enable">Приймати розсилання щодо оренди житла</string>
    <string name="lodgings_disable">Не приймати розсилання щодо оренди житла</string>
    <string name="enable_disable_retail_directory">Роздрібна торгівля</string>
    <string name="retail_directory_enable">Приймати розсилання щодо роздрібної торгівлі</string>
    <string name="retail_directory_disable">Не приймати розсилання щодо роздрібної торгівлі</string>
    <string name="enable_disable_advertisements">Рекламні оголошення</string>
    <string name="advertisements_enable">Приймати рекламні оголошення</string>
    <string name="advertisements_disable">Не приймати рекламні оголошення</string>
    <string name="enable_disable_stock_quotes">Котирування акцій</string>
    <string name="stock_quotes_enable">Приймати котирування акцій</string>
    <string name="stock_quotes_disable">Не приймати котирування акцій</string>
    <string name="enable_disable_eo">Робота</string>
    <string name="eo_enable">Приймати пропозиції щодо роботи</string>
    <string name="eo_disable">Не приймати пропозиції щодо роботи</string>
    <string name="enable_disable_mhh">Охорона здоров\u2019я</string>
    <string name="mhh_enable">Приймати інформацію щодо охорони здоров\u2019я</string>
    <string name="mhh_disable">Не приймати інформацію щодо охорони здоров\u2019я</string>
    <string name="enable_disable_technology_news">Новини технологій</string>
    <string name="technology_news_enable">Приймати новини технологій</string>
    <string name="technology_news_disable">Не приймати новини технологій</string>
    <string name="enable_disable_multi_category">Різне</string>
    <string name="multi_category_enable">Приймати розсилання з категорії \u201CРізне\u201D</string>
    <string name="multi_category_disable">Не приймати розсилання з категорії \u201CРізне\u201D</string>
    <string name="gsm_umts_network_preferences_title" msgid="4834419333547382436">"Мережеві параметри GSM/UMTS"</string>
    <string name="gsm_umts_network_preferneces_summary" msgid="1905018644156819521">"Ще не впроваджено!"</string>
    <string name="gsm_umts_network_preferences_dialogtitle" msgid="6356332580813229898">"Мережеві параметри GSM/UMTS"</string>
    <string-array name="gsm_umts_network_preferences_choices">
      <item msgid="935612021902787683">"GSM/WCDMA (автом. режим)"</item>
      <item msgid="8912042051809329533">"Лише WCDMA"</item>
      <item msgid="8776934131146642662">"Лише GSM"</item>
      <item msgid="4684679567848300935">"GSM/WCDA (рекоменд. WCDMA)"</item>
    </string-array>
    <string name="prefer_2g">Лише 2G-мережі</string>
    <string name="prefer_2g_summary">Збільшить час роботи від батареї</string>
    <string name="cdma_system_select_title" msgid="5757657769327732833">"Вибір системи"</string>
    <string name="cdma_system_select_summary">Змінення режиму CDMA-роумінгу</string>
    <string name="cdma_system_select_dialogtitle" msgid="6083355415165359075">"Вибір системи"</string>
    <string-array name="cdma_system_select_choices">
      <item msgid="176474317493999285">"Лише Головна"</item>
      <item msgid="1205664026446156265">"Автоматично"</item>
    </string-array>
    <string name="cdma_roaming_mode_title" msgid="6366737033053855198">"Режим CDMA-роумінгу"</string>
    <string name="cdma_roaming_mode_summary" msgid="8604713111805562261">"Змінити режим CDMA-роумінгу"</string>
    <string name="cdma_roaming_mode_dialogtitle" msgid="1802896889172094947">"Режим CDMA-роумінгу"</string>
    <string-array name="cdma_roaming_mode_choices">
      <item msgid="6024072766548865002">"Лише домашні мережі"</item>
      <item msgid="8174642753290624634">"Пов\'язані мережі"</item>
      <item msgid="2241951431403168661">"Будь-яка мережа"</item>
    </string-array>
    <string name="cdma_network_preferences_title" msgid="41193174429510391">"Мережеві параметри CDMA"</string>
    <string name="cdma_network_preferneces_summary" msgid="3524451924935793338">"Ще не впроваджено!"</string>
    <string name="cdma_network_preferences_dialogtitle" msgid="4548860809290455653">"Мережеві параметри CDMA"</string>
    <string-array name="cdma_network_preferences_choices">
      <item msgid="3711054371631487248">"CDMA/EvDo"</item>
      <item msgid="6143696847467859795">"Лише CDMA"</item>
      <item msgid="2683555124647197574">"Лише EvDo"</item>
    </string-array>
    <string name="cdma_subscription_title" msgid="445607520753045412">"Підписка CDMA"</string>
    <string name="cdma_subscription_summary">Перемикання між RUIM/SIM і NV</string>
    <string name="cdma_subscription_dialogtitle" msgid="2699527950523333110">"підписка"</string>
    <string-array name="cdma_subscription_choices">
      <item msgid="2258014151300708431">"RUIM/SIM"</item>
      <item msgid="5127722015571873880">"NV"</item>
    </string-array>
    <string name="fdn">Список дозволених номерів (СДН)</string>
    <string name="manage_fdn_list">Список дозволених номерів (СДН)</string>
    <string name="fdn_activation">Активування СДН</string>
    <string name="fdn_enabled">Список дозволених номерів увімкнено</string>
    <string name="fdn_disabled">Список дозволених номерів вимкнено</string>
    <string name="enable_fdn">Увімкнення СДН</string>
    <string name="disable_fdn">Вимкнення СДН</string>
    <string name="change_pin2">Змінення PIN2</string>
    <string name="enable_fdn_ok">Вимкнення СДН</string>
    <string name="disable_fdn_ok">Увімкнення СДН</string>
    <string name="sum_fdn">Управління списком дозволених номерів</string>
    <string name="sum_fdn_change_pin">Змінення PIN-коду доступу до СДН</string>
    <string name="sum_fdn_manage_list">Управління списком телефонних номерів</string>
    <string name="voice_privacy">Конфіденційна розмова</string>
    <string name="voice_privacy_summary">Увімкнення режиму посиленої конфіденційності</string>
    <string name="tty_mode_title" msgid="3171521903490559138">"Режим TTY"</string>
    <string name="tty_mode_summary" msgid="5057244302665817977">"Увімк. режим TTY"</string>
    <string name="tty_mode_option_title" msgid="9033098925144434669">"Режим TTY"</string>
    <string name="tty_mode_option_summary" msgid="1073835131534808732">"Устан. режим TTY"</string>
    <string name="auto_retry_mode_title" msgid="1478311108889330757">"Автоповтор"</string>
    <string name="auto_retry_mode_summary" msgid="4921028586041909574">"Увімк. режим автоповтору"</string>
    <string name="menu_add" msgid="1882023737425114762">"Додати контакт"</string>
    <string name="menu_edit" msgid="7143003705504672374">"Змінити контакт"</string>
    <string name="menu_delete" msgid="3977150783449642851">"Видалити контакт"</string>
    <string name="get_pin2" msgid="1198225482542827652">"Введіть PIN2"</string>
    <string name="name" msgid="7329028332786872378">"Ім\'я"</string>
    <string name="number" msgid="7905950798349903858">"Номер"</string>
    <string name="save">Зберегти</string>
    <string name="add_fdn_contact">Додання номера до списку дозволених</string>
    <string name="adding_fdn_contact">Додання номера до списку дозволених\u2026</string>
    <string name="fdn_contact_added">Номер додано до списку дозволених.</string>
    <string name="edit_fdn_contact">Змінення номера</string>
    <string name="updating_fdn_contact">Оновлення номера\u2026</string>
    <string name="fdn_contact_updated">Номер оновлено.</string>
    <string name="delete_fdn_contact">Видалення номера зі списку дозволених</string>
    <string name="deleting_fdn_contact">Видалення номера зі списку дозволених\u2026</string>
    <string name="fdn_contact_deleted">Номер видалений зі списку дозволених.</string>
    <string name="pin2_invalid">СДН не оновлено: введено неправильний PIN-код.</string>
    <string name="fdn_invalid_number">СДН не оновлено: номер не може бути більшим ніж 20 зн.</string>
    <string name="simContacts_emptyLoading" msgid="2203331234764498011">"Читання з SIM-карти…"</string>
    <string name="simContacts_empty" msgid="5270660846489561932">"У SIM-карті немає контактів."</string>
    <string name="simContacts_title" msgid="1861472842524839921">"Виберіть контакти для імпорту"</string>
    <string name="enable_pin" msgid="5422767284133234860">"Увімк./вимк. PIN-код SIM"</string>
    <string name="change_pin" msgid="9174186126330785343">"Змін. PIN-код SIM"</string>
    <string name="enter_pin_text" msgid="8532615714751931951">"PIN-код SIM:"</string>
    <string name="oldPinLabel" msgid="5287773661246368314">"Старий PIN"</string>
    <string name="newPinLabel" msgid="207488227285336897">"Новий PIN"</string>
    <string name="confirmPinLabel" msgid="257597715098070206">"Підтверд. новий PIN"</string>
    <string name="badPin" msgid="4154316827946559447">"Введений попередній PIN-код неправильний. Спробуйте ще."</string>
    <string name="mismatchPin" msgid="5974597541268042785">"Введені PIN-коди не збігаються. Спробуйте ще."</string>
    <string name="invalidPin" msgid="5981171102258684792">"Введіть PIN-код з цифр від 4 до 8."</string>
    <string name="disable_sim_pin" msgid="3992926931620188855">"Вимк. PIN-код SIM"</string>
    <string name="enable_sim_pin" msgid="5803702443844458831">"Вимк. PIN-код SIM"</string>
    <string name="enable_in_progress" msgid="3695303775100109650">"Зачекайте…"</string>
    <string name="enable_pin_ok" msgid="8077439615296694284">"PIN-код SIM увімк."</string>
    <string name="disable_pin_ok" msgid="8552428316206928913">"PIN-код SIM вимкнено"</string>
    <string name="pin_failed" msgid="6597695909685242127">"Введений PIN-код неправильний"</string>
    <string name="pin_changed" msgid="9000716792724195093">"PIN-код SIM-карти змінено"</string>
    <string name="puk_requested" msgid="3898394204193202803">"Пароль неправильний, SIM-картку заблок! Необх. PUK2."</string>
    <string name="enter_pin2_text" msgid="8339444124477720345">"PIN2"</string>
    <string name="oldPin2Label" msgid="8559146795026261502">"Старий PIN2"</string>
    <string name="newPin2Label" msgid="4573956902204349054">"Новий PIN2"</string>
    <string name="confirmPin2Label" msgid="8100319484454787708">"Підтверд. новий PIN2"</string>
    <string name="badPuk2" msgid="4072035207011308856">"Введений PUK2 неправильний. Спробуйте ще."</string>
    <string name="badPin2" msgid="515218795152422178">"Введений попередній PIN2 неправильний. Спробуйте ще."</string>
    <string name="mismatchPin2" msgid="4177060915600342718">"Введені PIN2 не збігаються. Спробуйте ще."</string>
    <string name="invalidPin2" msgid="8237110107480395938">"Введіть PIN2-код з цифр від 4 до 8."</string>
    <string name="invalidPuk2" msgid="1290977391033057871">"Введіть PUK2 з 8 чисел."</string>
    <string name="pin2_changed" msgid="2670422162555916562">"PIN2 змінено"</string>
    <string name="label_puk2_code" msgid="302845876240219560">"Введіть PUK2-код"</string>
    <string name="fdn_enable_puk2_requested" msgid="2608836967081385948">"Пароль неправильний, змініть PIN2 і спробуйте ще!"</string>
    <string name="puk2_requested" msgid="5863580927788820813">"Пароль неправильний, SIM-картку заблок! Необх. PUK2."</string>
    <string name="doneButton" msgid="2859593360997984240">"Готово"</string>
    <string name="caller_manage_header" msgid="3231519674734638786">"Конференц-виклик <xliff:g id="CONF_CALL_TIME">%s</xliff:g>"</string>
    <string name="caller_manage_manage_done_text" msgid="8093934725536733856">"Назад до дзвінка"</string>
    <string name="sim_missing_continueView_text" msgid="4199689081742026077">"Продовжити без SIM-карти"</string>
    <string name="sim_missing_msg_text" msgid="6803619600564142188">"Не знайдено SIM-карту. Вставте SIM-карту в телефон."</string>
    <string name="sim_unlock_dismiss_text" msgid="8292343981739813597">"Відхилити"</string>
    <string name="sim_unlock_unlock_text" msgid="6328406783399256930">"Розблок."</string>
    <string name="sim_unlock_status_text" msgid="1919609683384607179">"Автентифікація PIN…"</string>
    <string name="voicemail_settings_number_label" msgid="8524164258691887790">"Номер голос. пошти"</string>
    <string name="card_title_dialing" msgid="5769417478498348054">"Набір"</string>
    <string name="card_title_redialing" msgid="4831412164303596395">"Повт. підкл."</string>
    <string name="card_title_in_progress" msgid="8603765629781648862">"Поточний виклик"</string>
    <string name="card_title_conf_call" msgid="1162980346189744501">"Конференц-виклик"</string>
    <string name="card_title_incoming_call" msgid="7364539451234646909">"Вхідний дзвінок"</string>
    <string name="card_title_cdma_call_waiting" msgid="4532445524811272644">"Очікув. виклику Cdma"</string>
    <string name="card_title_call_ended" msgid="5544730338889702298">"Виклик заверш."</string>
    <string name="card_title_on_hold" msgid="821463117892339942">"Очікує"</string>
    <string name="card_title_hanging_up" msgid="3999101620995182450">"Класти слухавку"</string>
    <string name="card_title_in_call" msgid="6346543933068225205">"Вхід. викл."</string>
    <string name="card_title_my_phone_number" msgid="112428362494434191">"Мій номер: <xliff:g id="MY_PHONE_NUMBER">%s</xliff:g>"</string>
    <string name="notification_missedCallTitle" msgid="7554385905572364535">"Пропущ. виклик"</string>
    <string name="notification_missedCallsTitle" msgid="1361677948941502522">"Пропущ. дзвінки"</string>
    <string name="notification_missedCallsMsg" msgid="4575787816055205600">"Пропущ. дзвінк: <xliff:g id="NUM_MISSED_CALLS">%s</xliff:g>"</string>
    <string name="notification_missedCallTicker" msgid="504686252427747209">"Пропущ. виклик від <xliff:g id="MISSED_CALL_FROM">%s</xliff:g>"</string>
    <string name="notification_ongoing_call_format" msgid="227216462548540316">"Поточний виклик (<xliff:g id="DURATION">%s</xliff:g>)"</string>
    <string name="notification_on_hold">Утримується</string>
    <string name="notification_incoming_call">Вхідний виклик</string>
    <string name="notification_voicemail_title">Нове голосове повідомлення</string>
    <string name="notification_voicemail_title_count">Нові голосові повідомлення (<xliff:g id="COUNT">%d</xliff:g>)</string>
    <string name="notification_voicemail_text_format" msgid="4447323569453981685">"Набрати <xliff:g id="VOICEMAIL_NUMBER">%s</xliff:g>"</string>
    <string name="notification_voicemail_no_vm_number" msgid="760963466895609716">"Невідомий номер голос. пошти"</string>
    <string name="notification_network_selection_title">Поза мережею</string>
    <string name="notification_network_selection_text" msgid="2607085729661923269">"Вибрана мережа (<xliff:g id="OPERATOR_NAME">%s</xliff:g>) недоступна"</string>
    <string name="incall_error_power_off">Щоб зробити виклик спочатку вимкніть режим \u201CУ літаку\u201D.</string>
    <string name="incall_error_emergency_only" msgid="4678640422710818317">"Не зареєстровано в мережі."</string>
    <string name="incall_error_out_of_service" msgid="8587993036435080418">"Мобільна мережа недоступна."</string>
    <string name="incall_error_no_phone_number_supplied">Виклик не здійснений, не введено правильний номер.</string>
    <string name="incall_error_call_failed">Виклик не здійснений.</string>
    <string name="incall_status_dialed_mmi">Передавання MMI-коду\u2026</string>
    <string name="incall_status_dialed_fc">Передавання кодів функцій\u2026</string>
    <string name="incall_error_supp_service_unknown">Служба, що не підтримується.</string>
    <string name="incall_error_supp_service_switch">Не вдалося перемкнути виклики.</string>
    <string name="incall_error_supp_service_separate">Не вдалося розділити виклики.</string>
    <string name="incall_error_supp_service_transfer">Не вдалося передати виклик.</string>
    <string name="incall_error_supp_service_conference">Не вдалося створити конференцію.</string>
    <string name="incall_error_supp_service_reject">Не вдалося відхилити виклик.</string>
    <string name="incall_error_supp_service_hangup">Не вдалося роз\u2019єднати.</string>
    <string name="incall_call_type_label_sip">Інтернет-виклик</string>
    <string name="emergency_enable_radio_dialog_title">Екстрений виклик</string>
    <string name="emergency_enable_radio_dialog_message">Увімкнення радіомодуля\u2026</string>
    <string name="emergency_enable_radio_dialog_retry">Поза мережею, спроба з\u2019єднанняu\2026</string>
    <string name="dial_emergency_error">Виклик не здійснений, <xliff:g id="NON_EMERGENCY_NUMBER">%s</xliff:g> не є номером екстреної служби!</string>
    <string name="dial_emergency_empty_error">Виклик не здійснений, будь ласка, наберіть номером екстреної служби!</string>
    <string name="dialerKeyboardHintText">Використовуйте клавіатуру для вводження номера</string>
    <string name="dtmfDialpadHintText">Тональна клавіатура</string>
    <string name="dtmfDialpadHandleLabel" msgid="6077872154488117962">"Цифр. клав."</string>
    <string name="touchLockText">Подвійний дотик\nдля розблокування</string>
    <string name="onscreenAnswerText">Подвійний дотик\nщоб відповісти</string>
    <string name="onscreenRejectText">Подвійний дотик\nщоб відхилити</string>
    <string name="onscreenHoldText">Утримати</string>
    <string name="onscreenUnholdText">Зн. утрим.</string>
    <string name="onscreenEndCallText">Завершити</string>
    <string name="onscreenShowDialpadText" msgid="8561805492659639893">"Цифр. клав."</string>
    <string name="onscreenHideDialpadText" msgid="2572388822571686252">"Сховати"</string>
    <string name="onscreenSpeakerText">Динамік</string>
    <string name="onscreenMuteText">Вимк. мік.</string>
    <string name="onscreenBluetoothText" msgid="2479639597725504499">"Bluetooth"</string>
    <string name="onscreenAddCallText">Новий виклик</string>
    <string name="onscreenMergeCallsText">Об\u2019єднати виклики</string>
    <string name="onscreenSwapCallsText">Перемінити виклик</string>
    <string name="onscreenManageCallsText">Управління викликами</string>
    <string name="onscreenManageConferenceText">Управління</string>
    <string name="importSimEntry">Імпортувати</string>
    <string name="importAllSimEntries">Імпортувати усі</string>
    <string name="importingSimContacts" msgid="7374056215462575769">"Імпорт контактів SIM-карти"</string>
    <string name="importToFDNfromContacts" msgid="2130620207013368580">"Імпортув. з контактів"</string>
    <string name="hac_mode_title" msgid="8740268574688743289">"Слухові апарати"</string>
    <string name="hac_mode_summary" msgid="6833851160514929341">"Увімкнути функцію НАС"</string>
    <string-array name="tty_mode_entries">
      <item msgid="512950011423868021">"TTY вимк."</item>
      <item msgid="3971695875449640648">"TTY повн."</item>
      <item msgid="1937509904407445684">"HCO TTY"</item>
      <item msgid="5644925873488772224">"TTY VCO"</item>
    </string-array>
    <string name="eri_text_label" msgid="4326942349915331461">"Текст ERI"</string>
    <string name="dtmf_tones_title">Тональні сигнали</string>
    <string name="dtmf_tones_summary">Установлення тривалості тональних сигналів</string>
    <string-array name="dtmf_tone_entries">
      <item msgid="899650777817315681">"Звичайний"</item>
      <item msgid="2883365539347850535">"Довгий"</item>
    </string-array>
    <string name="network_message" msgid="5673682885938122239">"Повідомлення мережі"</string>
    <string name="ota_title_activate">Активування вашого телефону</string>
    <string name="ota_touch_activate">Щоб активувати ваш телефон необхідно зробити спеціальний виклик.\n\nПісля натискання кнопки \u201CАктивувати\u201D, виконуйте інструкції щодо активування вашого телефону.</string>
    <string name="ota_touch_activate_new">Натисніть кнопку \u201CАктивувати\u201D щоб зробити спеціальний виклик, який активує телефон у мобільної мережі вашого оператора. По завершенню ви зможете здійснювати виклики та скористатись послугою передавання даних.</string>
    <string name="ota_skip_activation_dialog_title">Пропустити активування?</string>
    <string name="ota_skip_activation_dialog_message">Пропустивши активування телефону, ви не зможете здійснювати виклики та скористатись послугою передавання даних (хоча ви зможете з\u2019єднуватися з мережами Wi-Fi). Активування вимагатиметься кожного ввімкнення телефону.</string>
    <string name="ota_skip_activation_dialog_skip_label">Пропустити</string>
    <string name="ota_skip_activation_dialog_continue_label" msgid="4343765820509664362">"Активувати"</string>
    <string name="ota_activate" msgid="1368528132525626264">"Активувати"</string>
    <string name="ota_title_activate_success" msgid="3344632328991980578">"Телефон активовано!"</string>
    <string name="ota_title_problem_with_activation">Помилка активування</string>
    <string name="ota_listen">Дотримуйтесь отриманих інструкцій, доки не почуєте, що активування завершене.</string>
    <string name="ota_dialpad" msgid="3530900997110658409">"Цифр. клав."</string>
    <string name="ota_speaker">Динамік</string>
    <string name="ota_progress" msgid="4644512049143969504">"Зачекайте, поки ваш телефон буде запрограмовано."</string>
    <string name="ota_failure" msgid="8600027551822478181">"Помилка програмування"</string>
    <string name="ota_successful" msgid="1880780692887077407">"Телефон тепер активовано. Для запуску сервісу може знадобитися до 15 хвилин."</string>
    <string name="ota_unsuccessful" msgid="623361244652068739">"Ваш телефон не активовано. "\n"Можливо, треба знайти місц. з кращим покриттям (коло вікна чи надворі). "\n\n"Спробуйте ще або подзвон. до служби обслуг. для ін. варіантів."</string>
    <string name="ota_spc_failure" msgid="3909983542575030796">"ПОМИЛКИ НАДЛИШКУ SPC"</string>
    <string name="ota_call_end" msgid="4537279738134612388">"Назад"</string>
    <string name="ota_try_again" msgid="7685477206465902290">"Повтор."</string>
    <string name="ota_next" msgid="3904945374358235910">"Далі"</string>
    <string name="ota_back" msgid="2190038043403850052">"Назад"</string>
    <string name="ecm_exit_dialog" msgid="4448531867763097533">"EcmExitDialog"</string>
    <string name="phone_entered_ecm_text">Увімкнений режим зворотного дзвінка за екстреного виклику</string>
    <string name="phone_in_ecm_notification_title">Режим зворотного дзвінка за екстреного виклику</string>
    <string name="phone_in_ecm_call_notification_text" msgid="4611608947314729773">"Передавання даних вимкнено"</string>
    <plurals name="phone_in_ecm_notification_time">
      <item quantity="one" msgid="4866221796252472622">"Немає передав. даних протягом <xliff:g id="COUNT">%s</xliff:g> хв."</item>
      <item quantity="other" msgid="3122217344579273583">"Немає передав. даних протягом <xliff:g id="COUNT">%s</xliff:g> хв."</item>
    </plurals>
    <plurals name="alert_dialog_exit_ecm">
      <item quantity="one">Телефон буде в режимі зворотного дзвінка за екстреного виклику <xliff:g id="count">%s</xliff:g>хв. У цьому режимі не може бути використана жодна програма, що потребує передавання даних . Вийти?</item>
      <item quantity="other">Телефон буде в режимі зворотного дзвінка за екстреного виклику <xliff:g id="count">%s</xliff:g>хв. У цьому режимі не може бути використана жодна програма, що потребує передавання даних . Вийти?</item>
    </plurals>
    <plurals name="alert_dialog_not_avaialble_in_ecm">
      <item quantity="one">Вибрана дія не доступна за екстреного виклику. Телефон буде в цьому режимі <xliff:g id="count">%s</xliff:g>хвилину. Вийти?</item>
      <item quantity="other">Вибрана дія не доступна за екстреного виклику. Телефон буде в цьому режимі <xliff:g id="count">%s</xliff:g>хв. Вийти?</item>
    </plurals>
    <string name="alert_dialog_in_ecm_call">Вибрана дія не доступна за екстреного виклику</string>
    <string name="progress_dialog_exiting_ecm">Вимкнення режиму зворотного дзвінка за екстреного виклику</string>
    <string name="alert_dialog_yes" msgid="6674268047820703974">"Так"</string>
    <string name="alert_dialog_no" msgid="1476091437797628703">"Ні"</string>
    <string name="alert_dialog_dismiss" msgid="2491494287075907171">"Відхилити"</string>
    <string name="voicemail_settings">Налаштування голосової пошти</string>
    <string name="voicemail_number_not_set">\u003Cне встановлений\u003E</string>
    <string name="voicemail_provider">Голосова пошта</string>
    <string name="voicemail_settings_for">Налаштування для <xliff:g id="PROVIDER_NAME">%s</xliff:g></string>
    <string name="other_settings">Інші налаштування виклику</string>
    <string name="dial_button_label" msgid="5551611636419190229">"Набрати"</string>
    <string name="calling_via_template" msgid="7374498518104190489">"Дзвон. за доп. ^1"\n<b>"^2"</b></string>
    <string name="slide_to_answer">Щоб відповісти, перетягніть праворуч</string>
    <string name="rotate_to_answer">Щоб відповісти, поверніть праворуч</string>
    <string name="slide_to_silence">Щоб вимкнути дзвінок, перетягніть ліворуч</string>
    <string name="slide_to_decline">Щоб відхилити виклик, перетягніть ліворуч</string>
    <string name="rotate_to_decline">Щоб відхилити виклик, поверніть ліворуч</string>
    <string name="slide_to_answer_and_hold">Перетягніть праворуч, щоб відповісти і\nутримати поточний виклик</string>
    <string name="slide_to_answer_and_end_active">Перетягніть праворуч, щоб відповісти і\nзавершити поточний виклик</string>
    <string name="slide_to_answer_and_end_onhold">Перетягніть праворуч, щоб відповісти і\nзавершити виклик, що утримується</string>
    <string name="slide_to_answer_hint" msgid="4901042355463593903">"Відповісти"</string>
    <string name="slide_to_decline_hint" msgid="4484576372463030324">"Відхилити"</string>
    <string name="notification_ongoing_calling_format">Виклик (<xliff:g id="duration">%s</xliff:g>)</string>
    <string name="advanced_setting">Додаткові налаштування V.30.1</string>
    <string name="vibrate_outgoing">Вібросигнал відповіді</string>
    <string name="vibrate_outgoing_sum">Сигналізування про відповідь на виклик вібруванням</string>
    <string name="vibrate_45">Вібросигнал кожні 45 секунд</string>
    <string name="vibrate_45_sum">Вібрування кожні 45 секунд під час вихідного виклику</string>
    <string name="vibrate_hangup">Вібросигнал роз\u2019єднання</string>
    <string name="vibrate_hangup_sum">Сигналізування про завершення виклику вібруванням</string>
    <string name="screen_awake">Підтримання екрана ввімкненим</string>
    <string name="screen_awake_sum">Екран буде ввімкненим довше звичайного під час вхідного виклику</string>
    <string name="always_proximity">Використання датчика наближення</string>
    <string name="always_proximity_sum">Активування параметра дозволяє блокувати екран за сигналу датчику наближення , навіть якщо телефон у горизонтальному положенні.</string>
    <string name="led_notify_call">Світлове сповіщення про пропущені виклики</string>
    <string name="led_notify_call_sum">Світлодіод буде блимати якщо є пропущений виклик</string>
    <string name="led_show_organ">"Нік/організація"</string>
    <string name="led_show_organ_sum">"Нік/організація будуть показані в вікні вхідного виклику"</string>
    <string name="vibrate_call_waiting">Вібросигнал очікування виклику</string>
    <string name="vibrate_call_waiting_sum">Сигналізування про очікування виклику вібруванням</string>
    <string name="return_home">Завжди повертатись до журналу викликів</string>
    <string name="return_home_sum">Повернення до вкладки журналу після завершення виклику.</string>
    <string name="menu_addBlackList">Додати до чорного списку</string>
    <string name="black_list">Чорний список</string>
    <string name="black_list_sum">Вхідний виклик, який занесений у чорний список, буде відхилений.</string>
    <string name="add_black">Додати номер телефону</string>
    <string name="remove_black">Видалити %s зі списку</string>
    <string name="turn_silence">Вимкнення мелодії перевертанням</string>
    <string name="turn_silence_sum">Вимкнення мелодії вхідного виклику перевертанням</string>
    <string name="left_hand">Режим лівші</string>
    <string name="left_hand_sum">Використання телефону лівою рукою (потребує перезавантаження).</string>
    <string name="set_force_touch">Не вимикати екран на час розмови</string>
    <string name="set_force_touch_sum">Під час вхідного виклику сигнали датчика наближення будуть ігноруватися</string>
    <string name="contactPhoto" msgid="4713193418046639466">"фото контакта"</string>
    <string name="goPrivate" msgid="865837794424530980">"конфіденц."</string>
    <string name="selectContact" msgid="781975788478987237">"вибрати контакт"</string>
    <string name="voicemail_notification_title">Сповіщення голосової пошти</string>
    <string name="voicemail_notification_summary">Увімкнення сповіщень про (нові) голосові листи</string>
    <string name="sip_settings">Інтернет-телефонія</string>
    <string name="sip_accounts">Облікові записи інтернет-телефонії(SIP)</string>
    <string name="sip_accounts_title" msgid="1212889069281054570">"Облікові записи"</string>
    <string name="sip_accounts_summary">Управління обліковими записами інтернет-телефонії (SIP) і статусом</string>
    <string name="sip_receive_calls">Прийом вхідних викликів</string>
    <string name="sip_receive_calls_summary">Зменшує час роботи від батареї</string>
    <string name="sip_call_options">Налаштування параметрів виклику</string>
    <string name="sip_call_options_title">Викор. інтернет-телефонії</string>
    <string name="sip_call_options_wifi_only_title">Викор. інтернет-телефонії (тільки Wi-Fi)</string>
    <string name="sip_call_options_entry_1">Для всіх викликів, якщо доступне передавання даних мережею</string>
    <string name="sip_call_options_entry_2">Тільки для інтернет-викликів</string>
    <string name="sip_call_options_entry_3">Запитувати кожного виклику</string>
    <string name="sip_call_options_wifi_only_entry_1">Для всіх викликів</string>
    <string name="auto_reg" msgid="8150163311655081599">"Автоматична реєстрація"</string>
    <string name="call_priority">Вихідний дзвінок засобами SIP</string>
    <string name="pick_outgoing_call_phone_type">Здійснення виклику</string>
    <string name="pick_outgoing_sip_phone">Обліковий запис інтернет-телефонії:</string>
    <string name="remember_my_choice">Завжди викор. для здійснення інтернет-викликів</string>
    <string name="reset_my_choice_hint">За допомогою розділу \u201CНаластування викликів\u201D ви можете визначити обліковий запис інтернет-телефонії, який буде використаний для здійснення викликів</string>
    <string name="pstn_phone">Виклик засобами стільникової мережі</string>
    <string name="internet_phone">Інтернет-виклик</string>
    <string name="no_sip_account_found_title">Немає обл. запису інтернет-телефонії</string>
    <string name="no_sip_account_found">Немає жодного облікового запису інтернет-телефонії. Додати?</string>
    <string name="sip_menu_add" msgid="8757508498518881500">"Додати"</string>
    <string name="add_sip_account" msgid="5904858426290097611">"Додати обліковий запис"</string>
    <string name="remove_sip_account" msgid="7645900420385682570">"Видалити обліковий запис"</string>
    <string name="sip_account_list" msgid="5480058210652194306">"Облікові записи SIP"</string>
    <string name="saving_account" msgid="7468818916695729968">"Збереження облікового запису..."</string>
    <string name="removing_account" msgid="5569334415898924904">"Видалення облікового запису..."</string>
    <string name="sip_menu_save" msgid="5842531129356014943">"Зберегти"</string>
    <string name="sip_menu_discard" msgid="524075892158789701">"Відхилити"</string>
    <string name="alert_dialog_close" msgid="7759635137627626235">"Закрити профіль"</string>
    <string name="alert_dialog_ok" msgid="3580379406983564080">"OK"</string>
    <string name="close_profile" msgid="6886968271423155284">"Закрити"</string>
    <string name="primary_account" msgid="2229538308291934245">"Основний"</string>
    <string name="primary_account_title" msgid="5694267218020951531">"Зробити моїм основним обліковим записом"</string>
    <string name="primary_account_summary" msgid="7339564526372623187">"Використовується для вихідних дзвінків"</string>
    <string name="advanced_settings_title" msgid="8846648727128452293">"Розширені налаштування"</string>
    <string name="primary_account_summary_with" msgid="1633960536212343187">"Основний обліковий запис. <xliff:g id="REGISTRATION_STATUS">%s</xliff:g>"</string>
    <string name="registration_status_checking_status" msgid="3381868307694056727">"Перевірка стану..."</string>
    <string name="registration_status_registering" msgid="7115694971025999516">"Реєстрація..."</string>
    <string name="registration_status_still_trying" msgid="1471733478935862864">"Повторна спроба..."</string>
    <string name="registration_status_not_receiving" msgid="5011399017106466965">"Не отримує дзвінки"</string>
    <string name="registration_status_no_data" msgid="8279587001454092132">"Реєстрацію облікового запису зупинено, оскільки відсутнє з\'єднання з Інтернетом"</string>
    <string name="registration_status_no_wifi_data" msgid="6698550648571450078">"Реєстрацію облікового запису зупинено, оскільки відсутнє з\'єднання Wi-Fi"</string>
    <string name="registration_status_not_running" msgid="272678962440371182">"Помилка реєстрації облікового запису"</string>
    <string name="registration_status_done" msgid="6434927607037752239">"Отримання дзвінків"</string>
    <string name="registration_status_failed_try_later" msgid="3045686593819835879">"Помилка реєстрації облікового запису: (<xliff:g id="REGISTRATION_ERROR_MESSAGE">%s</xliff:g>). Спробуємо пізніше"</string>
    <string name="registration_status_invalid_credentials" msgid="1830368411591265203">"Помилка реєстрації облікового запису: неправильне ім\'я користувача чи пароль"</string>
    <string name="registration_status_server_unreachable" msgid="8173553259218123653">"Помилка реєстрації облікового запису: перевірте ім\'я сервера"</string>
    <string name="third_party_account_summary" msgid="1069915789382987226">"Наразі цей обліковий запис використовується програмою <xliff:g id="ACCOUNT_OWNER">%s</xliff:g>"</string>
    <string name="sip_edit_title" msgid="489288416435014385">"Деталі облікового запису SIP"</string>
    <string name="sip_edit_new_title" msgid="3659149255856520385">"Деталі облікового запису SIP"</string>
    <string name="domain_address_title" msgid="9071787581316160480">"Сервер"</string>
    <string name="username_title" msgid="2479375923477682328">"Ім’я користувача"</string>
    <string name="password_title" msgid="3323555249068171531">"Пароль"</string>
    <string name="display_name_title" msgid="2459768196312249937">"Відображуване ім\'я"</string>
    <string name="proxy_address_title" msgid="4828301345351614273">"Адреса проксі-сервера вихідних дзвінків"</string>
    <string name="port_title" msgid="5952939408078626657">"Номер порту"</string>
    <string name="transport_title" msgid="8253139511847746640">"Тип транспортування"</string>
    <string name="send_keepalive_title" msgid="7533342573918645113">"Надсилання для підтримки з\'єднання"</string>
    <string name="send_keepalive_summary" msgid="9038969409950960640">"Надсилати повідомлення SIP для підтримки з\'єднання"</string>
    <string name="auto_registration_title" msgid="3586777375420122154">"Автоматична реєстрація"</string>
    <string name="auto_registration_summary" msgid="2522794041206619280">"Автоматично реєструвати профіль"</string>
    <string name="set_primary_title" msgid="5351892327447571451">"Установити як основний обліковий запис"</string>
    <string name="set_primary_summary" msgid="2219064654523258577">"Використовується для вихідних дзвінків"</string>
    <string name="advanced_settings" msgid="8350631795335495338">"Додаткові налаштування"</string>
    <string name="auth_username_title" msgid="851473016307947120">"Ім\'я користувача для автентифікації"</string>
    <string name="auth_username_summary" msgid="6782012405225938629">"Ім\'я користувача, використане для автентифікації"</string>
    <string name="default_preference_summary" msgid="868766740121667450">"\u003CНе налаштовано\u003E"</string>
    <string name="display_name_summary" msgid="8636377460518225523">"\u003CТаке саме, як ім\'я користувача\u003E"</string>
    <string name="optional_summary" msgid="1464058793789832411">"\u003CДодатково\u003E"</string>
    <string name="advanced_settings_show" msgid="4668880308290857597">"▷ Торкніться, щоб показати всі"</string>
    <string name="advanced_settings_hide" msgid="217398292824758079">"▽ Торкніться, щоб сховати всі"</string>
    <string name="empty_alert" msgid="8177828109581557940">"Поле <xliff:g id="INPUT_FIELD_NAME">%s</xliff:g> обов\'язкове, воно не може бути порожнім"</string>
    <string name="not_a_valid_port" msgid="5750410768271782606">"Номер порту має бути між 1000 і 65534"</string>
    <string name="no_internet_available_title" msgid="3327109242858406165">"Відсутнє з\'єднання з Інтернетом"</string>
    <string name="no_wifi_available_title" msgid="747881033089378758">"Відсутнє з\'єднання Wi-Fi"</string>
    <string name="no_internet_available" msgid="1100564991026313234">"Щоб здійснити Інтернет-дзвінок, спершу перевірте своє з\'єднання з Інтернетом"</string>
    <string name="no_wifi_available" msgid="3389743006886634541">"Для здійснення Інтернет-дзвінків потрібне з\'єднання з мережею Wi-Fi (використовуйте налаштування бездротового зв\'язку &amp; мережі)"</string>
    <string name="no_voip">Інтернет-телефонія не підтримується</string>
    <string name="per_change_mobile_network">Змінення режиму мережі (2G/3G)</string>
    <string name="per_change_mobile_network_desc">Програма з цими правами може в будь-який момент змінити режим мережі. 3G швидше, але споживає більше енергії, а також може тарифікуватися дорожче.</string>
    <string name="phone_number_label">Мій телефонний номер</string>
    <string name="phone_number_summary">Встановлення номер телефону для цього пристрою</string>
    <string name="trackball_answer">Відповідь трекболом</string>
    <string name="trackball_answer_sum">Відповідь на вхідний виклик натисканням трекболу.</string>
    <string-array name="trackballLabels">
      <item>Вимкнено</item>
      <item>Відповідь натисканням</item>
      <item>Відповідь подвійним натисканням</item>
    </string-array>
    <string name="trackball_hangup">Покласти слухавку трекболом</string>
    <string name="trackball_hangup_sum">Покласти слухавку натисканням трекболу.</string>
    <string-array name="trackballHangupLabels">
      <item>Вимкнено</item>
      <item>Покласти слухавку натисканням</item>
      <item>Покласти слухавку подвійним натисканням</item>
    </string-array>
    <string name="toast_phone_goggles">Ви не можете здійснювати виклики у цей час. Будь ласка, спробуйте пізніше.</string>
    <string name="dialog_phone_goggles_title">Виклик блокований</string>
    <string name="dialog_phone_goggles_title_unlocked">Виклик авторизований</string>
    <string name="dialog_phone_goggles_content">Телефонний дзвінок може бути небажаним у цей час. Ви впевнені, що бажаєте продовжити?</string>
    <string name="dialog_phone_goggles_unauthorized">Телефонний дзвінок може бути небажаним у цей час.</string>
    <string name="dialog_phone_goggles_ok">Виклик</string>
    <string name="dialog_phone_goggles_cancel">Скасувати</string>
</resources><|MERGE_RESOLUTION|>--- conflicted
+++ resolved
@@ -115,48 +115,6 @@
     <string name="settings_label">Налаштування мережі</string>
     <string name="voicemail">Голосова пошта</string>
     <string name="voicemail_abbreviated" msgid="2215592488517217448">"ГП:"</string>
-<<<<<<< HEAD
-    <string name="networks">Оператори зв\u2019язку</string>
-    <string name="call_settings">Налаштування виклику</string>
-    <string name="additional_gsm_call_settings">Додаткові налаштування</string>
-    <string name="sum_gsm_call_settings">Додаткові налаштування тільки для викликів GSM</string>
-    <string name="additional_cdma_call_settings">Додаткові налаштування викликів для CDMA</string>
-    <string name="sum_cdma_call_settings">Додаткові налаштування тільки для викликів CDMA</string>
-    <string name="labelNwService">Налаштування мережі</string>
-    <string name="labelCallerId">Визначення номера</string>
-    <string name="sum_hide_caller_id">Визначення номера заборонене</string>
-    <string name="sum_show_caller_id">Визначення номера дозволене</string>
-    <string name="sum_default_caller_id">Визначення номера обумовлене типовими налаштуваннями оператора</string>
-    <string name="labelCW">Паралельні виклики</string>
-    <string name="sum_cw_enabled">Під час розмови буде сповіщено про інші вхідні виклики</string>
-    <string name="sum_cw_disabled">Під час розмови не буде сповіщено про інші вхідні виклики</string>
-    <string name="call_forwarding_settings">Налаштування переадресації виклику</string>
-    <string name="labelCF">Переадресація виклику</string>
-    <string name="labelCFU">Безумовна переадресація</string>
-    <string name="messageCFU">Безум. переадр. на номер</string>
-    <string name="sum_cfu_enabled_indicator">Переадресація всіх викликів</string>
-    <string name="sum_cfu_enabled">Безумовна переадресація всіх викликів на номер \\{0\\}</string>
-    <string name="sum_cfu_enabled_no_number">Невірний номер</string>
-    <string name="sum_cfu_disabled">Вимкнена</string>
-    <string name="labelCFB">Якщо лінія зайнята</string>
-    <string name="messageCFB">Номер, якщо лінія зайнята</string>
-    <string name="sum_cfb_enabled">Переадресація на номер \\{0\\}</string>
-    <string name="sum_cfb_disabled">Вимкнена</string>
-    <string name="disable_cfb_forbidden">Ваш оператор не підтримує вимкнення переадресації, якщо лінія зайнята.</string>
-    <string name="labelCFNRy">Якщо немає відповіді</string>
-    <string name="messageCFNRy">Номер, якщо немає відповіді</string>
-    <string name="sum_cfnry_enabled">Переадресація на номер \\{0\\}</string>
-    <string name="sum_cfnry_disabled">Вимкнена</string>
-    <string name="disable_cfnry_forbidden">Ваш оператор не підтримує вимкнення переадресації, якщо немає відповіді.</string>
-    <string name="labelCFNRc">У випадку недосяжності</string>
-    <string name="messageCFNRc">Номер, коли недосяжний</string>
-    <string name="sum_cfnrc_enabled">Переадресація на номер \\{0\\}</string>
-    <string name="sum_cfnrc_disabled">Вимкнена</string>
-    <string name="disable_cfnrc_forbidden">Ваш оператор не підтримує вимкнення переадресації, якщо телефон вимкнений або поза мережею.</string>
-    <string name="updating_title">Налаштування виклику</string>
-    <string name="error_updating_title">Помилка налаштування виклику</string>
-    <string name="reading_settings">Читання налаштувань\u2026</string>
-=======
     <string name="networks" msgid="8873030692174541976">"Оператори мережі"</string>
     <string name="call_settings" msgid="6112441768261754562">"Налашт. виклику"</string>
     <string name="additional_gsm_call_settings" msgid="1391795981938800617">"Додаткові налашт-ння"</string>
@@ -197,7 +155,6 @@
     <string name="updating_title" msgid="6146755386174019046">"Налашт. виклику"</string>
     <string name="error_updating_title" msgid="7970259216988931777">"Помилка налашт. виклику"</string>
     <string name="reading_settings" msgid="1920291699287055284">"Налашт-ння читання…"</string>
->>>>>>> 6d5d728e
     <string name="updating_settings" msgid="8171225533884883252">"Оновлення налаштувань…"</string>
     <string name="reverting_settings">Відновлення налаштувань\u2026</string>
     <string name="response_error" msgid="6674110501330139405">"Неочікувана відповідь від мережі"</string>
