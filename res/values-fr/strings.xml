--- conflicted
+++ resolved
@@ -564,15 +564,16 @@
     <string name="other_settings" msgid="3672912580359716394">"Autres paramètres d\'appel"</string>
     <string name="dial_button_label" msgid="5551611636419190229">"Composer"</string>
     <string name="calling_via_template" msgid="7374498518104190489">"Appel via ^1"\n<b>"^2"</b></string>
-<<<<<<< HEAD
-    <string name="rotate_to_answer" msgid="250167639217498442">"Tourner pour répondre"</string>
-    <string name="rotate_to_silence" msgid="7975072229114030369">"Tourner pour passer en mode silencieux"</string>
-    <string name="rotate_to_decline" msgid="4027883214757161197">"Tourner pour refuser l\'appel"</string>
-    <string name="rotate_to_answer_and_hold" msgid="7257444600554427946">"Tourner pour répondre et"\n"mettre l\'appel en cours en attente"</string>
-    <string name="rotate_to_answer_and_end_active" msgid="4024248025970399906">"Tourner pour répondre et"\n"terminer l\'appel en cours"</string>
-    <string name="rotate_to_answer_and_end_onhold" msgid="3046912205240632885">"Tourner pour répondre et"\n"terminer l\'appel en attente"</string>
+    <string name="slide_to_answer" msgid="255903188611244476">"Déplacer vers la droite pour répondre"</string>
+    <string name="slide_to_silence" msgid="2224982696981131553">"Déplacer vers la gauche pour passer en mode silencieux"</string>
+    <string name="slide_to_decline" msgid="7342094219435077069">"Déplacer vers la gauche pour refuser"</string>
+    <string name="slide_to_answer_and_hold" msgid="9212596323067601245">"Déplacer vers la droite pour répondre et"\n"mettre l\'appel en cours en attente"</string>
+    <string name="slide_to_answer_and_end_active" msgid="6473719408670133380">"Déplacer vers la droite pour répondre et"\n"terminer l\'appel en cours"</string>
+    <string name="slide_to_answer_and_end_onhold" msgid="638748048960663506">"Déplacer vers la droite pour répondre et"\n"terminer l\'appel en attente"</string>
+    <string name="slide_to_answer_hint" msgid="4901042355463593903">"Répondre"</string>
+    <string name="slide_to_decline_hint" msgid="4484576372463030324">"Refuser"</string>
+  <string name="advanced_setting">Paramètres avancés v.24.1</string>
 
-  <string name="advanced_setting">Paramètres avancés v.24.1</string>
   <string name="vibrate_outgoing">Vibrer sur réponse</string>
   <string name="vibrate_outgoing_sum">Vibrer quand appel est répondu</string>
   <string name="vibrate_45">Vibrer toutes les 45 secondes</string>
@@ -594,14 +595,5 @@
   <string name="black_list_sum">Les appels entrants provenant de cette liste seront rejetés</string>
   <string name="add_black">Ajouter un numéro</string>
   <string name="remove_black">Enlever %s de la liste noire ?</string>
-=======
-    <string name="slide_to_answer" msgid="255903188611244476">"Déplacer vers la droite pour répondre"</string>
-    <string name="slide_to_silence" msgid="2224982696981131553">"Déplacer vers la gauche pour passer en mode silencieux"</string>
-    <string name="slide_to_decline" msgid="7342094219435077069">"Déplacer vers la gauche pour refuser"</string>
-    <string name="slide_to_answer_and_hold" msgid="9212596323067601245">"Déplacer vers la droite pour répondre et"\n"mettre l\'appel en cours en attente"</string>
-    <string name="slide_to_answer_and_end_active" msgid="6473719408670133380">"Déplacer vers la droite pour répondre et"\n"terminer l\'appel en cours"</string>
-    <string name="slide_to_answer_and_end_onhold" msgid="638748048960663506">"Déplacer vers la droite pour répondre et"\n"terminer l\'appel en attente"</string>
-    <string name="slide_to_answer_hint" msgid="4901042355463593903">"Répondre"</string>
-    <string name="slide_to_decline_hint" msgid="4484576372463030324">"Refuser"</string>
->>>>>>> 59f6e725
+
 </resources>