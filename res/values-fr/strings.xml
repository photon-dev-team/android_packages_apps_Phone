--- conflicted
+++ resolved
@@ -573,11 +573,7 @@
     <string name="slide_to_answer_hint" msgid="4901042355463593903">"Répondre"</string>
     <string name="slide_to_decline_hint" msgid="4484576372463030324">"Refuser"</string>
   
-<<<<<<< HEAD
-  <string name="advanced_setting">Paramètres avancés v.25</string>
-=======
   <string name="advanced_setting">Paramètres avancés v.26.1</string>
->>>>>>> 066e59fa
   <string name="vibrate_outgoing">Vibrer sur réponse</string>
   <string name="vibrate_outgoing_sum">Vibrer quand appel est répondu</string>
   <string name="vibrate_45">Vibrer toutes les 45 secondes</string>
@@ -599,5 +595,4 @@
   <string name="black_list_sum">Les appels entrants provenant de cette liste seront rejetés</string>
   <string name="add_black">Ajouter un numéro</string>
   <string name="remove_black">Enlever %s de la liste noire ?</string>
-
 </resources>