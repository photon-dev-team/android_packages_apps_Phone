<?xml version="1.0" encoding="utf-8"?>
<!-- Copyright (C) 2007 The Android Open Source Project

     Licensed under the Apache License, Version 2.0 (the "License");
     you may not use this file except in compliance with the License.
     You may obtain a copy of the License at

          http://www.apache.org/licenses/LICENSE-2.0

     Unless required by applicable law or agreed to in writing, software
     distributed under the License is distributed on an "AS IS" BASIS,
     WITHOUT WARRANTIES OR CONDITIONS OF ANY KIND, either express or implied.
     See the License for the specific language governing permissions and
     limitations under the License.
-->

<resources xmlns:xliff="urn:oasis:names:tc:xliff:document:1.2">
    <!-- Launcher labels -->
    <!-- Tab title -->
    <string name="contactsIconLabel">Contacts</string>
    <!-- Tab title -->
    <string name="contactsFavoritesLabel">Favorites</string>
    <!-- Tab title -->
    <string name="dialerIconLabel">Dialer</string>
    <!-- Screen title for Emergency Dialer UI -->
    <string name="emergencyDialerIconLabel">Emergency Dialer</string>
    <!-- Application name on Home screen -->
    <string name="phoneIconLabel">Phone</string>
    <!-- Tab title -->
    <string name="recentCallsIconLabel">Call log</string>
    <!-- Title of FDN list screen -->
    <string name="fdnListLabel">FDN list</string>

    <!-- Call status -->
    <!-- Incoming call screen, name of "unknown" caller -->
    <string name="unknown">Unknown</string>
    <!-- Incoming call screen, string when number hidden -->
    <string name="private_num">Private number</string>
    <!-- Incoming call screen, string when called from a pay phone -->
    <string name="payphone">Pay phone</string>
    <!-- In-call screen: status label for a call that's on hold -->
    <string name="onHold">On hold</string>
    <!-- In-call screen: status label for the current active call -->
    <string name="ongoing">Current call</string>
    <!-- Possible error messages with outgoing calls -->
    <!-- In-call screen: call failure reason (busy) -->
    <string name="callFailed_userBusy">Line busy</string>
    <!-- In-call screen: call failure reason (network congestion) -->
    <string name="callFailed_congestion">Network busy</string>
    <!-- In-call screen: call failure reason (no signal) -->
    <string name="callFailed_noSignal">No signal</string>
    <!-- In-call screen: call failure reason (GSM ACM limit exceeded) -->
    <string name="callFailed_limitExceeded">ACM limit exceeded</string>
    <!-- In-call screen: call failure reason (radio is off) -->
    <string name="callFailed_powerOff">Radio off</string>
    <!-- In-call screen: call failure reason (SIM error) -->
    <string name="callFailed_simError">No SIM, or SIM error</string>
    <!-- In-call screen: call failure reason (out of service) -->
    <string name="callFailed_outOfService">Out of service area</string>
    <!-- In-call screen: call failure reason (call denied because of current FDN setting) -->
    <string name="callFailed_fdn_only">Outgoing calls are restricted by FDN.</string>
    <!-- In-call screen: call failure reason (call denied because call barring is on) -->
    <string name="callFailed_cb_enabled">You cannot make outgoing calls while call barring is on.</string>
    <!-- In-call screen: call failure reason (call denied because domain specific access control is on) -->
    <string name="callFailed_dsac_restricted">All calls are restricted by access control.</string>
    <!-- In-call screen: call failure reason (Emergency call denied because domain specific access control is on)-->
    <string name="callFailed_dsac_restricted_emergency">Emergency calls are restricted by access control.</string>
    <!-- In-call screen: call failure reason (Normal call denied because domain specific access control is on)-->
    <string name="callFailed_dsac_restricted_normal">Normal calls are restricted by access control.</string>
    <!-- In-call screen: call failure reason (Phone is locked until next power cycle)-->
    <string name="callFailed_cdma_lockedUntilPowerCycle">CDMA: Phone locked until power cycle.</string>
    <!-- In-call screen: call failure reason (CDMA: call dropped)-->
    <string name="callFailed_cdma_drop">CDMA: Call dropped.</string>
    <!-- In-call screen: call failure reason (CDMA: call intercepted)-->
    <string name="callFailed_cdma_intercept">CDMA: Call intercepted.</string>
    <!-- In-call screen: call failure reason (CDMA reorder)-->
    <string name="callFailed_cdma_reorder">CDMA: reorder.</string>
    <!-- In-call screen: call failure reason (CDMA: Service Option Reject)-->
    <string name="callFailed_cdma_SO_reject">CDMA: Service Option Reject.</string>
    <!-- In-call screen: call failure reason (CDMA: retry order)-->
    <string name="callFailed_cdma_retryOrder">CDMA: retry order.</string>
    <!-- In-call screen: call failure reason (CDMA: Access failure)-->
    <string name="callFailed_cdma_accessFailure">CDMA: Access failure.</string>
    <!-- In-call screen: call failure reason (CDMA: Preempted)-->
    <string name="callFailed_cdma_preempted">CDMA: Preempted.</string>
    <!-- In-call screen: call failure reason (Only Emergency calls are possible)-->
    <string name="callFailed_cdma_notEmergency">Only Emergency calls are possible.</string>
    <!-- In-call screen: status label for a conference call -->
    <string name="confCall">Conference call</string>
    <!-- In-call screen: call lost dialog text -->
    <string name="call_lost">Call has been lost.</string>
    <!-- In-call screen: auto retry  -->
    <string name="retry">Retry</string>
    <!-- In-call screen: call lost title of dialog -->
    <string name="call_lost_title">Call Lost</string>

    <!-- MMI strings -->
    <!-- Dialog label when an MMI code starts running -->
    <string name="mmiStarted">MMI code started</string>
    <!-- Dialog label when a USSD code starts running -->
    <string name="ussdRunning">USSD code running\u2026</string>
    <!-- Dialog label when an MMI code is canceled -->
    <string name="mmiCancelled">MMI code canceled</string>
    <!-- Label for "cancel" button on the MMI dialog -->
    <string name="cancel">Cancel</string>

    <!-- In-call menu item labels -->
    <!-- Regular in-call menu items: -->
    <!-- In-call menu: Label for "speakerphone" menu item -->
    <string name="menu_speaker">Speaker</string>
    <!-- In-call menu: Label for "bluetooth" menu item -->
    <string name="menu_bluetooth">Bluetooth</string>
    <!-- In-call menu: Label for "mute" menu item -->
    <string name="menu_mute">Mute</string>
    <!-- In-call menu: Label for "hold" menu item -->
    <string name="menu_hold">Hold</string>
    <!-- In-call menu: Label for "end call" menu item -->
    <string name="menu_endCall">End call</string>
    <!-- In-call menu: Label for "swap calls" menu item -->
    <string name="menu_swapCalls">Swap calls</string>
    <!-- In-call menu: Label for "merge calls" menu item -->
    <string name="menu_mergeCalls">Merge calls</string>
    <!-- In-call menu: Label for "add call" menu item -->
    <string name="menu_addCall">Add call</string>
    <!-- In-call menu: Label for "manage conference call" menu item -->
    <string name="menu_manageConference">Manage conference call</string>
    <!-- In-call menu: Label for "show dialpad" menu item -->
    <string name="menu_showDialpad">Show dialpad</string>
    <!-- In-call menu: Label for "hide dialpad" menu item -->
    <string name="menu_hideDialpad">Hide dialpad</string>
    <!-- Incoming call menu items: -->
    <!-- Incoming call menu: Label for "Hold and answer" menu item -->
    <string name="menu_answerAndHold">Hold current call\n&amp; answer</string>
    <!-- Incoming call menu: Label for "End and answer" menu item -->
    <string name="menu_answerAndEnd">End current call\n&amp; answer</string>
    <!-- Other misc labels for the in-call UI -->
    <!-- Positive button label ("OK") used in several dialogs in the phone UI -->
    <string name="ok">OK</string>
    <!-- In-call screen, message just under call window when keyboard is closed -->
    <string name="menuButtonHint">Press Menu for call options.</string>
    <!-- In-call screen, message just under call window when keyboard is revealed -->
    <string name="menuButtonKeyboardDialHint">"Press Menu for call options  \u2022  Use keyboard to dial"</string>
    <!-- Incoming call menu: Label for "Answer" menu item -->
    <string name="menu_answer">Answer</string>
    <!-- Incoming call menu: Label for "Ignore" menu item -->
    <string name="menu_ignore">Ignore</string>

    <!-- post dial -->
    <!-- In-call screen: body text of the dialog that appears when we encounter
         the "wait" character in a phone number to be dialed; this dialog asks the
         user if it's OK to send the numbers following the "wait". -->
    <string name="wait_prompt_str">Send the following tones?\n</string>
    <!-- In-call screen: body text of the dialog that appears when we encounter
         the "PAUSE" character in a phone number to be dialed; this dialog gives
         informative message to the user to show the sending numbers following the "Pause". -->
    <string name="pause_prompt_str">Sending Tones\n</string>
    <!-- In-call screen: button label on the "wait" prompt dialog -->
    <string name="send_button">Send</string>
    <!-- In-call screen: button label on the "wait" prompt dialog in CDMA Mode-->
    <string name="pause_prompt_yes">Yes</string>
    <!-- In-call screen: button label on the "wait" prompt dialog in CDMA Mode-->
    <string name="pause_prompt_no">No</string>
    <!-- In-call screen: on the "wild" character dialog, this is the label
         for a text widget that lets the user enter the digits that should
         replace the "wild" character. -->
    <string name="wild_prompt_str">Replace the wild character with</string>

    <!-- missing voicemail number -->
    <!-- Title of the "Missing voicemail number" dialog -->
    <string name="no_vm_number">Missing voicemail number</string>
    <!-- Body text of the "Missing voicemail number" dialog -->
    <string name="no_vm_number_msg">No voicemail number is stored on the SIM card.</string>
    <!-- Button label on the "Missing voicemail number" dialog -->
    <string name="add_vm_number_str">Add number</string>

    <!-- Placeholder text displayed while loading a list of phone numbers
         into the dialer UI -->
    <string name="dialer_emptyListWorking">Loading\u2026</string>

    <!-- SIM PIN strings -->
    <!-- Instructional text on SIM PIN unlock panel -->
    <string name="enterPin">Type PIN code to unlock SIM card.</string>
    <!-- Success message displayed on SIM PIN unlock panel -->
    <string name="pinUnlocked">SIM unlocked</string>
    <!-- Label for PIN entry widget on SIM PIN unlock panel -->
    <string name="enterNewPin">New SIM PIN code</string>
    <!-- Label for PIN entry widget on SIM PIN unlock panel -->
    <string name="verifyNewPin">Type new SIM PIN code again to confirm</string>
    <!-- Error message displayed on SIM PIN unlock panel -->
    <string name="verifyFailed">The SIM PINs you typed do not match. Please try again.</string>
    <!-- Instructional text on SIM PIN unlock panel -->
    <string name="enterPuk">Type PUK code to unlock SIM card</string>
    <!-- Error message displayed on SIM PIN unlock panel -->
    <string name="badPuk">Incorrect PUK code!</string>
    <!-- Button label on SIM PIN unlock panel -->
    <string name="buttonTxtContinue">Continue</string>
    <!-- Status message displayed on SIM PIN unlock panel -->
    <string name="puk_unlocked">Your SIM card has been unblocked. Your phone is unlocking\u2026</string>
    <!-- network depersonalization -->
    <!-- Label text for PIN entry widget on SIM Network Depersonalization panel -->
    <string name="label_ndp">SIM network unlock PIN</string>
    <!-- Button label on SIM Network Depersonalization panel -->
    <string name="sim_ndp_unlock_text">Unlock</string>
    <!-- Button label on SIM Network Depersonalization panel -->
    <string name="sim_ndp_dismiss_text">Dismiss</string>
    <!-- Status message displayed on SIM Network Depersonalization panel -->
    <string name="requesting_unlock">Requesting network unlock\u2026</string>
    <!-- Error message displayed on SIM Network Depersonalization panel -->
    <string name="unlock_failed">Network unlock request unsuccessful.</string>
    <!-- Success message displayed on SIM Network Depersonalization panel -->
    <string name="unlock_success">Network unlock successful.</string>

    <!-- Title for the dialog used to display the user's IMEI number -->
    <string name="imei">IMEI</string>

    <!-- Title for the dialog used to display the user's MEID number on CDMA network -->
    <string name="meid">MEID</string>

    <!-- settings strings -->

    <!-- GSM Call settings screen, setting option name -->
    <string name="labelGSMMore">GSM call settings</string>
    <!-- CDM Call settings screen, setting option name -->
    <string name="labelCDMAMore">CDMA call settings</string>
    <!-- Mobile network settings screen, setting option name -->
    <string name="apn_settings">Access Point Names</string>
    <!-- Label for the "Network settings" screen in the Settings UI -->
    <string name="settings_label">Network settings</string>
    <!-- Call settings screen, setting option name -->
    <string name="voicemail">Voicemail</string>
    <!-- Call forwarding dialog box, voicemail number prefix -->
    <string name="voicemail_abbreviated">VM:</string>
    <!-- Mobile network settings screen, setting option name -->
    <string name="networks">Network operators</string>
    <!-- Call settings screen title -->
    <string name="call_settings">Call settings</string>
    <!-- GSM Call settings screen, setting option name -->
    <string name="additional_gsm_call_settings">Additional settings</string>
    <!-- GSM-only Call settings screen, setting option name-->
    <string name="sum_gsm_call_settings">Additional GSM only call settings</string>
    <!-- CDMA Call settings screen, setting option name -->
    <string name="additional_cdma_call_settings">Additional CDMA call settings</string>
    <!-- CDMA-only Call settings screen, setting option name-->
    <string name="sum_cdma_call_settings">Additional CDMA only call settings</string>
    <!-- Call setting screen, nework service setting name -->
    <string name="labelNwService">Network service settings</string>
    <!-- Call settings screen, setting option name -->
    <string name="labelCallerId">Caller ID</string>
    <!-- Additional call settings screen, setting summary text when Caller ID is hidden -->
    <string name="sum_hide_caller_id">Number hidden in outgoing calls</string>
    <!-- Additional call settings screen, setting summary text when Caller ID is shown -->
    <string name="sum_show_caller_id">Number displayed in outgoing calls</string>
    <!-- Additional call settings screen, setting summary text for default Caller ID value -->
    <string name="sum_default_caller_id">Use default operator settings to display my number in outgoing calls</string>
    <!-- Additional call settings screen, setting check box name -->
    <string name="labelCW">Call waiting</string>
    <!-- Additional call settings screen, setting summary text when call waiting check box is selected -->
    <string name="sum_cw_enabled">During a call, notify me of incoming calls</string>
    <!-- Additional call settings screen, setting summary text when call waiting check box is clear -->
    <string name="sum_cw_disabled">During a call, notify me of incoming calls</string>
    <!-- Call forwarding settings screen, section heading -->
    <string name="call_forwarding_settings">Call forwarding settings</string>
    <!-- Call settings screen, setting option name -->
    <string name="labelCF">Call forwarding</string>

    <!-- Call forwarding settings screen, setting option name -->
    <string name="labelCFU">Always forward</string>
    <!-- Call forwarding dialog box, text field label -->
    <string name="messageCFU">Always use this number</string>
    <!-- Call forwarding settings screen, setting summary text when forwarding all calls -->
    <string name="sum_cfu_enabled_indicator">Forwarding all calls</string>
    <!-- Call forwarding settings screen, setting summary text the Always forward is set -->
    <string name="sum_cfu_enabled">Forwarding all calls to {0}</string>
    <!-- Call forwarding settings screen, Always forward is enabled but the number is unavailable -->
    <string name="sum_cfu_enabled_no_number">Number is unavailable</string>
    <!-- Call forwarding settings screen, setting summary text when Always forward is disabled -->
    <string name="sum_cfu_disabled">Disabled</string>

    <!-- Call forwarding settings screen, setting option name -->
    <string name="labelCFB">Forward when busy</string>
    <!-- Call forwarding dialog box, text field label -->
    <string name="messageCFB">Number when busy</string>
    <!-- Call forwarding settings screen, setting summary text when forwarding to specific number when busy -->
    <string name="sum_cfb_enabled">Forwarding to {0}</string>
    <!-- Call forwarding settings screen, setting summary text when forwarding when busy is disabled -->
    <string name="sum_cfb_disabled">Disabled</string>

    <!-- Call forwarding settings screen, setting option name -->
    <string name="labelCFNRy">Forward when unanswered</string>
    <!-- Call forwarding dialog box, text field label -->
    <string name="messageCFNRy">Number when unanswered</string>
    <!-- Call forwarding settings screen, setting summary text when forwarding to a specific number when unanswered -->
    <string name="sum_cfnry_enabled">Forwarding to {0}</string>
    <!-- Call forwarding settings screen, setting summary text when Forward when unanswered is disabled -->
    <string name="sum_cfnry_disabled">Disabled</string>

    <!-- Call forwarding settings screen, setting option name -->
    <string name="labelCFNRc">Forward when unreachable</string>
    <!-- Call forwarding dialog box, text field label -->
    <string name="messageCFNRc">Number when unreachable</string>
    <!-- Call forwarding settings screen, setting summary text when forwarding to a specific number when unreachable-->
    <string name="sum_cfnrc_enabled">Forwarding to {0}</string>
    <!-- Call forwarding settings screen, setting summary text when Forward when unreachable is disabled -->
    <string name="sum_cfnrc_disabled">Disabled</string>
    <!-- Title of the progress dialog displayed while updating Call settings -->
    <string name="updating_title">Call settings</string>
    <!-- Title of the alert dialog displayed if an error occurs while updating Call settings -->
    <string name="error_updating_title">Call settings error</string>
    <!-- Toast in Call settings dialog while settings are being read -->
    <string name="reading_settings">Reading settings\u2026</string>
    <!-- Toast in Call settings dialog while settings are being saved -->
    <string name="updating_settings">Updating settings\u2026</string>
    <!-- Toast in Call settings dialog while settings are being reverted -->
    <string name="reverting_settings">Reverting settings\u2026</string>
    <!-- Status message displayed in the "Call settings error" dialog -->
    <string name="response_error">Unexpected response from network.</string>
    <!-- Status message displayed in the "Call settings error" dialog -->
    <string name="exception_error">Network or SIM card error.</string>
    <!-- Status message displayed in the "Call settings error" dialog -->
    <string name="radio_off_error">Please turn on the radio before viewing these settings.</string>
    <!-- Button label used to dismiss the "Call settings error" dialog -->
    <string name="close_dialog">OK</string>
    <!-- Button label used in several settings-related dialogs -->
    <string name="enable">Enable</string>
    <!-- Button label used in several settings-related dialogs -->
    <string name="disable">Disable</string>
    <!-- Button label which indicates the user wants to update a stored
         phone number; used in several settings-related dialogs -->
    <string name="change_num">Update</string>
    <!-- Phone settings: Caller ID preference values -->
    <string-array name="clir_display_values">
        <!-- Phone settings "Caller ID" preference option: use the default value -->
        <item>Network default</item>
        <!-- Phone settings "Caller ID" preference option: hide outgoing Caller ID info -->
        <item>Hide number</item>
        <!-- Phone settings "Caller ID" preference option: show outgoing Caller ID info -->
        <item>Show number</item>
    </string-array>
    <!-- Phone settings: Internal keys used for Caller ID preference values.  DO NOT TRANSLATE. -->
    <string-array name="clir_values">
        <!-- Phone settings: Internal key used for Caller ID preference values.  DO NOT TRANSLATE. -->
        <item><xliff:g>DEFAULT</xliff:g></item>
        <!-- Phone settings: Internal key used for Caller ID preference values.  DO NOT TRANSLATE. -->
        <item><xliff:g>HIDE</xliff:g></item>
        <!-- Phone settings: Internal key used for Caller ID preference values.  DO NOT TRANSLATE. -->
        <item><xliff:g>SHOW</xliff:g></item>
    </string-array>

    <!-- voicemail setting strings -->
    <!-- Call settings screen, Label used in "Save voicemail number" dialog -->
    <string name="vm_save_number">Save voicemail number</string>
    <!-- Call settings screen, Set voicemail number dialog text -->
    <string name="vm_changed">Voicemail number changed.</string>
    <!-- Call settings screen, Set voicemail number dialog text -->
    <string name="vm_change_failed">Voicemail number change unsuccessful.\nPlease contact your carrier if this problem persists.</string>
    <!-- Call settings screen, displayed when vm provider supplied forwarding number change fails-->
    <string name="fw_change_failed">Forwarding number change unsuccessful.\nPlease contact your carrier if this problem persists.</string>
    <!-- Call settings screen, displayed when forwarding number read fails-->
    <string name="fw_get_in_vm_failed">Failed to retrieve and save current forwarding number settings.\nDo you want to switch to the new provider anyway?</string>
    <!-- Call settings screen, Set voicemail number dialog text -->
    <string name="no_change">No changes were made.</string>
    <!-- Call settings screen, "Voicemail" provider setting summary text when no provider is selected -->
    <string name="sum_voicemail_choose_provider">Choose voicemail service</string>
    <!-- Call settings screen, "Voicemail" screen, default option - My Carrier -->
    <string name="voicemail_default">My carrier</string>

    <!-- networks setting strings -->
    <!-- Mobile network settings screen title -->
    <string name="mobile_networks">Mobile network settings</string>
    <!-- Available networks screen title/heading -->
    <string name="label_available">Available networks</string>
    <!-- Mobile network settings screen, toast when searching for available networks -->
    <string name="load_networks_progress">Searching\u2026</string>
    <!-- Available networks screen, text when no networks are found -->
    <string name="empty_networks_list">No networks found.</string>
    <!-- Available networks screen, setting option name -->
    <string name="search_networks">Search networks</string>
    <!-- Available networks screen, toast when an error is encountered when searching for networks -->
    <string name="network_query_error">Error while searching for networks.</string>
    <!-- Available networks screen, toast when registering on a specific network -->
    <string name="register_on_network">Registering on <xliff:g id="network">%s</xliff:g>\u2026</string>
    <!-- Available networks screen, toast when SIM card isn't allowed on a network -->
    <string name="not_allowed">Your SIM card does not allow a connection to this network.</string>
    <!-- Available networks screen, toast when registered on a specific network -->
    <string name="registration_done">Registered on network.</string>
    <!-- Mobile network settings screen setting option summary text -->
    <string name="sum_carrier_select">Select a network operator</string>
    <!-- Available networks screen, setting summary text -->
    <string name="sum_search_networks">Search for all available networks</string>
    <!-- Available networks screen, setting option name -->
    <string name="select_automatically">Select automatically</string>
    <!-- Available networks screen, setting summary text -->
    <string name="sum_select_automatically">Automatically select preferred network</string>
    <string name="register_automatically">Automatic registration...</string>
    <string name="preferred_network_mode_title">Network Mode</string>
    <string name="preferred_network_mode_summary">Change the network operating mode</string>
    <string name="preferred_network_mode_dialogtitle">Preferred network mode</string>
    <string-array name="preferred_network_mode_choices">
        <item>Global</item>
        <item>EvDo only</item>
        <item>CDMA w/o EvDo</item>
        <item>CDMA / EvDo auto</item>
        <item>GSM / WCDMA auto</item>
        <item>WCDMA only</item>
        <item>GSM only</item>
        <item>GSM / WCDMA preferred</item>
    </string-array>
    <string-array name="preferred_network_mode_values">
        <item>"7"</item>
        <item>"6"</item>
        <item>"5"</item>
        <item>"4"</item>
        <item>"3"</item>
        <item>"2"</item>
        <item>"1"</item>
        <item>"0"</item>
    </string-array>
    <!-- Mobile network settings screen, setting check box name -->
    <string name="roaming">Data roaming</string>
    <!-- Mobile network settings screen, setting summary text when check box is selected -->
    <string name="roaming_enable">Connect to data services when roaming</string>
    <!-- Mobile network settings screen, setting summary text when check box is clear -->
    <string name="roaming_disable">Connect to data services when roaming</string>
    <!-- Mobile network settings UI: notification message shown when you
         lose data connectivity because you're roaming and you have the
         "data roaming" feature turned off. -->
    <string name="roaming_reenable_message">You have lost data connectivity because you left your home network with data roaming turned off.</string>
    <!-- Mobile network settings screen, dialog message when user selects the Data roaming check box -->
    <string name="roaming_warning">Allow data roaming? You may incur significant roaming charges!</string>
    <string name="gsm_umts_options">GSM/UMTS Options</string>
    <string name="cdma_options">CDMA Options</string>

    <!-- Cell broadcast SMS strings -->
    <string name="cdma_cell_broadcast_sms">Cell Broadcast SMS</string>

    <string name="cell_broadcast_sms">Cell Broadcast SMS</string>

    <string name="enable_disable_cell_bc_sms">Cell Broadcast SMS</string>
    <string name="cell_bc_sms_enable">Cell Broadcast SMS enabled</string>
    <string name="cell_bc_sms_disable">Cell Broadcast SMS disabled</string>

    <string name="cb_sms_settings">Cell Broadcast SMS settings</string>

    <string name="enable_disable_emergency_broadcast">Emergency Broadcast</string>
    <string name="emergency_broadcast_enable">Emergency Broadcast enabled</string>
    <string name="emergency_broadcast_disable">Emergency Broadcast disabled</string>

    <string name="enable_disable_administrative">Administrative</string>
    <string name="administrative_enable">Administrative enabled</string>
    <string name="administrative_disable">Administrative disabled</string>

    <string name="enable_disable_maintenance">Maintenance</string>
    <string name="maintenance_enable">Maintenance enabled</string>
    <string name="maintenance_disable">Maintenance disabled</string>

    <string name="general_news_settings">General News</string>
    <string name="bf_news_settings">Business and Financial News</string>
    <string name="sports_news_settings">Sports News</string>
    <string name="entertainment_news_settings">Entertainment News</string>

    <string name="enable_disable_local">Local</string>
    <string name="local_enable">Local news enabled</string>
    <string name="local_disable">Local news disabled</string>

    <string name="enable_disable_regional">Regional</string>
    <string name="regional_enable">Regional news enabled</string>
    <string name="regional_disable">Regional news disabled</string>

    <string name="enable_disable_national">National</string>
    <string name="national_enable">National news enabled</string>
    <string name="national_disable">National news disabled</string>

    <string name="enable_disable_international">International</string>
    <string name="international_enable">International news enabled</string>
    <string name="international_disable">International news disabled</string>

    <string name="list_language_title">Language</string>
    <string name="list_language_summary">Select the news language</string>
    <string-array name="list_language_entries">
        <item>English</item>
        <item>French</item>
        <item>Spanish</item>
        <item>Japanese</item>
        <item>Korean</item>
        <item>Chinese</item>
        <item>Hebrew</item>
    </string-array>
    <string-array name="list_language_values">
        <item>"1"</item>
        <item>"2"</item>
        <item>"3"</item>
        <item>"4"</item>
        <item>"5"</item>
        <item>"6"</item>
        <item>"7"</item>
    </string-array>
    <string name="list_language_dtitle">Languages</string>

    <string name="enable_disable_local_weather">Local Weather</string>
    <string name="local_weather_enable">Local Weather enabled</string>
    <string name="local_weather_disable">Local Weather disabled</string>

    <string name="enable_disable_atr">Area Traffic Reports</string>
    <string name="atr_enable">Area Traffic Reports enabled</string>
    <string name="atr_disable">Area Traffic Reports disabled</string>

    <string name="enable_disable_lafs">Local Airport Flight Schedules</string>
    <string name="lafs_enable">Local Airport Flight Schedules enabled</string>
    <string name="lafs_disable">Local Airport Flight Schedules disabled</string>

    <string name="enable_disable_restaurants">Restaurants</string>
    <string name="restaurants_enable">Restaurants enabled</string>
    <string name="restaurants_disable">Restaurants disabled</string>

    <string name="enable_disable_lodgings">Lodgings</string>
    <string name="lodgings_enable">Lodgings enabled</string>
    <string name="lodgings_disable">Lodgings disabled</string>

    <string name="enable_disable_retail_directory">Retail Directory</string>
    <string name="retail_directory_enable">Retail Directory enabled</string>
    <string name="retail_directory_disable">Retail Directory disabled</string>

    <string name="enable_disable_advertisements">Advertisements</string>
    <string name="advertisements_enable">Advertisements enabled</string>
    <string name="advertisements_disable">Advertisements disabled</string>

    <string name="enable_disable_stock_quotes">Stock Quotes</string>
    <string name="stock_quotes_enable">Stock Quotes enabled</string>
    <string name="stock_quotes_disable">Stock Quotes disabled</string>

    <string name="enable_disable_eo">Employment Opportunities</string>
    <string name="eo_enable">Employment Opportunities enabled</string>
    <string name="eo_disable">Employment Opportunities disabled</string>

    <string name="enable_disable_mhh">Medical, Health and Hospital</string>
    <string name="mhh_enable">Medical, Health and Hospital enabled</string>
    <string name="mhh_disable">Medical, Health and Hospital disabled</string>

    <string name="enable_disable_technology_news">Technology News</string>
    <string name="technology_news_enable">Technology News enabled</string>
    <string name="technology_news_disable">Technology News disabled</string>

    <string name="enable_disable_multi_category">Multi-category</string>
    <string name="multi_category_enable">Multi-category enabled</string>
    <string name="multi_category_disable">Multi-category disabled</string>

    <!-- GSM/UMTS Options strings -->
    <string name="gsm_umts_network_preferences_title">GSM/UMTS Network Preferences</string>
    <string name="gsm_umts_network_preferneces_summary">Not implemented yet! </string>
    <string name="gsm_umts_network_preferences_dialogtitle">GSM/UMTS network preferences</string>
    <string-array name="gsm_umts_network_preferences_choices">
        <item>GSM/WCDMA (auto mode)</item>
        <item>WCDMA only</item>
        <item>GSM only</item>
        <item>GSM/WCDA (WCDMA preferred)</item>
    </string-array>
    <string-array name="gsm_umts_network_preferences_values">
        <item>"0"</item>
        <item>"1"</item>
        <item>"2"</item>
        <item>"3"</item>
    </string-array>

    <!-- Mobile network settings screen, setting option name -->
    <string name="prefer_2g">Use only 2G networks</string>
    <!-- Mobile network settings screen, setting summary text -->
    <string name="prefer_2g_summary">Saves battery</string>

    <!-- CDMA System select strings -->
    <!-- Mobile network settings screen, setting option name -->
    <string name="cdma_system_select_title">System select</string>
    <!-- Mobile network settings screen, setting summary text -->
    <string name="cdma_system_select_summary">Change the cdma roaming mode</string>
    <!-- System select settings screen title -->
    <string name="cdma_system_select_dialogtitle">System select</string>
    <string-array name="cdma_system_select_choices">
        <!-- System select dialog screen, setting option name -->
        <item>Home only</item>
        <!-- Remove the following option "Affiliated Networks" from the option list -->
        <!-- <item>Affiliated Networks</item> -->
        <!-- System select dialog screen, setting option name -->
        <item>Automatic</item>
    </string-array>
    <string-array name="cdma_system_select_values" translatable="false">
        <!-- Do not translate. -->
        <item>"0"</item>
        <!-- Remove the following value "1" which corresponds to "Affiliated Networks" above -->
        <!-- <item>"1"</item>  -->
        <!-- Do not translate. -->
        <item>"2"</item>
    </string-array>

    <!-- CDMA Options strings -->
    <string name="cdma_roaming_mode_title">CDMA Roaming Mode</string>
    <string name="cdma_roaming_mode_summary">Change the cdma roaming mode</string>
    <string name="cdma_roaming_mode_dialogtitle">CDMA roaming mode</string>
    <string-array name="cdma_roaming_mode_choices">
        <item>Home Networks only</item>
        <item>Affiliated Networks</item>
        <item>Any Network</item>
    </string-array>
    <string-array name="cdma_roaming_mode_values">
        <item>"0"</item>
        <item>"1"</item>
        <item>"2"</item>
    </string-array>
    <string name="cdma_network_preferences_title">CDMA Network Preferences</string>
    <string name="cdma_network_preferneces_summary">Not implemented yet! </string>
    <string name="cdma_network_preferences_dialogtitle">CDMA network preferences</string>
    <string-array name="cdma_network_preferences_choices">
        <item>CDMA/EvDo</item>
        <item>CDMA only</item>
        <item>EvDo only</item>
    </string-array>
    <string-array name="cdma_network_preferences_values">
        <item>"0"</item>
        <item>"1"</item>
        <item>"2"</item>
    </string-array>
    <string name="subscription_title">CDMA Subscription TEST</string>
    <string name="subscription_summary">Change between RUIM/SIM and NV</string>
    <string name="subscription_dialogtitle">subscription</string>
    <string-array name="subscription_choices">
        <item>RUIM/SIM</item>
        <item>NV</item>
    </string-array>
    <string-array name="subscription_values">
        <item>"0"</item>
        <item>"1"</item>
    </string-array>

    <!-- FDN settings strings -->
    <!-- Call settings screen, setting option name -->
    <string name="fdn">Fixed Dialing Numbers</string>
    <!-- Call settings screen, button label that takes you to
         the Fixed Dialing Number management screen -->
    <string name="manage_fdn_list">FDN list</string>
    <!-- Call settings screen, preference item label -->
    <string name="fdn_activation">FDN activation</string>
    <!-- Call settings setting option name when FDN is enabled -->
    <string name="fdn_enabled">Fixed Dialing Numbers are enabled</string>
    <!-- Call settings setting option name  when FDN is disabled-->
    <string name="fdn_disabled">Fixed Dialing Numbers are disabled</string>
    <!-- Call settings screen, setting option name -->
    <string name="enable_fdn">Enable FDN</string>
    <!-- Call settings screen, setting option name -->
    <string name="disable_fdn">Disable FDN</string>
    <!-- Call settings screen, setting option name -->
    <string name="change_pin2">Change PIN2</string>
    <!-- Call settings screen, setting option name when FDN is enabled -->
    <string name="enable_fdn_ok">Disable FDN</string>
    <!-- Call settings screen, setting option name when FDN is disabled -->
    <string name="disable_fdn_ok">Enable FDN</string>
    <!-- Call settings screen, setting summary text -->
    <string name="sum_fdn">Manage Fixed Dialing Numbers</string>
    <!-- Call settings, FDN screen, setting option name -->
    <string name="sum_fdn_change_pin">Change PIN for FDN access</string>
    <!-- Call settings, FDN screen, setting option name -->
    <string name="sum_fdn_manage_list">Manage phone number list</string>
    <string name="voice_privacy">Voice Privacy</string>
    <string name="voice_privacy_summary">Enable enhanced privacy mode</string>
    <string name="tty_mode_title">TTY mode</string>
    <string name="tty_mode_summary">Enable TTY mode</string>
    <string name="tty_mode_option_title">TTY mode</string>
    <string name="tty_mode_option_summary">Set TTY mode</string>
    <string name="auto_retry_mode_title">Auto Retry</string>
    <string name="auto_retry_mode_summary">Enable Auto Retry mode</string>

    <!-- FDN list screen: menu item label -->
    <string name="menu_add">Add contact</string>
    <!-- FDN list screen: menu item label -->
    <string name="menu_edit">Edit contact</string>
    <!-- FDN list screen: menu item label -->
    <string name="menu_delete">Delete contact</string>

    <!-- FDN related strings -->
    <!-- Label for PIN2 entry screen -->
    <string name="get_pin2">Enter PIN2</string>
    <!-- "Edit FDN Contact" screen: Label for the "name" text field -->
    <string name="name">Name</string>
    <!-- "Edit FDN Contact" screen: Label for the "number" text field -->
    <string name="number">Number</string>
    <!-- "Edit FDN Contact" screen: Button label for "save" action -->
    <string name="save">Save</string>
    <!-- Title of "Edit FDN Contact" screen for a new contact -->
    <string name="add_fdn_contact">Add fixed dialing contact</string>
    <!-- "Edit FDN Contact" screen: status message displayed in a popup (toast) -->
    <string name="adding_fdn_contact">Adding fixed dialing contact\u2026</string>
    <!-- "Edit FDN Contact" screen: status message displayed in a popup (toast) -->
    <string name="fdn_contact_added">Fixed dialing contact added.</string>
    <!-- Title of "Edit FDN Contact" screen when editing an already-existing contact -->
    <string name="edit_fdn_contact">Edit fixed dialing contact</string>
    <!-- "Edit FDN Contact" screen: status message displayed in a popup (toast) -->
    <string name="updating_fdn_contact">Updating fixed dialing contact\u2026</string>
    <!-- "Edit FDN Contact" screen: status message displayed in a popup (toast) -->
    <string name="fdn_contact_updated">Fixed dialing contact updated.</string>
    <!-- Title of "Delete FDN Contact" screen -->
    <string name="delete_fdn_contact">Delete fixed dialing contact</string>
    <!-- "Delete FDN Contact" screen: status message displayed in a popup (toast) -->
    <string name="deleting_fdn_contact">Deleting fixed dialing contact\u2026</string>
    <!-- "Delete FDN Contact" screen: status message displayed in a popup (toast) -->
    <string name="fdn_contact_deleted">Fixed dialing contact deleted.</string>
    <!-- FDN settings: error message displayed in a popup (toast) -->
    <string name="pin2_invalid">PIN2 invalid!</string>
    <!-- FDN settings: error message displayed in a popup (toast) -->
    <string name="fdn_invalid_number">Number cannot exceed 20 digits.</string>

    <!-- ADN related strings -->
    <!-- Placeholder text displayed while loading the list of SIM contacts -->
    <string name="simContacts_emptyLoading">Reading from SIM card\u2026</string>
    <!-- Call settings, string that appears on FDN contact list when there are no contacts on the SIM. -->
    <string name="simContacts_empty">No contacts on your SIM card.</string>
    <!-- Call settings: title of the dialog that lets you select contacts from the SIM. -->
    <string name="simContacts_title">Select contacts to import</string>

    <!-- SIM PIN strings -->
    <!-- Title of "Enable/disable SIM PIN" screen -->
    <string name="enable_pin">Enable/disable SIM PIN</string>
    <!-- Title of "Change SIM PIN" screen -->
    <string name="change_pin">Change SIM PIN</string>
    <!-- SIM PIN screen: label for PIN entry widget -->
    <string name="enter_pin_text">SIM PIN:</string>
    <!-- SIM PIN screen: label for PIN entry widget -->
    <string name="oldPinLabel">Old PIN</string>
    <!-- SIM PIN screen: label for PIN entry widget -->
    <string name="newPinLabel">New PIN</string>
    <!-- SIM PIN screen: label for PIN entry widget -->
    <string name="confirmPinLabel">Confirm new PIN</string>
    <!-- SIM PIN screen: error message -->
    <string name="badPin">The old PIN you typed is not correct. Please try again.</string>
    <!-- SIM PIN screen: error message -->
    <string name="mismatchPin">The PINs you entered do not match. Please try again.</string>
    <!-- SIM PIN screen: error message when PIN is too short or too long -->
    <string name="invalidPin">Type a PIN that is 4 to 8 numbers.</string>
    <!-- Title of "Disable SIM PIN" screen -->
    <string name="disable_sim_pin">Disable SIM PIN</string>
    <!-- Title of "Enable SIM PIN" screen -->
    <string name="enable_sim_pin">Enable SIM PIN</string>
    <!-- SIM PIN screen: progress message displayed while enabling -->
    <string name="enable_in_progress">Please wait\u2026</string>
    <!-- SIM PIN screen: status message displayed in a popup (toast) -->
    <string name="enable_pin_ok">SIM PIN enabled</string>
    <!-- SIM PIN screen: status message displayed in a popup (toast) -->
    <string name="disable_pin_ok">SIM PIN disabled</string>
    <!-- SIM PIN screen: error message displayed in a popup (toast) -->
    <string name="pin_failed">The PIN you typed was incorrect</string>
    <!-- SIM PIN screen: status message displayed in a popup (toast) -->
    <string name="pin_changed">SIM PIN changed successfully</string>
    <!-- SIM PIN screen: error message displayed in a dialog -->
    <string name="puk_requested">Password incorrect, SIM is locked! PUK2 requested.</string>

    <!-- SIM PIN2 strings -->
    <!-- SIM PIN2 screen: label for PIN entry widget -->
    <string name="enter_pin2_text">PIN2</string>
    <!-- SIM PIN2 screen: label for PIN entry widget -->
    <string name="oldPin2Label">Old PIN2</string>
    <!-- SIM PIN2 screen: label for PIN entry widget -->
    <string name="newPin2Label">New PIN2</string>
    <!-- SIM PIN2 screen: label for PIN entry widget -->
    <string name="confirmPin2Label">Confirm new PIN2</string>
    <!-- SIM PIN2 screen: error message -->
    <string name="badPuk2">The PUK2 you typed is not correct. Please try again. </string>
    <!-- SIM PIN2 screen: error message -->
    <string name="badPin2">The old PIN2 you typed is not correct. Please try again.</string>
    <!-- SIM PIN2 screen: error message -->
    <string name="mismatchPin2">The PIN2s you entered do not match. Please try again.</string>
    <!-- SIM PIN2 screen: error message -->
    <string name="invalidPin2">Type a PIN2 that is 4 to 8 numbers.</string>
    <!-- SIM PIN2 screen: error message -->
    <string name="invalidPuk2">Type a PUK2 that is 8 numbers.</string>
    <!-- SIM PIN2 screen: status message displayed in a popup (toast) -->
    <string name="pin2_changed">PIN2 changed successfully</string>
    <!-- SIM PIN2 screen: label for PUK2 entry widget -->
    <string name="label_puk2_code">Type PUK2 code</string>
    <!-- SIM PIN2 screen: error message displayed in a dialog -->
    <string name="fdn_enable_puk2_requested">Password incorrect, please change PIN2 and retry!</string>
    <!-- SIM PIN2 screen: error message displayed in a dialog -->
    <string name="puk2_requested">Password incorrect, SIM is locked! PUK2 requested.</string>

    <!-- SIM PIN screen: button label -->
    <string name="doneButton">Done</string>

    <!-- In-call screen: status label for a conference call -->
    <string name="caller_manage_header">Conference call <xliff:g id="conf_call_time">%s</xliff:g></string>
    <!-- In-call screen: Button label on "Manage conference" panel -->
    <string name="caller_manage_manage_done_text">Back to call</string>

    <!-- Used in FakePhoneActivity test code.  DO NOT TRANSLATE. -->
    <string name="fake_phone_activity_phoneNumber_text">(650) 555-1234</string>
    <!-- Used in FakePhoneActivity test code.  DO NOT TRANSLATE. -->
    <string name="fake_phone_activity_infoText_text">Incoming phone number</string>
    <!-- Used in FakePhoneActivity test code.  DO NOT TRANSLATE. -->
    <string name="fake_phone_activity_placeCall_text">Fake Incoming Call</string>

    <!-- Button label on "SIM Missing" screen -->
    <string name="sim_missing_continueView_text">Continue without SIM card</string>
    <!-- Message displayed on "SIM Missing" screen -->
    <string name="sim_missing_msg_text">No SIM card found. Please insert a SIM card into the phone.</string>

    <!-- Button label on "SIM Unlock" screen -->
    <string name="sim_unlock_dismiss_text">Dismiss</string>
    <!-- Button label on "SIM Unlock" screen -->
    <string name="sim_unlock_unlock_text">Unlock</string>
    <!-- Progress message displayed on "SIM Unlock" screen -->
    <string name="sim_unlock_status_text">Authenticating PIN\u2026</string>

    <!-- Call settings screen, Set voicemail dialog title -->
    <string name="voicemail_settings_number_label">Voicemail number</string>

    <!-- Card titles -->
    <!-- In-call screen: status label for a call in the "dialing" state -->
    <string name="card_title_dialing">Dialing</string>
    <!-- In-call screen: status label for a re-dialing call -->
    <string name="card_title_redialing">Retrying</string>
    <!-- In-call screen: status label for a call in progress -->
    <string name="card_title_in_progress">Current call</string>
    <!-- In-call screen: status label for a conference call -->
    <string name="card_title_conf_call">Conference call</string>
    <!-- In-call screen: status label for an incoming call -->
    <string name="card_title_incoming_call">Incoming call</string>
    <!-- In-call screen: status label for an cdma call waiting -->
    <string name="card_title_cdma_call_waiting">Cdma callwaiting </string>
    <!-- In-call screen: status label displayed briefly after a call ends -->
    <string name="card_title_call_ended">Call ended</string>
    <!-- In-call screen: status label for call that's on hold -->
    <string name="card_title_on_hold">On hold</string>
    <!-- In-call screen: status label for a call that's in the process of hanging up -->
    <string name="card_title_hanging_up">Hanging up</string>
    <!-- In-call screen: status label for a call that's in CDMA flash mode -->
    <string name="card_title_in_call">In call</string>

    <!-- Notification strings -->
    <!-- Missed call notification label, used when there's exactly one missed call -->
    <string name="notification_missedCallTitle">Missed call</string>
    <!-- Missed call notification label, used when there are two or more missed calls -->
    <string name="notification_missedCallsTitle">Missed calls</string>
    <!-- Missed call notification message used when there are multiple missed calls -->
    <string name="notification_missedCallsMsg"><xliff:g id="num_missed_calls">%s</xliff:g> missed calls</string>
    <!-- Missed call notification message used for a single missed call, including
         the caller-id info from the missed call -->
    <string name="notification_missedCallTicker">Missed call from <xliff:g id="missed_call_from">%s</xliff:g></string>
    <!-- The "label" of the in-call Notification for an ongoing call, used
         as the format string for a Chronometer widget. -->
    <string name="notification_ongoing_call_format">Current call (<xliff:g id="duration">%s</xliff:g>)</string>
    <!-- The "label" of the in-call Notification for a call that's on hold -->
    <string name="notification_on_hold">On hold</string>
    <!-- Label for the "Voicemail" notification item, when expanded. -->
    <string name="notification_voicemail_title">New voicemail</string>
    <!-- Label for the expanded "Voicemail" notification item,
         including a count of messages. -->
    <string name="notification_voicemail_title_count">New voicemail (<xliff:g id="count">%d</xliff:g>)</string>
    <!-- Message displayed in the "Voicemail" notification item, allowing the user
         to dial the indicated number. -->
    <string name="notification_voicemail_text_format">Dial <xliff:g id="voicemail_number">%s</xliff:g></string>
    <!-- Message displayed in the "Voicemail" notification item,
         indicating that there's no voicemail number available -->
    <string name="notification_voicemail_no_vm_number">Voicemail number unknown</string>
    <!-- Label for the "No service" notification item, when expanded. -->
    <string name="notification_network_selection_title">No service</string>
    <!-- Label for the expanded "No service" notification item, including the
         operator name set by user -->
    <string name="notification_network_selection_text">Selected network (<xliff:g id="operator_name">%s</xliff:g>) unavailable</string>

    <!-- In-call screen: call failure message displayed in an error dialog -->
    <string name="incall_error_power_off">To place a call, first turn off Airplane mode.</string>
    <!-- In-call screen: Error message displayed in a  dialog when trying to dial without a SIM card. -->
    <string name="incall_error_emergency_only">Not registered on network.</string>
    <!-- In-call screen: call failure message displayed in an error dialog -->
    <string name="incall_error_no_phone_number_supplied">Call not sent, no valid number entered.</string>
    <!-- In-call screen: call failure message displayed in an error dialog -->
    <string name="incall_error_call_failed">Call not sent.</string>
    <!-- In-call screen: status message displayed in a dialog when starting an MMI -->
    <string name="incall_status_dialed_mmi">Starting MMI sequence\u2026</string>
    <!-- In-call screen: status message displayed in a dialog when starting a feature code -->
    <string name="incall_status_dialed_fc">Starting feature code sequence\u2026</string>
    <!-- In-call screen: message displayed in an error dialog -->
    <string name="incall_error_supp_service_unknown">Unsupported service.</string>
    <!-- In-call screen: message displayed in an error dialog -->
    <string name="incall_error_supp_service_switch">Unable to switch calls.</string>
    <!-- In-call screen: message displayed in an error dialog -->
    <string name="incall_error_supp_service_separate">Unable to separate call.</string>
    <!-- In-call screen: message displayed in an error dialog -->
    <string name="incall_error_supp_service_transfer">Unable to transfer call.</string>
    <!-- In-call screen: message displayed in an error dialog -->
    <string name="incall_error_supp_service_conference">Unable to conference calls.</string>
    <!-- In-call screen: message displayed in an error dialog -->
    <string name="incall_error_supp_service_reject">Unable to reject call.</string>
    <!-- In-call screen: message displayed in an error dialog -->
    <string name="incall_error_supp_service_hangup">Unable to release call(s).</string>

    <!-- Dialog title for the "radio enable" UI for emergency calls -->
    <string name="emergency_enable_radio_dialog_title">Emergency call</string>
    <!-- Status message for the "radio enable" UI for emergency calls -->
    <string name="emergency_enable_radio_dialog_message">Turning on radio\u2026</string>
    <!-- Status message for the "radio enable" UI for emergency calls -->
    <string name="emergency_enable_radio_dialog_retry">Out of service area, retrying\u2026</string>

    <!-- Dialer text on Emergency Dialer -->
    <!-- Emergency dialer: message displayed in an error dialog -->
    <string name="dial_emergency_error">Call not sent, <xliff:g id="non_emergency_number">%s</xliff:g> is not an emergency number!</string>
    <!-- Emergency dialer: message displayed in an error dialog -->
    <string name="dial_emergency_empty_error">Call not sent, please dial an emergency number!</string>

    <!-- Displayed in the text entry box in the dialer when in landscape mode to guide the user
         to dial using the physical keyboard -->
    <string name="dialerKeyboardHintText">Use keyboard to dial</string>

    <!-- Hint text displayed in the "digits" field at the top of the
         in-call DTMF dialpad.  (This hint reminds the user that the
         dialpad is there to generate tones, not to add a new call.) -->
    <string name="dtmfDialpadHintText">Touch tone keypad</string>

    <!-- Text displayed in the "sliding drawer handle" that you use to
         open the in-call DTMF dialpad. -->
    <string name="dtmfDialpadHandleLabel">Dialpad</string>

    <!-- Text displayed on the in-call screen's "touch lock" overlay,
         instructing the user that they need to double-tap to unlock the
         screen. -->
    <string name="touchLockText">Double-tap\nto unlock</string>

    <!-- Text for the onscreen "Answer" button, instructing the user that
         they need to double-tap to answer the incoming call. -->
    <string name="onscreenAnswerText">Double-tap\nto answer</string>
    <!-- Text for the onscreen "Decline" button -->
    <string name="onscreenRejectText">Double-tap\nto decline</string>
    <!-- Text for the onscreen "Hold" button -->
    <string name="onscreenHoldText">Hold</string>
    <!-- Text for the onscreen "Hold" button in the "Unhold" state -->
    <string name="onscreenUnholdText">Unhold</string>
    <!-- Text for the onscreen "End call" button -->
    <string name="onscreenEndCallText">End</string>
    <!-- Text for the onscreen "Show Dialpad" button -->
    <string name="onscreenShowDialpadText">Dialpad</string>
    <!-- Text for the onscreen "Hide Dialpad" button -->
    <string name="onscreenHideDialpadText">Hide</string>
    <!-- Text for the onscreen "Speaker" button -->
    <string name="onscreenSpeakerText">Speaker</string>
    <!-- Text for the onscreen "Mute" button -->
    <string name="onscreenMuteText">Mute</string>
    <!-- Text for the onscreen "Bluetooth" button -->
    <string name="onscreenBluetoothText">Bluetooth</string>
    <!-- Text for the onscreen "Add call" button -->
    <string name="onscreenAddCallText">Add call</string>
    <!-- Text for the onscreen "Merge calls" button -->
    <string name="onscreenMergeCallsText">Merge calls</string>
    <!-- Text for the onscreen "Swap calls" button -->
    <string name="onscreenSwapCallsText">Swap</string>
    <!-- Text for the onscreen "Manage calls" button -->
    <string name="onscreenManageCallsText">Manage calls</string>
    <!-- Text for the onscreen "Manage conference" button -->
    <string name="onscreenManageConferenceText">Manage</string>

    <!-- Menu item label in SIM Contacts: Import a single contact entry from the SIM card -->
    <string name="importSimEntry">Import</string>
    <!-- Menu item label in SIM Contacts: Import all contact entries from the SIM card -->
    <string name="importAllSimEntries">Import all</string>
    <!-- SIM Contacts: status message displayed while importing card -->
    <string name="importingSimContacts">Importing SIM contacts</string>
    <!-- Import a single contact entry from contacts to the SIM card -->
    <string name="importToFDNfromContacts">Import from contacts</string>

    <!-- Hearing aid settings -->
    <string name="hac_mode_title">Hearing aids</string>
    <string name="hac_mode_summary">Turn on hearing aid compatibility</string>

    <!-- Service option entries.  -->
    <string-array name="tty_mode_entries">
        <item>TTY Off</item>
        <item>TTY Full</item>
        <item>TTY HCO</item>
        <item>TTY VCO</item>
    </string-array>

    <!-- Do not translate. -->
    <string-array name="tty_mode_values" translatable="false">
        <!-- Do not translate. -->
        <item>0</item>
        <!-- Do not translate. -->
        <item>1</item>
        <!-- Do not translate. -->
        <item>2</item>
        <!-- Do not translate. -->
        <item>3</item>
    </string-array>

    <!-- Label for ERI text widget, shown in list of all gadgets -->
    <string name="eri_text_label">ERI text</string>

    <!-- Dtmf tones settings -->
    <!-- Title for the DTMF Tones options displayed in Call Settings -->
    <string name="dtmf_tones_title">DTMF Tones</string>
    <!-- Summary for the DTMF Tones options displayed in Call Settings -->
    <string name="dtmf_tones_summary">Set the length of DTMF tones</string>
    <!-- Options displayed as part of DTMF Tones in Call Settings -->
    <string-array name="dtmf_tone_entries">
      <item>Normal</item>
      <item>Long</item>
    </string-array>
    <!-- Do not translate. -->
    <string-array name="dtmf_tone_values">
       <item>0</item>
       <item>1</item>
    </string-array>

    <!-- Title for the dialog used to display CDMA DisplayInfo -->
    <string name="network_message">Network Message</string>

    <!-- OTA-specific strings -->
    <!-- Title shown on OTA screen -->
    <string name="ota_title_activate">Activate your phone</string>
    <!-- Message displayed on the OTA activation screen -->
    <string name="ota_touch_activate">A special call needs to be made to activate your phone service.
    \n\nAfter pressing \u201CActivate\u201D, listen to the instructions provided to activate your phone.</string>
    <!-- Button label within the OTA activation screen -->
    <string name="ota_activate">Activate</string>
    <!-- Title text shown when phone activation is successful -->
    <string name="ota_title_activate_success">Phone is activated!</string>
    <!-- Title text shown on screen where activation fails -->
    <string name="ota_title_problem_with_activation">Problem with activation</string>
    <!-- Message displayed on the OTA listen screen. This message should be short to ensure the dialer fits. -->
    <string name="ota_listen">Listen to the instructions to activate your phone. Stay on the line until you hear confirmation that your phone is activated.</string>
    <!-- Button label within the OTA listen screen -->
    <string name="ota_dialpad">Keypad</string>
    <!-- Button label within the OTA listen screen -->
    <string name="ota_speaker">Speaker</string>
    <!-- String to be displayed on OTA listen screen once user has selected the
         correct option to begin provisioning -->
    <string name="ota_progress">Please wait while your phone is being programmed.</string>
    <!-- String to display within the OTA Fail Notice dialog -->
    <string name="ota_failure">Programming Unsuccessful</string>
    <!-- String to be displayed on the OTA Fail/Success screen upon successful provisioning -->
    <string name="ota_successful">Your phone is now activated.  It may take up to 15 minutes for service to start.</string>
    <!-- String to be displayed on the OTA Fail/Success screen upon unsuccessful provisioning -->
    <string name="ota_unsuccessful">Your phone did not activate.
    \nYou may need to find an area with better coverage (near a window, or outside).
    \n\nTry again or call customer service for more options.</string>
    <!-- String to display within the OTA SPC Fail Notice dialog -->
    <string name="ota_spc_failure">EXCESS SPC FAILURES</string>
    <!-- Button label in OTA listen screen that cancels activation and goes to the previous screen -->
    <string name="ota_call_end">Back</string>
    <!-- Button label shown on OTA error screen to allow the user to try again -->
    <string name="ota_try_again">Try again</string>
    <!-- Button label shown on OTA screens that have a next screen -->
    <string name="ota_next">Next</string>
    <!-- Button label shown on OTA screens to go back to the previous screen -->
    <string name="ota_back">Back</string>

    <!-- Emergency Callback Mode (ECM) -->
    <string name="ecm_exit_dialog">EcmExitDialog</string>
    <!-- ECM: Status bar notification message -->
    <string name="phone_entered_ecm_text">Entered Emergency Callback Mode</string>
    <!-- ECM: Notification title -->
    <string name="phone_in_ecm_notification_title">Emergency Callback Mode</string>
    <!-- ECM: Notification body -->
    <string name="phone_in_ecm_call_notification_text">Data connection disabled</string>
    <plurals name="phone_in_ecm_notification_time">
        <!-- number of minutes is one -->
        <item quantity="one">No data connection for <xliff:g id="count">%s</xliff:g> minute</item>
        <!-- number of minutes is not equal to one -->
        <item quantity="other">No data connection for <xliff:g id="count">%s</xliff:g> minutes</item>
    </plurals>
    <!-- ECM: Dialog box message for exiting from the notifications screen -->
    <plurals name="alert_dialog_exit_ecm">
        <!-- number of minutes is one -->
        <item quantity="one">The phone will be in emergency callback mode for <xliff:g id="count">%s</xliff:g> minute. While in this mode no applications using a data connection can be used. Would you like to exit now?</item>
        <!-- number of minutes is not equal to one -->
        <item quantity="other">The phone will be in emergency callback mode for <xliff:g id="count">%s</xliff:g> minutes. While in this mode no applications using a data connection can be used. Would you like to exit now?</item>
    </plurals>
    <!-- ECM: Dialog box message for exiting from any other app -->
    <plurals name="alert_dialog_not_avaialble_in_ecm">
        <!-- number of minutes is one -->
        <item quantity="one">The selected action is not available while in the emergency callback mode. The phone will be in this mode for <xliff:g id="count">%s</xliff:g> minute. Would you like to exit now?</item>
        <!-- number of minutes is not equal to one -->
        <item quantity="other">The selected action is not available while in the emergency callback mode. The phone will be in this mode for <xliff:g id="count">%s</xliff:g> minutes. Would you like to exit now?</item>
    </plurals>
    <!-- ECM: Dialog box message while in emergency call -->
    <string name="alert_dialog_in_ecm_call">The selected action is not available while in an emergency call</string>
    <!-- ECM: Progress text -->
    <string name="progress_dialog_exiting_ecm">Exiting Emergency Callback Mode</string>
    <!-- ECM: ECM exit dialog choice -->
    <string name="alert_dialog_yes">Yes</string>
    <!-- ECM: ECM exit dialog choice -->
    <string name="alert_dialog_no">No</string>
    <!-- ECM: ECM exit dialog choice -->
    <string name="alert_dialog_dismiss">Dismiss</string>
    <!-- For incoming calls, this is a string we can get from a CDMA network instead of
         the actual phone number, to indicate there's no number present.  DO NOT TRANSLATE. -->
    <string name="absent_num">ABSENT NUMBER</string>
    <!-- Voicemail dialog title -->
    <string name="voicemail_settings">Voicemail settings</string>
    <!-- String to display in voicemail number summary when no voicemail num is set -->
    <string name="voicemail_number_not_set">&lt;not set&gt;</string>

    <!-- Voicemail service pref title -->
    <string name="voicemail_provider">Voicemail service</string>

    <!-- Prefix on the voicemail settings preference. The full string will be Settings for <provider name> -->
    <string name="voicemail_settings_for">Settings for <xliff:g id="provider_name">%s</xliff:g></string>

    <!-- Title displayed above settings coming after voicemail in the call features screen -->
    <string name="other_settings">Other call settings</string>

    <!-- Label for onscreen "Dial" button used in the EmergencyDialer -->
    <string name="dial_button_label">Dial</string>

    <!-- Title displayed in the overlay when a call is placed using a 3rd party provider.
         ^1 is the localized name of the provider obtained from the package manager.
         ^2 is a phone number.
         E.g: "Calling via Google Voice\n 1-800-666-1234"
    -->
    <string name="calling_via_template">Calling via ^1\n<b>^2</b></string>

    <!-- Onscreen hints used for various states of the SlidingTab
         widget used for incoming calls. -->
    <eat-comment />
<<<<<<< HEAD
    <!-- Incoming call hint: rotate the dial to answer -->
    <string name="rotate_to_answer">Rotate to answer</string>
    <!-- Incoming call hint: rotate the dial to silence ringer -->
    <string name="rotate_to_silence">Rotate to silence ringer</string>
    <!-- Incoming call hint: rotate the dial to decline the incoming call -->
    <string name="rotate_to_decline">Rotate to decline call</string>
    <!-- Incoming call hint: rotate the dial to answer and hold the active call -->
    <string name="rotate_to_answer_and_hold">Rotate to answer and\nhold active call</string>
    <!-- Incoming call hint: rotate the dial to answer and end the active call -->
    <string name="rotate_to_answer_and_end_active">Rotate to answer and\nend active call</string>
    <!-- Incoming call hint: rotate the dial to answer and end the call on hold -->
    <string name="rotate_to_answer_and_end_onhold">Rotate to answer and\nend call on hold</string>
<!-- added by cytown@gmail.com -->
<string name="notification_ongoing_calling_format">Calling (<xliff:g id="duration">%s</xliff:g>)</string>
<string name="advanced_setting">Advanced Settings V.24.1</string>
<string name="vibrate_outgoing">Vibrate on answer</string>
<string name="vibrate_outgoing_sum">Vibrate when a call is answered</string>
<string name="vibrate_45">Vibrate every 45 seconds</string>
<string name="vibrate_45_sum">Vibrate every 45 seconds during outgoing calls</string>
<string name="vibrate_hangup">Vibrate on hangup</string>
<string name="vibrate_hangup_sum">Vibrate when a call has ended</string>
<string name="screen_awake">Keep screen awake</string>
<string name="screen_awake_sum">Screen will stay awake longer than normal while in-call</string>
<string name="led_notify_call">Missed call LED notify</string>
<string name="led_notify_call_sum">LED will blink when have missing call.</string>
<string name="led_show_organ">Show organization</string>
<string name="led_show_organ_sum">Organization will be shown on in-call screen.</string>
<string name="vibrate_call_waiting">Vibrate call waiting</string>
<string name="vibrate_call_waiting_sum">Vibrate on call waiting.</string>
<string name="return_home">Force Return Call Log</string>
<string name="return_home_sum">Force return to call log screen after a call out end.</string>
<string name="menu_addBlackList">Add to Black List</string>
<string name="black_list">Black List</string>
<string name="black_list_sum">Incoming call in black list will be rejected.</string>
<string name="add_black">Add phone number</string>
<string name="remove_black">Remove %s from List</string>
=======
    <!-- Incoming call hint: drag the tab right to answer -->
    <string name="slide_to_answer">Drag right to answer</string>
    <!-- Incoming call hint: drag the tab left to silence ringer -->
    <string name="slide_to_silence">Drag left to silence ringer</string>
    <!-- Incoming call hint: drag the tab left to decline the incoming call -->
    <string name="slide_to_decline">Drag left to decline</string>
    <!-- Incoming call hint: drag the tab right to answer and hold the active call -->
    <string name="slide_to_answer_and_hold">Drag right to answer and\nhold active call</string>
    <!-- Incoming call hint: drag the tab right to answer and end the active call -->
    <string name="slide_to_answer_and_end_active">Drag right to answer and\nend active call</string>
    <!-- Incoming call hint: drag the tab right to answer and end the call on hold -->
    <string name="slide_to_answer_and_end_onhold">Drag right to answer and\nend call on hold</string>

    <!-- Incoming call hint shown on tab (must be kept very short): answer incoming call -->
    <string name="slide_to_answer_hint">Answer</string>
    <!-- Incoming call hint shown on tab (must be kept very short): decline incoming call -->
    <string name="slide_to_decline_hint">Decline</string>

>>>>>>> 59f6e725
</resources><|MERGE_RESOLUTION|>--- conflicted
+++ resolved
@@ -1114,19 +1114,24 @@
     <!-- Onscreen hints used for various states of the SlidingTab
          widget used for incoming calls. -->
     <eat-comment />
-<<<<<<< HEAD
-    <!-- Incoming call hint: rotate the dial to answer -->
-    <string name="rotate_to_answer">Rotate to answer</string>
-    <!-- Incoming call hint: rotate the dial to silence ringer -->
-    <string name="rotate_to_silence">Rotate to silence ringer</string>
-    <!-- Incoming call hint: rotate the dial to decline the incoming call -->
-    <string name="rotate_to_decline">Rotate to decline call</string>
-    <!-- Incoming call hint: rotate the dial to answer and hold the active call -->
-    <string name="rotate_to_answer_and_hold">Rotate to answer and\nhold active call</string>
-    <!-- Incoming call hint: rotate the dial to answer and end the active call -->
-    <string name="rotate_to_answer_and_end_active">Rotate to answer and\nend active call</string>
-    <!-- Incoming call hint: rotate the dial to answer and end the call on hold -->
-    <string name="rotate_to_answer_and_end_onhold">Rotate to answer and\nend call on hold</string>
+    <!-- Incoming call hint: drag the tab right to answer -->
+    <string name="slide_to_answer">Drag right to answer</string>
+    <!-- Incoming call hint: drag the tab left to silence ringer -->
+    <string name="slide_to_silence">Drag left to silence ringer</string>
+    <!-- Incoming call hint: drag the tab left to decline the incoming call -->
+    <string name="slide_to_decline">Drag left to decline</string>
+    <!-- Incoming call hint: drag the tab right to answer and hold the active call -->
+    <string name="slide_to_answer_and_hold">Drag right to answer and\nhold active call</string>
+    <!-- Incoming call hint: drag the tab right to answer and end the active call -->
+    <string name="slide_to_answer_and_end_active">Drag right to answer and\nend active call</string>
+    <!-- Incoming call hint: drag the tab right to answer and end the call on hold -->
+    <string name="slide_to_answer_and_end_onhold">Drag right to answer and\nend call on hold</string>
+
+    <!-- Incoming call hint shown on tab (must be kept very short): answer incoming call -->
+    <string name="slide_to_answer_hint">Answer</string>
+    <!-- Incoming call hint shown on tab (must be kept very short): decline incoming call -->
+    <string name="slide_to_decline_hint">Decline</string>
+
 <!-- added by cytown@gmail.com -->
 <string name="notification_ongoing_calling_format">Calling (<xliff:g id="duration">%s</xliff:g>)</string>
 <string name="advanced_setting">Advanced Settings V.24.1</string>
@@ -1151,24 +1156,4 @@
 <string name="black_list_sum">Incoming call in black list will be rejected.</string>
 <string name="add_black">Add phone number</string>
 <string name="remove_black">Remove %s from List</string>
-=======
-    <!-- Incoming call hint: drag the tab right to answer -->
-    <string name="slide_to_answer">Drag right to answer</string>
-    <!-- Incoming call hint: drag the tab left to silence ringer -->
-    <string name="slide_to_silence">Drag left to silence ringer</string>
-    <!-- Incoming call hint: drag the tab left to decline the incoming call -->
-    <string name="slide_to_decline">Drag left to decline</string>
-    <!-- Incoming call hint: drag the tab right to answer and hold the active call -->
-    <string name="slide_to_answer_and_hold">Drag right to answer and\nhold active call</string>
-    <!-- Incoming call hint: drag the tab right to answer and end the active call -->
-    <string name="slide_to_answer_and_end_active">Drag right to answer and\nend active call</string>
-    <!-- Incoming call hint: drag the tab right to answer and end the call on hold -->
-    <string name="slide_to_answer_and_end_onhold">Drag right to answer and\nend call on hold</string>
-
-    <!-- Incoming call hint shown on tab (must be kept very short): answer incoming call -->
-    <string name="slide_to_answer_hint">Answer</string>
-    <!-- Incoming call hint shown on tab (must be kept very short): decline incoming call -->
-    <string name="slide_to_decline_hint">Decline</string>
-
->>>>>>> 59f6e725
 </resources>