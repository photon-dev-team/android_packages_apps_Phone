/*
 * Copyright (C) 2006 The Android Open Source Project
 *
 * Licensed under the Apache License, Version 2.0 (the "License");
 * you may not use this file except in compliance with the License.
 * You may obtain a copy of the License at
 *
 *      http://www.apache.org/licenses/LICENSE-2.0
 *
 * Unless required by applicable law or agreed to in writing, software
 * distributed under the License is distributed on an "AS IS" BASIS,
 * WITHOUT WARRANTIES OR CONDITIONS OF ANY KIND, either express or implied.
 * See the License for the specific language governing permissions and
 * limitations under the License.
 */

package com.android.phone;

import android.app.ActivityManagerNative;
import android.app.AlertDialog;
import android.app.Dialog;
import android.app.ProgressDialog;
import android.content.ComponentName;
import android.content.ContentResolver;
import android.content.Context;
import android.content.DialogInterface;
import android.content.Intent;
import android.content.ServiceConnection;
import android.content.pm.ApplicationInfo;
import android.content.pm.PackageManager;
import android.graphics.drawable.Drawable;
import android.media.AudioManager;
import android.net.Uri;
import android.os.AsyncResult;
import android.os.Handler;
import android.os.IBinder;
import android.os.Message;
import android.os.RemoteException;
import android.telephony.PhoneNumberUtils;
import android.text.TextUtils;
import android.util.Log;
import android.view.KeyEvent;
import android.view.LayoutInflater;
import android.view.View;
import android.view.WindowManager;
import android.widget.EditText;
import android.widget.Toast;

import com.android.internal.telephony.Call;
import com.android.internal.telephony.CallStateException;
import com.android.internal.telephony.CallerInfo;
import com.android.internal.telephony.CallerInfoAsyncQuery;
import com.android.internal.telephony.Connection;
import com.android.internal.telephony.IExtendedNetworkService;
import com.android.internal.telephony.MmiCode;
import com.android.internal.telephony.Phone;
import com.android.internal.telephony.cdma.CdmaConnection;

import java.util.Hashtable;
import java.util.Iterator;
import java.util.List;

/**
 * Misc utilities for the Phone app.
 */
public class PhoneUtils {
    private static final String LOG_TAG = "PhoneUtils";
    private static final boolean DBG = (PhoneApp.DBG_LEVEL >= 2);

    /** Control stack trace for Audio Mode settings */
    private static final boolean DBG_SETAUDIOMODE_STACK = false;

    /** Identifier for the "Add Call" intent extra. */
    static final String ADD_CALL_MODE_KEY = "add_call_mode";

    // Return codes from placeCall()
    static final int CALL_STATUS_DIALED = 0;  // The number was successfully dialed
    static final int CALL_STATUS_DIALED_MMI = 1;  // The specified number was an MMI code
    static final int CALL_STATUS_FAILED = 2;  // The call failed

    // State of the Phone's audio modes
    // Each state can move to the other states, but within the state only certain
    //  transitions for AudioManager.setMode() are allowed.
    static final int AUDIO_IDLE = 0;  /** audio behaviour at phone idle */
    static final int AUDIO_RINGING = 1;  /** audio behaviour while ringing */
    static final int AUDIO_OFFHOOK = 2;  /** audio behaviour while in call. */
    private static int sAudioBehaviourState = AUDIO_IDLE;

    /** Speaker state, persisting between wired headset connection events */
    private static boolean sIsSpeakerEnabled = false;

    /** Hash table to store mute (Boolean) values based upon the connection.*/
    private static Hashtable<Connection, Boolean> sConnectionMuteTable =
        new Hashtable<Connection, Boolean>();

    /** Static handler for the connection/mute tracking */
    private static ConnectionHandler mConnectionHandler;

    /** Phone state changed event*/
    private static final int PHONE_STATE_CHANGED = -1;

    /** Define for not a special CNAP string */
    private static final int CNAP_SPECIAL_CASE_NO = -1;

    // Extended network service interface instance
    private static IExtendedNetworkService mNwService = null;
    // used to cancel MMI command after 15 seconds timeout for NWService requirement
    private static Message mMmiTimeoutCbMsg = null;

    /** Noise suppression status as selected by user */
    private static boolean sIsNoiseSuppressionEnabled = true;

    /**
     * Handler that tracks the connections and updates the value of the
     * Mute settings for each connection as needed.
     */
    private static class ConnectionHandler extends Handler {
        @Override
        public void handleMessage(Message msg) {
            AsyncResult ar = (AsyncResult) msg.obj;
            switch (msg.what) {
                case PHONE_STATE_CHANGED:
                    if (DBG) log("ConnectionHandler: updating mute state for each connection");

                    Phone phone = (Phone) ar.userObj;

                    // update the foreground connections, if there are new connections.
                    List<Connection> fgConnections = phone.getForegroundCall().getConnections();
                    for (Connection cn : fgConnections) {
                        if (sConnectionMuteTable.get(cn) == null) {
                            sConnectionMuteTable.put(cn, Boolean.FALSE);
                        }
                    }

                    // update the background connections, if there are new connections.
                    List<Connection> bgConnections = phone.getBackgroundCall().getConnections();
                    for (Connection cn : bgConnections) {
                        if (sConnectionMuteTable.get(cn) == null) {
                            sConnectionMuteTable.put(cn, Boolean.FALSE);
                        }
                    }

                    // Check to see if there are any lingering connections here
                    // (disconnected connections), use old-school iterators to avoid
                    // concurrent modification exceptions.
                    Connection cn;
                    for (Iterator<Connection> cnlist = sConnectionMuteTable.keySet().iterator();
                            cnlist.hasNext();) {
                        cn = cnlist.next();
                        if (!fgConnections.contains(cn) && !bgConnections.contains(cn)) {
                            if (DBG) log("connection: " + cn + "not accounted for, removing.");
                            cnlist.remove();
                        }
                    }

                    // Restore the mute state of the foreground call if we're not IDLE,
                    // otherwise just clear the mute state. This is really saying that
                    // as long as there is one or more connections, we should update
                    // the mute state with the earliest connection on the foreground
                    // call, and that with no connections, we should be back to a
                    // non-mute state.
                    if (phone.getState() != Phone.State.IDLE) {
                        restoreMuteState(phone);
                    } else {
                        setMuteInternal(phone, false);
                    }

                    break;
            }
        }
    }


    private static ServiceConnection ExtendedNetworkServiceConnection = new ServiceConnection() {
        public void onServiceConnected(ComponentName name, IBinder iBinder) {
            if (DBG) log("Extended NW onServiceConnected");
            mNwService = IExtendedNetworkService.Stub.asInterface(iBinder);
        }

        public void onServiceDisconnected(ComponentName arg0) {
            if (DBG) log("Extended NW onServiceDisconnected");
            mNwService = null;
        }
    };

    /**
     * Register the ConnectionHandler with the phone, to receive connection events
     */
    public static void initializeConnectionHandler(Phone phone) {
        if (mConnectionHandler == null) {
            mConnectionHandler = new ConnectionHandler();
        }

        phone.registerForPreciseCallStateChanged(mConnectionHandler, PHONE_STATE_CHANGED, phone);
        // Extended NW service
        Intent intent = new Intent("com.android.ussd.IExtendedNetworkService");
        phone.getContext().bindService(intent,
                ExtendedNetworkServiceConnection, Context.BIND_AUTO_CREATE);
        if (DBG) log("Extended NW bindService IExtendedNetworkService");

    }

    /** This class is never instantiated. */
    private PhoneUtils() {
    }

    //static method to set the audio control state.
    static void setAudioControlState(int newState) {
        sAudioBehaviourState = newState;
    }

    /**
     * Answer the currently-ringing call.
     *
     * @return true if we answered the call, or false if there wasn't
     *         actually a ringing incoming call, or some other error occurred.
     *
     * @see answerAndEndHolding()
     * @see answerAndEndActive()
     */
    static boolean answerCall(Phone phone) {
        if (DBG) log("answerCall()...");

        // If the ringer is currently ringing and/or vibrating, stop it
        // right now (before actually answering the call.)
        PhoneApp.getInstance().getRinger().stopRing();

        PhoneUtils.setAudioControlState(PhoneUtils.AUDIO_OFFHOOK);

        boolean answered = false;
        Call call = phone.getRingingCall();
        PhoneApp app = PhoneApp.getInstance();
        boolean phoneIsCdma = (phone.getPhoneType() == Phone.PHONE_TYPE_CDMA);
        BluetoothHandsfree bthf = null;

        if (phoneIsCdma) {
            // Stop any signalInfo tone being played when a Call waiting gets answered
            if (call.getState() == Call.State.WAITING) {
                final CallNotifier notifier = app.notifier;
                notifier.stopSignalInfoTone();
            }
        }

        if (call != null && call.isRinging()) {
            if (DBG) log("answerCall: call state = " + call.getState());
            try {
                if (phoneIsCdma) {
                    if (app.cdmaPhoneCallState.getCurrentCallState()
                            == CdmaPhoneCallState.PhoneCallState.IDLE) {
                        // This is the FIRST incoming call being answered.
                        // Set the Phone Call State to SINGLE_ACTIVE
                        app.cdmaPhoneCallState.setCurrentCallState(
                                CdmaPhoneCallState.PhoneCallState.SINGLE_ACTIVE);
                    } else {
                        // This is the CALL WAITING call being answered.
                        // Set the Phone Call State to CONF_CALL
                        app.cdmaPhoneCallState.setCurrentCallState(
                                CdmaPhoneCallState.PhoneCallState.CONF_CALL);
                        // Enable "Add Call" option after answering a Call Waiting as the user
                        // should be allowed to add another call in case one of the parties
                        // drops off
                        app.cdmaPhoneCallState.setAddCallMenuStateAfterCallWaiting(true);

                        // If a BluetoothHandsfree is valid we need to set the second call state
                        // so that the Bluetooth client can update the Call state correctly when
                        // a call waiting is answered from the Phone.
                        bthf = app.getBluetoothHandsfree();
                        if (bthf != null) {
                            bthf.cdmaSetSecondCallState(true);
                        }
                    }
                }

                //if (DBG) log("sPhone.acceptCall");
                phone.acceptCall();
                answered = true;
                if (phoneIsCdma) {
                    // automatically reset mute state to unmuted for CDMA
                    // TODO: Would GSM want this also?
                    setMute(phone, false);
                }
                setAudioMode(phone.getContext(), AudioManager.MODE_IN_CALL);
            } catch (CallStateException ex) {
                Log.w(LOG_TAG, "answerCall: caught " + ex, ex);

                if (phoneIsCdma) {
                    // restore the cdmaPhoneCallState and bthf.cdmaSetSecondCallState:
                    app.cdmaPhoneCallState.setCurrentCallState(
                            app.cdmaPhoneCallState.getPreviousCallState());
                    if (bthf != null) {
                        bthf.cdmaSetSecondCallState(false);
                    }
                }
            }
        }
        return answered;
    }

    /**
     * Smart "hang up" helper method which hangs up exactly one connection,
     * based on the current Phone state, as follows:
     * <ul>
     * <li>If there's a ringing call, hang that up.
     * <li>Else if there's a foreground call, hang that up.
     * <li>Else if there's a background call, hang that up.
     * <li>Otherwise do nothing.
     * </ul>
     * @return true if we successfully hung up, or false
     *              if there were no active calls at all.
     */
    static boolean hangup(Phone phone) {
        boolean hungup = false;
        Call ringing = phone.getRingingCall();
        Call fg = phone.getForegroundCall();
        Call bg = phone.getBackgroundCall();

        if (!ringing.isIdle()) {
            if (DBG) log("HANGUP ringing call");
            hungup = hangupRingingCall(phone);
        } else if (!fg.isIdle()) {
            if (DBG) log("HANGUP foreground call");
            hungup = hangup(fg);
        } else if (!bg.isIdle()) {
            if (DBG) log("HANGUP background call");
            hungup = hangup(bg);
        }

        if (DBG) log("hungup=" + hungup);

        return hungup;
    }

static Call getCurrentCall(Phone phone) {
    Call ringing = phone.getRingingCall();
    Call fg = phone.getForegroundCall();
    Call bg = phone.getBackgroundCall();
    return (!ringing.isIdle()) ? ringing : ((!fg.isIdle()) ? fg : ((!bg.isIdle()) ? bg : fg));
}

static Connection getConnection(Phone phone, Call call) {
    if (call == null) return null;
    Connection conn = null;
    if (phone.getPhoneName().equals("CDMA")) {
        conn = call.getLatestConnection();
    } else {
        conn = call.getEarliestConnection();
    }
    return conn;
}

    static boolean hangupRingingCall(Phone phone) {
        if (DBG) log("hangup ringing call");
        Call ringing = phone.getRingingCall();
        int phoneType = phone.getPhoneType();

        if (phoneType == Phone.PHONE_TYPE_CDMA) {
            // CDMA: Ringing call and Call waiting hangup is handled differently.
            // For Call waiting we DO NOT call the conventional hangup(call) function
            // as in CDMA we just want to hungup the Call waiting connection.
            Call.State state = ringing.getState();
            if (state == Call.State.INCOMING) {
                if (DBG) log("hangup ringing call");
                return hangup(ringing);
            } else if (state == Call.State.WAITING) {
                if (DBG) log("hangup Call waiting call");
                final CallNotifier notifier = PhoneApp.getInstance().notifier;
                notifier.onCdmaCallWaitingReject();
                return true;
            } else {
                // This should never happen cause hangupRingingCall should always be called
                // if the call.isRinging() returns TRUE, which basically means that the call
                // should either be in INCOMING or WAITING state
                if (DBG) log("No Ringing call to hangup");
                return false;
            }
        } else if (phoneType == Phone.PHONE_TYPE_GSM) {
            // GSM:  Ringing Call and Call waiting, both are hungup by calling
            // hangup(call) function.
            if (DBG) log("hangup ringing call");
            return hangup(ringing);
        } else {
            throw new IllegalStateException("Unexpected phone type: " + phoneType);
        }
    }

    static boolean hangupActiveCall(Phone phone) {
        if (DBG) log("hangup active call");
        return hangup(phone.getForegroundCall());
    }

    static boolean hangupHoldingCall(Phone phone) {
        if (DBG) log("hangup holding call");
        return hangup(phone.getBackgroundCall());
    }

    /**
     * Used in CDMA phones to end the complete Call session
     * @param phone the Phone object.
     * @return true if *any* call was successfully hung up
     */
    static boolean hangupRingingAndActive(Phone phone) {
        boolean hungUpRingingCall = false;
        boolean hungUpFgCall = false;
        Call ringingCall = phone.getRingingCall();
        Call fgCall = phone.getForegroundCall();

        // Hang up any Ringing Call
        if (!ringingCall.isIdle()) {
            if (DBG) log("endCallInternal: Hang up Ringing Call");
            hungUpRingingCall = hangupRingingCall(phone);
        }

        // Hang up any Active Call
        if (!fgCall.isIdle()) {
            if (DBG) log("endCallInternal: Hang up Foreground Call");
            hungUpFgCall = hangupActiveCall(phone);
        }

        return hungUpRingingCall || hungUpFgCall;
    }

    /**
     * Trivial wrapper around Call.hangup(), except that we return a
     * boolean success code rather than throwing CallStateException on
     * failure.
     *
     * @return true if the call was successfully hung up, or false
     *         if the call wasn't actually active.
     */
    static boolean hangup(Call call) {
        try {
            call.hangup();
            return true;
        } catch (CallStateException ex) {
            Log.e(LOG_TAG, "Call hangup: caught " + ex, ex);
        }

        return false;
    }

    /**
     * Trivial wrapper around Connection.hangup(), except that we silently
     * do nothing (rather than throwing CallStateException) if the
     * connection wasn't actually active.
     */
    static void hangup(Connection c) {
        try {
            if (c != null) {
                c.hangup();
            }
        } catch (CallStateException ex) {
            Log.w(LOG_TAG, "Connection hangup: caught " + ex, ex);
        }
    }

    static boolean answerAndEndHolding(Phone phone) {
        if (DBG) log("end holding & answer waiting: 1");
        if (!hangupHoldingCall(phone)) {
            Log.e(LOG_TAG, "end holding failed!");
            return false;
        }

        if (DBG) log("end holding & answer waiting: 2");
        return answerCall(phone);

    }

    static boolean answerAndEndActive(Phone phone) {
        if (DBG) log("answerAndEndActive()...");

        // Unlike the answerCall() method, we *don't* need to stop the
        // ringer or change audio modes here since the user is already
        // in-call, which means that the audio mode is already set
        // correctly, and that we wouldn't have started the ringer in the
        // first place.

        // hanging up the active call also accepts the waiting call
        return hangupActiveCall(phone);
    }

    /**
     * For a CDMA phone, advance the call state upon making a new
     * outgoing call.
     *
     * <pre>
     *   IDLE -> SINGLE_ACTIVE
     * or
     *   SINGLE_ACTIVE -> THRWAY_ACTIVE
     * </pre>
     * @param app The phone instance.
     */
    static private void updateCdmaCallStateOnNewOutgoingCall(PhoneApp app) {
        if (app.cdmaPhoneCallState.getCurrentCallState() ==
            CdmaPhoneCallState.PhoneCallState.IDLE) {
            // This is the first outgoing call. Set the Phone Call State to ACTIVE
            app.cdmaPhoneCallState.setCurrentCallState(
                CdmaPhoneCallState.PhoneCallState.SINGLE_ACTIVE);
        } else {
            // This is the second outgoing call. Set the Phone Call State to 3WAY
            app.cdmaPhoneCallState.setCurrentCallState(
                CdmaPhoneCallState.PhoneCallState.THRWAY_ACTIVE);
        }
    }

    /**
     * Dial the number using the phone passed in.
     *
     * @param phone the Phone object.
     * @param number to be dialed as requested by the user.
     * @param contactRef that triggered the call. Either a 'tel:' or a
     * 'content://contacts' uri depending on how the call was
     * initiated (dialpad vs contact).
     * @return either CALL_STATUS_DIALED, CALL_STATUS_DIALED_MMI, or CALL_STATUS_FAILED
     */
    static int placeCall(Phone phone, String number, Uri contactRef) {
        int status = CALL_STATUS_DIALED;
        try {
            if (DBG) log("placeCall: '" + number + "'...");

            Connection cn = phone.dial(number);
            if (DBG) log("===> phone.dial() returned: " + cn);

            int phoneType = phone.getPhoneType();

            // On GSM phones, null is returned for MMI codes
            if (cn == null) {
                if (phoneType == Phone.PHONE_TYPE_GSM) {
                    if (DBG) log("dialed MMI code: " + number);
                    status = CALL_STATUS_DIALED_MMI;
                    // Set dialed MMI command to service
                    if (mNwService != null) {
                        try {
                            mNwService.setMmiString(number);
                            if (DBG) log("Extended NW bindService setUssdString (" + number + ")");
                        } catch (RemoteException e) {
                            mNwService = null;
                        }
                    }
                } else {
                    status = PhoneUtils.CALL_STATUS_FAILED;
                }
            } else {
                PhoneApp app = PhoneApp.getInstance();

                if (phoneType == Phone.PHONE_TYPE_CDMA) {
                    updateCdmaCallStateOnNewOutgoingCall(app);
                }

                PhoneUtils.setAudioControlState(PhoneUtils.AUDIO_OFFHOOK);

                // phone.dial() succeeded: we're now in a normal phone call.
                // attach the URI to the CallerInfo Object if it is there,
                // otherwise just attach the Uri Reference.
                // if the uri does not have a "content" scheme, then we treat
                // it as if it does NOT have a unique reference.
                String content = phone.getContext().getContentResolver().SCHEME_CONTENT;
                if ((contactRef != null) && (contactRef.getScheme().equals(content))) {
                    Object userDataObject = cn.getUserData();
                    if (userDataObject == null) {
                        cn.setUserData(contactRef);
                    } else {
                        // TODO: This branch is dead code, we have
                        // just created the connection 'cn' which has
                        // no user data (null) by default.
                        if (userDataObject instanceof CallerInfo) {
                            ((CallerInfo) userDataObject).contactRefUri = contactRef;
                        } else {
                            ((CallerInfoToken) userDataObject).currentInfo.contactRefUri =
                                contactRef;
                        }
                    }
                }
                setAudioMode(phone.getContext(), AudioManager.MODE_IN_CALL);
            }
        } catch (CallStateException ex) {
            Log.w(LOG_TAG, "Exception from phone.dial()", ex);
            status = CALL_STATUS_FAILED;
        }

        return status;
    }

    /**
     * Dial the number using a 3rd party provider gateway.  Should
     * *NOT* be called if the number is either:
     * . An emergency one
     * . A GSM MMI code
     * . A CDMA feature code
     * None of the above is  checked in this method, it's the caller's
     * responsability to make sure the number is 'valid'.
     *
     * If the connection is establised, this method issues a sync call
     * that may block to query the caller info.
     * TODO: Change the logic to use the async query.
     *
     * @param phone the Phone object.
     * @param context To perform the CallerInfo query.
     * @param number to be dialed as requested by the user. This is
     * NOT the phone number to connect to. It is used only to build the
     * call card and to update the call log. See above for restrictions.
     * @param contactRef that triggered the call. Typically a 'tel:'
     * uri but can also be a 'content://contacts' one.
     * @param gatewayUri Is the address used to setup the connection.
     * @return either CALL_STATUS_DIALED or CALL_STATUS_FAILED
     */
    static int placeCallVia(Context context, Phone phone,
                            String number, Uri contactRef, Uri gatewayUri) {
        if (DBG) log("placeCallVia: '" + number + "' GW:'" + gatewayUri + "'");

        // TODO: 'tel' should be a contant defined in framework base
        // somewhere (it is in webkit.)
        if (null == gatewayUri || !"tel".equals(gatewayUri.getScheme())) {
            Log.e(LOG_TAG, "Unsupported URL:" + gatewayUri);
            return CALL_STATUS_FAILED;
        }

        // We can use getSchemeSpecificPart because we don't allow #
        // in the gateway numbers (treated a fragment delim.) However
        // if we allow more complex gateway numbers sequence (with
        // passwords or whatnot) that use #, this may break.
        // TODO: Need to support MMI codes.
        String gatewayNumber = gatewayUri.getSchemeSpecificPart();
        Connection connection;
        try {
            connection = phone.dial(gatewayNumber);
        } catch (CallStateException ex) {
            Log.e(LOG_TAG, "Exception dialing gateway", ex);
            connection = null;
        }

        if (null == connection) {
            Log.e(LOG_TAG, "Got null connection.");
            return CALL_STATUS_FAILED;
        }

        PhoneApp app = PhoneApp.getInstance();
        boolean phoneIsCdma = (phone.getPhoneType() == Phone.PHONE_TYPE_CDMA);

        if (phoneIsCdma) {
            updateCdmaCallStateOnNewOutgoingCall(app);
        }
        PhoneUtils.setAudioControlState(PhoneUtils.AUDIO_OFFHOOK);

        // Clean up the number to be displayed.
        if (phoneIsCdma) {
            number = CdmaConnection.formatDialString(number);
        }
        number = PhoneNumberUtils.extractNetworkPortion(number);
        number = PhoneNumberUtils.convertKeypadLettersToDigits(number);
        number = PhoneNumberUtils.formatNumber(number);

        // Get the caller info synchronously because we need the final
        // CallerInfo object to update the dialed number with the one
        // requested by the user (and not the provider's gateway number).
        CallerInfo info = null;

        if (ContentResolver.SCHEME_CONTENT.equals(contactRef.getScheme())) {
            info = CallerInfo.getCallerInfo(context, contactRef);
        }

        // Fallback, lookup contact using the phone number if the
        // contact's URI scheme was not content:// or if is was but
        // the lookup failed.
        if (null == info) {
            info = CallerInfo.getCallerInfo(context, number);
        }
        info.phoneNumber = number;
        connection.setUserData(info);

        setAudioMode(phone.getContext(), AudioManager.MODE_IN_CALL);
        return CALL_STATUS_DIALED;
    }

    /**
     * Wrapper function to control when to send an empty Flash command to the network.
     * Mainly needed for CDMA networks, such as scenarios when we need to send a blank flash
     * to the network prior to placing a 3-way call for it to be successful.
     */
    static void sendEmptyFlash(Phone phone) {
        if (phone.getPhoneType() == Phone.PHONE_TYPE_CDMA) {
            Call fgCall = phone.getForegroundCall();
            if (fgCall.getState() == Call.State.ACTIVE) {
                // Send the empty flash
                if (DBG) Log.d(LOG_TAG, "onReceive: (CDMA) sending empty flash to network");
                switchHoldingAndActive(phone);
            }
        }
    }

    static void switchHoldingAndActive(Phone phone) {
        try {
            if (DBG) log("switchHoldingAndActive");
            phone.switchHoldingAndActive();
        } catch (CallStateException ex) {
            Log.w(LOG_TAG, "switchHoldingAndActive: caught " + ex, ex);
        }
    }

    /**
     * Restore the mute setting from the earliest connection of the
     * foreground call.
     */
    static Boolean restoreMuteState(Phone phone) {
        //get the earliest connection
        Connection c = phone.getForegroundCall().getEarliestConnection();

        // only do this if connection is not null.
        if (c != null) {

            int phoneType = phone.getPhoneType();

            // retrieve the mute value.
            Boolean shouldMute = null;

            // In CDMA, mute is not maintained per Connection. Single mute apply for
            // a call where  call can have multiple connections such as
            // Three way and Call Waiting.  Therefore retrieving Mute state for
            // latest connection can apply for all connection in that call
            if (phoneType == Phone.PHONE_TYPE_CDMA) {
                shouldMute = sConnectionMuteTable.get(
                        phone.getForegroundCall().getLatestConnection());
            } else if (phoneType == Phone.PHONE_TYPE_GSM) {
                shouldMute = sConnectionMuteTable.get(
                        phone.getForegroundCall().getEarliestConnection());
            }
            if (shouldMute == null) {
                if (DBG) log("problem retrieving mute value for this connection.");
                shouldMute = Boolean.FALSE;
            }

            // set the mute value and return the result.
            setMute (phone, shouldMute.booleanValue());
            return shouldMute;
        }
        return Boolean.valueOf(getMute (phone));
    }

    static void mergeCalls(Phone phone) {
        int phoneType = phone.getPhoneType();
        if (phoneType == Phone.PHONE_TYPE_GSM) {
            try {
                if (DBG) log("mergeCalls");
                phone.conference();
            } catch (CallStateException ex) {
                Log.w(LOG_TAG, "mergeCalls: caught " + ex, ex);
            }
        } else if (phoneType == Phone.PHONE_TYPE_CDMA) {
            if (DBG) log("mergeCalls");
            PhoneApp app = PhoneApp.getInstance();
            if (app.cdmaPhoneCallState.getCurrentCallState()
                    == CdmaPhoneCallState.PhoneCallState.THRWAY_ACTIVE) {
                // Send flash cmd
                // TODO(Moto): Need to change the call from switchHoldingAndActive to
                // something meaningful as we are not actually trying to swap calls but
                // instead are merging two calls by sending a Flash command.
                switchHoldingAndActive(phone);

                // Set the Phone Call State to conference
                app.cdmaPhoneCallState.setCurrentCallState(
                        CdmaPhoneCallState.PhoneCallState.CONF_CALL);
            }
        } else {
            throw new IllegalStateException("Unexpected phone type: " + phoneType);
        }
    }

    static void separateCall(Connection c) {
        try {
            if (DBG) log("separateCall: " + c.getAddress());
            c.separate();
        } catch (CallStateException ex) {
            Log.w(LOG_TAG, "separateCall: caught " + ex, ex);
        }
    }

    /**
     * Handle the MMIInitiate message and put up an alert that lets
     * the user cancel the operation, if applicable.
     *
     * @param context context to get strings.
     * @param mmiCode the MmiCode object being started.
     * @param buttonCallbackMessage message to post when button is clicked.
     * @param previousAlert a previous alert used in this activity.
     * @return the dialog handle
     */
    static Dialog displayMMIInitiate(Context context,
                                          MmiCode mmiCode,
                                          Message buttonCallbackMessage,
                                          Dialog previousAlert) {
        if (DBG) log("displayMMIInitiate: " + mmiCode);
        if (previousAlert != null) {
            previousAlert.dismiss();
        }

        // The UI paradigm we are using now requests that all dialogs have
        // user interaction, and that any other messages to the user should
        // be by way of Toasts.
        //
        // In adhering to this request, all MMI initiating "OK" dialogs
        // (non-cancelable MMIs) that end up being closed when the MMI
        // completes (thereby showing a completion dialog) are being
        // replaced with Toasts.
        //
        // As a side effect, moving to Toasts for the non-cancelable MMIs
        // also means that buttonCallbackMessage (which was tied into "OK")
        // is no longer invokable for these dialogs.  This is not a problem
        // since the only callback messages we supported were for cancelable
        // MMIs anyway.
        //
        // A cancelable MMI is really just a USSD request. The term
        // "cancelable" here means that we can cancel the request when the
        // system prompts us for a response, NOT while the network is
        // processing the MMI request.  Any request to cancel a USSD while
        // the network is NOT ready for a response may be ignored.
        //
        // With this in mind, we replace the cancelable alert dialog with
        // a progress dialog, displayed until we receive a request from
        // the the network.  For more information, please see the comments
        // in the displayMMIComplete() method below.
        //
        // Anything that is NOT a USSD request is a normal MMI request,
        // which will bring up a toast (desribed above).
        // Optional code for Extended USSD running prompt
        if (mNwService != null) {
            if (DBG) log("running USSD code, displaying indeterminate progress.");
            // create the indeterminate progress dialog and display it.
            ProgressDialog pd = new ProgressDialog(context);
            CharSequence textmsg = "";
            try {
                textmsg = mNwService.getMmiRunningText();

            } catch (RemoteException e) {
                mNwService = null;
                textmsg = context.getText(R.string.ussdRunning);
            }
            if (DBG) log("Extended NW displayMMIInitiate (" + textmsg+ ")");
            pd.setMessage(textmsg);
            pd.setCancelable(false);
            pd.setIndeterminate(true);
            pd.getWindow().addFlags(WindowManager.LayoutParams.FLAG_DIM_BEHIND);
            pd.getWindow().setType(WindowManager.LayoutParams.TYPE_SYSTEM_DIALOG);
            pd.show();
            // trigger a 15 seconds timeout to clear this progress dialog
            mMmiTimeoutCbMsg = buttonCallbackMessage;
            try {
                mMmiTimeoutCbMsg.getTarget().sendMessageDelayed(buttonCallbackMessage, 15000);
            } catch(NullPointerException e) {
                mMmiTimeoutCbMsg = null;
            }
            return pd;
        }

        boolean isCancelable = (mmiCode != null) && mmiCode.isCancelable();

        if (!isCancelable) {
            if (DBG) log("not a USSD code, displaying status toast.");
            CharSequence text = context.getText(R.string.mmiStarted);
            Toast.makeText(context, text, Toast.LENGTH_SHORT)
                .show();
            return null;
        } else {
            if (DBG) log("running USSD code, displaying indeterminate progress.");

            // create the indeterminate progress dialog and display it.
            ProgressDialog pd = new ProgressDialog(context);
            pd.setMessage(context.getText(R.string.ussdRunning));
            pd.setCancelable(false);
            pd.setIndeterminate(true);
            pd.getWindow().addFlags(WindowManager.LayoutParams.FLAG_DIM_BEHIND);

            pd.show();

            return pd;
        }

    }

    /**
     * Handle the MMIComplete message and fire off an intent to display
     * the message.
     *
     * @param context context to get strings.
     * @param mmiCode MMI result.
     * @param previousAlert a previous alert used in this activity.
     */
    static void displayMMIComplete(final Phone phone, Context context, final MmiCode mmiCode,
            Message dismissCallbackMessage,
            AlertDialog previousAlert) {
        CharSequence text;
        int title = 0;  // title for the progress dialog, if needed.
        MmiCode.State state = mmiCode.getState();

        if (DBG) log("displayMMIComplete: state=" + state);
        // Clear timeout trigger message
        if(mMmiTimeoutCbMsg != null) {
            try{
                mMmiTimeoutCbMsg.getTarget().removeMessages(mMmiTimeoutCbMsg.what);
                if (DBG) log("Extended NW displayMMIComplete removeMsg");
            } catch (NullPointerException e) {
            }
            mMmiTimeoutCbMsg = null;
        }


        switch (state) {
            case PENDING:
                // USSD code asking for feedback from user.
                text = mmiCode.getMessage();
                if (DBG) log("- using text from PENDING MMI message: '" + text + "'");
                break;
            case CANCELLED:
                text = context.getText(R.string.mmiCancelled);
                break;
            case COMPLETE:
                if (PhoneApp.getInstance().getPUKEntryActivity() != null) {
                    // if an attempt to unPUK the device was made, we specify
                    // the title and the message here.
                    title = com.android.internal.R.string.PinMmi;
                    text = context.getText(R.string.puk_unlocked);
                    break;
                }
                // All other conditions for the COMPLETE mmi state will cause
                // the case to fall through to message logic in common with
                // the FAILED case.

            case FAILED:
                text = mmiCode.getMessage();
                if (DBG) log("- using text from MMI message: '" + text + "'");
                break;
            default:
                throw new IllegalStateException("Unexpected MmiCode state: " + state);
        }

        if (previousAlert != null) {
            previousAlert.dismiss();
        }

        // Check to see if a UI exists for the PUK activation.  If it does
        // exist, then it indicates that we're trying to unblock the PUK.
        PhoneApp app = PhoneApp.getInstance();
        if ((app.getPUKEntryActivity() != null) && (state == MmiCode.State.COMPLETE)) {
            if (DBG) log("displaying PUK unblocking progress dialog.");

            // create the progress dialog, make sure the flags and type are
            // set correctly.
            ProgressDialog pd = new ProgressDialog(app);
            pd.setTitle(title);
            pd.setMessage(text);
            pd.setCancelable(false);
            pd.setIndeterminate(true);
            pd.getWindow().setType(WindowManager.LayoutParams.TYPE_SYSTEM_DIALOG);
            pd.getWindow().addFlags(WindowManager.LayoutParams.FLAG_DIM_BEHIND);

            // display the dialog
            pd.show();

            // indicate to the Phone app that the progress dialog has
            // been assigned for the PUK unlock / SIM READY process.
            app.setPukEntryProgressDialog(pd);

        } else {
            // In case of failure to unlock, we'll need to reset the
            // PUK unlock activity, so that the user may try again.
            if (app.getPUKEntryActivity() != null) {
                app.setPukEntryActivity(null);
            }

            // A USSD in a pending state means that it is still
            // interacting with the user.
            if (state != MmiCode.State.PENDING) {
                if (DBG) log("MMI code has finished running.");

                // Replace response message with Extended Mmi wording
                if (mNwService != null) {
                    try {
                        text = mNwService.getUserMessage(text);
                    } catch (RemoteException e) {
                        mNwService = null;
                    }
                    if (DBG) log("Extended NW displayMMIInitiate (" + text + ")");
                    if (text == null || text.length() == 0)
                        return;
                }

                // displaying system alert dialog on the screen instead of
                // using another activity to display the message.  This
                // places the message at the forefront of the UI.
                AlertDialog newDialog = new AlertDialog.Builder(context)
                        .setMessage(text)
                        .setPositiveButton(R.string.ok, null)
                        .setCancelable(true)
                        .create();

                newDialog.getWindow().setType(
                        WindowManager.LayoutParams.TYPE_SYSTEM_DIALOG);
                newDialog.getWindow().addFlags(
                        WindowManager.LayoutParams.FLAG_DIM_BEHIND);

                newDialog.show();
            } else {
                if (DBG) log("USSD code has requested user input. Constructing input dialog.");

                // USSD MMI code that is interacting with the user.  The
                // basic set of steps is this:
                //   1. User enters a USSD request
                //   2. We recognize the request and displayMMIInitiate
                //      (above) creates a progress dialog.
                //   3. Request returns and we get a PENDING or COMPLETE
                //      message.
                //   4. These MMI messages are caught in the PhoneApp
                //      (onMMIComplete) and the InCallScreen
                //      (mHandler.handleMessage) which bring up this dialog
                //      and closes the original progress dialog,
                //      respectively.
                //   5. If the message is anything other than PENDING,
                //      we are done, and the alert dialog (directly above)
                //      displays the outcome.
                //   6. If the network is requesting more information from
                //      the user, the MMI will be in a PENDING state, and
                //      we display this dialog with the message.
                //   7. User input, or cancel requests result in a return
                //      to step 1.  Keep in mind that this is the only
                //      time that a USSD should be canceled.

                // inflate the layout with the scrolling text area for the dialog.
                LayoutInflater inflater = (LayoutInflater) context.getSystemService(
                        Context.LAYOUT_INFLATER_SERVICE);
                View dialogView = inflater.inflate(R.layout.dialog_ussd_response, null);

                // get the input field.
                final EditText inputText = (EditText) dialogView.findViewById(R.id.input_field);

                // specify the dialog's click listener, with SEND and CANCEL logic.
                final DialogInterface.OnClickListener mUSSDDialogListener =
                    new DialogInterface.OnClickListener() {
                        public void onClick(DialogInterface dialog, int whichButton) {
                            switch (whichButton) {
                                case DialogInterface.BUTTON1:
                                    phone.sendUssdResponse(inputText.getText().toString());
                                    break;
                                case DialogInterface.BUTTON2:
                                    if (mmiCode.isCancelable()) {
                                        mmiCode.cancel();
                                    }
                                    break;
                            }
                        }
                    };

                // build the dialog
                final AlertDialog newDialog = new AlertDialog.Builder(context)
                        .setMessage(text)
                        .setView(dialogView)
                        .setPositiveButton(R.string.send_button, mUSSDDialogListener)
                        .setNegativeButton(R.string.cancel, mUSSDDialogListener)
                        .setCancelable(false)
                        .create();

                // attach the key listener to the dialog's input field and make
                // sure focus is set.
                final View.OnKeyListener mUSSDDialogInputListener =
                    new View.OnKeyListener() {
                        public boolean onKey(View v, int keyCode, KeyEvent event) {
                            switch (keyCode) {
                                case KeyEvent.KEYCODE_CALL:
                                case KeyEvent.KEYCODE_ENTER:
                                    phone.sendUssdResponse(inputText.getText().toString());
                                    newDialog.dismiss();
                                    return true;
                            }
                            return false;
                        }
                    };
                inputText.setOnKeyListener(mUSSDDialogInputListener);
                inputText.requestFocus();

                // set the window properties of the dialog
                newDialog.getWindow().setType(
                        WindowManager.LayoutParams.TYPE_SYSTEM_DIALOG);
                newDialog.getWindow().addFlags(
                        WindowManager.LayoutParams.FLAG_DIM_BEHIND);

                // now show the dialog!
                newDialog.show();
            }
        }
    }

    /**
     * Cancels the current pending MMI operation, if applicable.
     * @return true if we canceled an MMI operation, or false
     *         if the current pending MMI wasn't cancelable
     *         or if there was no current pending MMI at all.
     *
     * @see displayMMIInitiate
     */
    static boolean cancelMmiCode(Phone phone) {
        List<? extends MmiCode> pendingMmis = phone.getPendingMmiCodes();
        int count = pendingMmis.size();
        if (DBG) log("cancelMmiCode: num pending MMIs = " + count);

        boolean canceled = false;
        if (count > 0) {
            // assume that we only have one pending MMI operation active at a time.
            // I don't think it's possible to enter multiple MMI codes concurrently
            // in the phone UI, because during the MMI operation, an Alert panel
            // is displayed, which prevents more MMI code from being entered.
            MmiCode mmiCode = pendingMmis.get(0);
            if (mmiCode.isCancelable()) {
                mmiCode.cancel();
                canceled = true;
            }
        }

        //clear timeout message and pre-set MMI command
        if (mNwService != null) {
            try {
                mNwService.clearMmiString();
            } catch (RemoteException e) {
                mNwService = null;
            }
        }
        if (mMmiTimeoutCbMsg != null) {
            mMmiTimeoutCbMsg = null;
        }
        return canceled;
    }

    public static class VoiceMailNumberMissingException extends Exception {
        VoiceMailNumberMissingException() {
            super();
        }

        VoiceMailNumberMissingException(String msg) {
            super(msg);
        }
    }

    /**
     * Gets the phone number to be called from an intent.  Requires a Context
     * to access the contacts database, and a Phone to access the voicemail
     * number.
     *
     * <p>If <code>phone</code> is <code>null</code>, the function will return
     * <code>null</code> for <code>voicemail:</code> URIs;
     * if <code>context</code> is <code>null</code>, the function will return
     * <code>null</code> for person/phone URIs.</p>
     *
     * @param context a context to use (or
     * @param phone the phone on which the number would be called
     * @param intent the intent
     *
     * @throws VoiceMailNumberMissingException if <code>intent</code> contains
     *         a <code>voicemail:</code> URI, but <code>phone</code> does not
     *         have a voicemail number set.
     *
     * @return the phone number that would be called by the intent,
     *         or <code>null</code> if the number cannot be found.
     */
    static String getNumberFromIntent(Context context, Phone phone, Intent intent)
            throws VoiceMailNumberMissingException {
        final String number = PhoneNumberUtils.getNumberFromIntent(intent, context);

        // Check for a voicemail-dailing request.  If the voicemail number is
        // empty, throw a VoiceMailNumberMissingException.
        if (intent.getData().getScheme().equals("voicemail") &&
                (number == null || TextUtils.isEmpty(number)))
            throw new VoiceMailNumberMissingException();

        return number;
    }

    /**
     * Returns the caller-id info corresponding to the specified Connection.
     * (This is just a simple wrapper around CallerInfo.getCallerInfo(): we
     * extract a phone number from the specified Connection, and feed that
     * number into CallerInfo.getCallerInfo().)
     *
     * The returned CallerInfo may be null in certain error cases, like if the
     * specified Connection was null, or if we weren't able to get a valid
     * phone number from the Connection.
     *
     * Finally, if the getCallerInfo() call did succeed, we save the resulting
     * CallerInfo object in the "userData" field of the Connection.
     *
     * NOTE: This API should be avoided, with preference given to the
     * asynchronous startGetCallerInfo API.
     */
    static CallerInfo getCallerInfo(Context context, Connection c) {
        CallerInfo info = null;

        if (c != null) {
            //See if there is a URI attached.  If there is, this means
            //that there is no CallerInfo queried yet, so we'll need to
            //replace the URI with a full CallerInfo object.
            Object userDataObject = c.getUserData();
            if (userDataObject instanceof Uri) {
                info = CallerInfo.getCallerInfo(context, (Uri) userDataObject);
                if (info != null) {
                    c.setUserData(info);
                }
            } else {
                if (userDataObject instanceof CallerInfoToken) {
                    //temporary result, while query is running
                    info = ((CallerInfoToken) userDataObject).currentInfo;
                } else {
                    //final query result
                    info = (CallerInfo) userDataObject;
                }
                if (info == null) {
                    // No URI, or Existing CallerInfo, so we'll have to make do with
                    // querying a new CallerInfo using the connection's phone number.
                    String number = c.getAddress();

                    if (DBG) log("getCallerInfo: number = " + number);

                    if (!TextUtils.isEmpty(number)) {
                        info = CallerInfo.getCallerInfo(context, number);
                        if (info != null) {
                            c.setUserData(info);
                        }
                    }
                }
            }
        }
        return info;
    }

    /**
     * Class returned by the startGetCallerInfo call to package a temporary
     * CallerInfo Object, to be superceded by the CallerInfo Object passed
     * into the listener when the query with token mAsyncQueryToken is complete.
     */
    public static class CallerInfoToken {
        /**indicates that there will no longer be updates to this request.*/
        public boolean isFinal;

        public CallerInfo currentInfo;
        public CallerInfoAsyncQuery asyncQuery;
    }

    /**
     * Start a CallerInfo Query based on the earliest connection in the call.
     */
    static CallerInfoToken startGetCallerInfo(Context context, Call call,
            CallerInfoAsyncQuery.OnQueryCompleteListener listener, Object cookie) {
        PhoneApp app = PhoneApp.getInstance();
        Connection conn = null;
        int phoneType = app.phone.getPhoneType();
        if (phoneType == Phone.PHONE_TYPE_CDMA) {
            conn = call.getLatestConnection();
        } else if (phoneType == Phone.PHONE_TYPE_GSM) {
            conn = call.getEarliestConnection();
        } else {
            throw new IllegalStateException("Unexpected phone type: " + phoneType);
        }

        return startGetCallerInfo(context, conn, listener, cookie);
    }

    /**
     * place a temporary callerinfo object in the hands of the caller and notify
     * caller when the actual query is done.
     */
    static CallerInfoToken startGetCallerInfo(Context context, Connection c,
            CallerInfoAsyncQuery.OnQueryCompleteListener listener, Object cookie) {
        CallerInfoToken cit;

        if (c == null) {
            //TODO: perhaps throw an exception here.
            cit = new CallerInfoToken();
            cit.asyncQuery = null;
            return cit;
        }

        // There are now 3 states for the userdata.
        //   1. Uri - query has not been executed yet
        //   2. CallerInfoToken - query is executing, but has not completed.
        //   3. CallerInfo - query has executed.
        // In each case we have slightly different behaviour:
        //   1. If the query has not been executed yet (Uri or null), we start
        //      query execution asynchronously, and note it by attaching a
        //      CallerInfoToken as the userData.
        //   2. If the query is executing (CallerInfoToken), we've essentially
        //      reached a state where we've received multiple requests for the
        //      same callerInfo.  That means that once the query is complete,
        //      we'll need to execute the additional listener requested.
        //   3. If the query has already been executed (CallerInfo), we just
        //      return the CallerInfo object as expected.
        //   4. Regarding isFinal - there are cases where the CallerInfo object
        //      will not be attached, like when the number is empty (caller id
        //      blocking).  This flag is used to indicate that the
        //      CallerInfoToken object is going to be permanent since no
        //      query results will be returned.  In the case where a query
        //      has been completed, this flag is used to indicate to the caller
        //      that the data will not be updated since it is valid.
        //
        //      Note: For the case where a number is NOT retrievable, we leave
        //      the CallerInfo as null in the CallerInfoToken.  This is
        //      something of a departure from the original code, since the old
        //      code manufactured a CallerInfo object regardless of the query
        //      outcome.  From now on, we will append an empty CallerInfo
        //      object, to mirror previous behaviour, and to avoid Null Pointer
        //      Exceptions.
        Object userDataObject = c.getUserData();
        if (userDataObject instanceof Uri) {
            //create a dummy callerinfo, populate with what we know from URI.
            cit = new CallerInfoToken();
            cit.currentInfo = new CallerInfo();
            cit.asyncQuery = CallerInfoAsyncQuery.startQuery(QUERY_TOKEN, context,
                    (Uri) userDataObject, sCallerInfoQueryListener, c);
            cit.asyncQuery.addQueryListener(QUERY_TOKEN, listener, cookie);
            cit.isFinal = false;

            c.setUserData(cit);

            if (DBG) log("startGetCallerInfo: query based on Uri: " + userDataObject);

        } else if (userDataObject == null) {
            // No URI, or Existing CallerInfo, so we'll have to make do with
            // querying a new CallerInfo using the connection's phone number.
            String number = c.getAddress();

            cit = new CallerInfoToken();
            cit.currentInfo = new CallerInfo();

            // Store CNAP information retrieved from the Connection (we want to do this
            // here regardless of whether the number is empty or not).
            cit.currentInfo.cnapName =  c.getCnapName();
            cit.currentInfo.name = cit.currentInfo.cnapName; // This can still get overwritten
                                                             // by ContactInfo later
            cit.currentInfo.numberPresentation = c.getNumberPresentation();
            cit.currentInfo.namePresentation = c.getCnapNamePresentation();

            if (DBG) log("startGetCallerInfo: number = " + number);
            if (DBG) log("startGetCallerInfo: CNAP Info from FW(1): name="
                    + cit.currentInfo.cnapName
                    + ", Name/Number Pres=" + cit.currentInfo.numberPresentation);

            // handling case where number is null (caller id hidden) as well.
            if (!TextUtils.isEmpty(number)) {
                // Check for special CNAP cases and modify the CallerInfo accordingly
                // to be sure we keep the right information to display/log later
                number = modifyForSpecialCnapCases(context, cit.currentInfo, number,
                        cit.currentInfo.numberPresentation);

                cit.currentInfo.phoneNumber = number;
                // For scenarios where we may receive a valid number from the network but a
                // restricted/unavailable presentation, we do not want to perform a contact query
                // (see note on isFinal above). So we set isFinal to true here as well.
                if (cit.currentInfo.numberPresentation != Connection.PRESENTATION_ALLOWED) {
                    cit.isFinal = true;
                } else {
                    cit.asyncQuery = CallerInfoAsyncQuery.startQuery(QUERY_TOKEN, context,
                            number, sCallerInfoQueryListener, c);
                    cit.asyncQuery.addQueryListener(QUERY_TOKEN, listener, cookie);
                    cit.isFinal = false;
                }
            } else {
                // This is the case where we are querying on a number that
                // is null or empty, like a caller whose caller id is
                // blocked or empty (CLIR).  The previous behaviour was to
                // throw a null CallerInfo object back to the user, but
                // this departure is somewhat cleaner.
                if (DBG) log("startGetCallerInfo: No query to start, send trivial reply.");
                cit.isFinal = true; // please see note on isFinal, above.
            }

            c.setUserData(cit);

            if (DBG) log("startGetCallerInfo: query based on number: " + number);

        } else if (userDataObject instanceof CallerInfoToken) {
            // query is running, just tack on this listener to the queue.
            cit = (CallerInfoToken) userDataObject;

            // handling case where number is null (caller id hidden) as well.
            if (cit.asyncQuery != null) {
                cit.asyncQuery.addQueryListener(QUERY_TOKEN, listener, cookie);

                if (DBG) log("startGetCallerInfo: query already running, adding listener: " +
                        listener.getClass().toString());
            } else {
                // handling case where number/name gets updated later on by the network
                String updatedNumber = c.getAddress();
                if (DBG) log("startGetCallerInfo: updatedNumber initially = " + updatedNumber);
                if (!TextUtils.isEmpty(updatedNumber)) {
                    // Store CNAP information retrieved from the Connection
                    cit.currentInfo.cnapName =  c.getCnapName();
                    // This can still get overwritten by ContactInfo
                    cit.currentInfo.name = cit.currentInfo.cnapName;
                    cit.currentInfo.numberPresentation = c.getNumberPresentation();
                    cit.currentInfo.namePresentation = c.getCnapNamePresentation();

                    updatedNumber = modifyForSpecialCnapCases(context, cit.currentInfo,
                            updatedNumber, cit.currentInfo.numberPresentation);

                    cit.currentInfo.phoneNumber = updatedNumber;
                    if (DBG) log("startGetCallerInfo: updatedNumber=" + updatedNumber);
                    if (DBG) log("startGetCallerInfo: CNAP Info from FW(2): name="
                            + cit.currentInfo.cnapName
                            + ", Name/Number Pres=" + cit.currentInfo.numberPresentation);
                    // For scenarios where we may receive a valid number from the network but a
                    // restricted/unavailable presentation, we do not want to perform a contact query
                    // (see note on isFinal above). So we set isFinal to true here as well.
                    if (cit.currentInfo.numberPresentation != Connection.PRESENTATION_ALLOWED) {
                        cit.isFinal = true;
                    } else {
                        cit.asyncQuery = CallerInfoAsyncQuery.startQuery(QUERY_TOKEN, context,
                                updatedNumber, sCallerInfoQueryListener, c);
                        cit.asyncQuery.addQueryListener(QUERY_TOKEN, listener, cookie);
                        cit.isFinal = false;
                    }
                } else {
                    if (DBG) log("startGetCallerInfo: No query to attach to, send trivial reply.");
                    if (cit.currentInfo == null) {
                        cit.currentInfo = new CallerInfo();
                    }
                    // Store CNAP information retrieved from the Connection
                    cit.currentInfo.cnapName = c.getCnapName();  // This can still get
                                                                 // overwritten by ContactInfo
                    cit.currentInfo.name = cit.currentInfo.cnapName;
                    cit.currentInfo.numberPresentation = c.getNumberPresentation();
                    cit.currentInfo.namePresentation = c.getCnapNamePresentation();

                    if (DBG) log("startGetCallerInfo: CNAP Info from FW(3): name="
                            + cit.currentInfo.cnapName
                            + ", Name/Number Pres=" + cit.currentInfo.numberPresentation);
                    cit.isFinal = true; // please see note on isFinal, above.
                }
            }
        } else {
            cit = new CallerInfoToken();
            cit.currentInfo = (CallerInfo) userDataObject;
            cit.asyncQuery = null;
            cit.isFinal = true;
            // since the query is already done, call the listener.
            if (DBG) log("startGetCallerInfo: query already done, returning CallerInfo");
        }
        return cit;
    }

    /**
     * Implemented for CallerInfo.OnCallerInfoQueryCompleteListener interface.
     * Updates the connection's userData when called.
     */
    private static final int QUERY_TOKEN = -1;
    static CallerInfoAsyncQuery.OnQueryCompleteListener sCallerInfoQueryListener =
        new CallerInfoAsyncQuery.OnQueryCompleteListener () {
            public void onQueryComplete(int token, Object cookie, CallerInfo ci) {
                if (DBG) log("query complete, updating connection.userdata");
                Connection conn = (Connection) cookie;

                // Added a check if CallerInfo is coming from ContactInfo or from Connection.
                // If no ContactInfo, then we want to use CNAP information coming from network
                if (DBG) log("- onQueryComplete: CallerInfo:" + ci);
                if (ci.contactExists || ci.isEmergencyNumber() || ci.isVoiceMailNumber()) {
                    // If the number presentation has not been set by
                    // the ContactInfo, use the one from the
                    // connection.

                    // TODO: Need a new util method to merge the info
                    // from the Connection in a CallerInfo object.
                    // Here 'ci' is a new CallerInfo instance read
                    // from the DB. It has lost all the connection
                    // info preset before the query (see PhoneUtils
                    // line 1334). We should have a method to merge
                    // back into this new instance the info from the
                    // connection object not set by the DB. If the
                    // Connection already has a CallerInfo instance in
                    // userData, then we could use this instance to
                    // fill 'ci' in. The same routine could be used in
                    // PhoneUtils.
                    if (0 == ci.numberPresentation) {
                        ci.numberPresentation = conn.getNumberPresentation();
                    }
                } else {
                    CallerInfo newCi = getCallerInfo(null, conn);
                    if (newCi != null) {
                        newCi.phoneNumber = ci.phoneNumber; // To get formatted phone number
                        ci = newCi;
                    }
                }
                conn.setUserData(ci);
            }
        };


    /**
     * Returns a single "name" for the specified given a CallerInfo object.
     * If the name is null, return defaultString as the default value, usually
     * context.getString(R.string.unknown).
     */
    static String getCompactNameFromCallerInfo(CallerInfo ci, Context context) {
        if (DBG) log("getCompactNameFromCallerInfo: info = " + ci);

        String compactName = null;
        if (ci != null) {
            compactName = ci.name;
            if ((compactName == null) || (TextUtils.isEmpty(compactName))) {
                compactName = ci.phoneNumber;
            }
            // Perform any modifications for special CNAP cases to the name being displayed,
            // if applicable.
            compactName = modifyForSpecialCnapCases(context, ci, compactName, ci.numberPresentation);
        }

        if ((compactName == null) || (TextUtils.isEmpty(compactName))) {
            // If we're still null/empty here, then check if we have a presentation
            // string that takes precedence that we could return, otherwise display
            // "unknown" string.
            if (ci != null && ci.numberPresentation == Connection.PRESENTATION_RESTRICTED) {
                compactName = context.getString(R.string.private_num);
            } else if (ci != null && ci.numberPresentation == Connection.PRESENTATION_PAYPHONE) {
                compactName = context.getString(R.string.payphone);
            } else {
                compactName = context.getString(R.string.unknown);
            }
        }
        if (DBG) log("getCompactNameFromCallerInfo: compactName=" + compactName);
        return compactName;
    }

    /**
     * Returns true if the specified Call is a "conference call", meaning
     * that it owns more than one Connection object.  This information is
     * used to trigger certain UI changes that appear when a conference
     * call is active (like displaying the label "Conference call", and
     * enabling the "Manage conference" UI.)
     *
     * Watch out: This method simply checks the number of Connections,
     * *not* their states.  So if a Call has (for example) one ACTIVE
     * connection and one DISCONNECTED connection, this method will return
     * true (which is unintuitive, since the Call isn't *really* a
     * conference call any more.)
     *
     * @return true if the specified call has more than one connection (in any state.)
     */
    static boolean isConferenceCall(Call call) {
        // CDMA phones don't have the same concept of "conference call" as
        // GSM phones do; there's no special "conference call" state of
        // the UI or a "manage conference" function.  (Instead, when
        // you're in a 3-way call, all we can do is display the "generic"
        // state of the UI.)  So as far as the in-call UI is concerned,
        // Conference corresponds to generic display.
        PhoneApp app = PhoneApp.getInstance();
        int phoneType = app.phone.getPhoneType();
        if (phoneType == Phone.PHONE_TYPE_CDMA) {
            CdmaPhoneCallState.PhoneCallState state = app.cdmaPhoneCallState.getCurrentCallState();
            if ((state == CdmaPhoneCallState.PhoneCallState.CONF_CALL)
                    || ((state == CdmaPhoneCallState.PhoneCallState.THRWAY_ACTIVE)
                    && !app.cdmaPhoneCallState.IsThreeWayCallOrigStateDialing())) {
                return true;
            }
        } else if (phoneType == Phone.PHONE_TYPE_GSM) {
            List<Connection> connections = call.getConnections();
            if (connections != null && connections.size() > 1) {
                return true;
            }
        } else {
            throw new IllegalStateException("Unexpected phone type: " + phoneType);
        }
        return false;

        // TODO: We may still want to change the semantics of this method
        // to say that a given call is only really a conference call if
        // the number of ACTIVE connections, not the total number of
        // connections, is greater than one.  (See warning comment in the
        // javadoc above.)
        // Here's an implementation of that:
        //        if (connections == null) {
        //            return false;
        //        }
        //        int numActiveConnections = 0;
        //        for (Connection conn : connections) {
        //            if (DBG) log("  - CONN: " + conn + ", state = " + conn.getState());
        //            if (conn.getState() == Call.State.ACTIVE) numActiveConnections++;
        //            if (numActiveConnections > 1) {
        //                return true;
        //            }
        //        }
        //        return false;
    }

    /**
     * Launch the Dialer to start a new call.
     * This is just a wrapper around the ACTION_DIAL intent.
     */
    static void startNewCall(final Phone phone) {
        // Sanity-check that this is OK given the current state of the phone.
        if (!okToAddCall(phone)) {
            Log.w(LOG_TAG, "startNewCall: can't add a new call in the current state");
            dumpCallState(phone);
            return;
        }

        // if applicable, mute the call while we're showing the add call UI.
        if (!phone.getForegroundCall().isIdle()) {
            setMuteInternal(phone, true);
            // Inform the phone app that this mute state was NOT done
            // voluntarily by the User.
            PhoneApp.getInstance().setRestoreMuteOnInCallResume(true);
        }

        Intent intent = new Intent(Intent.ACTION_DIAL);
        intent.addFlags(Intent.FLAG_ACTIVITY_NEW_TASK);

        // when we request the dialer come up, we also want to inform
        // it that we're going through the "add call" option from the
        // InCallScreen / PhoneUtils.
        intent.putExtra(ADD_CALL_MODE_KEY, true);

        PhoneApp.getInstance().startActivity(intent);
    }

    /**
     * Brings up the UI used to handle an incoming call.
     *
     * Originally, this brought up an IncomingCallPanel instance
     * (which was a subclass of Dialog) on top of whatever app
     * was currently running.  Now, we take you directly to the
     * in-call screen, whose CallCard automatically does the right
     * thing if there's a Call that's currently ringing.
     */
    static void showIncomingCallUi() {
        if (DBG) log("showIncomingCallUi()...");
        PhoneApp app = PhoneApp.getInstance();

        // Before bringing up the "incoming call" UI, force any system
        // dialogs (like "recent tasks" or the power dialog) to close first.
        try {
            ActivityManagerNative.getDefault().closeSystemDialogs("call");
        } catch (RemoteException e) {
        }

        // Go directly to the in-call screen.
        // (No need to do anything special if we're already on the in-call
        // screen; it'll notice the phone state change and update itself.)

        // But first, grab a full wake lock.  We do this here, before we
        // even fire off the InCallScreen intent, to make sure the
        // ActivityManager doesn't try to pause the InCallScreen as soon
        // as it comes up.  (See bug 1648751.)
        //
        // And since the InCallScreen isn't visible yet (we haven't even
        // fired off the intent yet), we DON'T want the screen to actually
        // come on right now.  So *before* acquiring the wake lock we need
        // to call preventScreenOn(), which tells the PowerManager that
        // the screen should stay off even if someone's holding a full
        // wake lock.  (This prevents any flicker during the "incoming
        // call" sequence.  The corresponding preventScreenOn(false) call
        // will come from the InCallScreen when it's finally ready to be
        // displayed.)
        //
        // TODO: this is all a temporary workaround.  The real fix is to add
        // an Activity attribute saying "this Activity wants to wake up the
        // phone when it's displayed"; that way the ActivityManager could
        // manage the wake locks *and* arrange for the screen to come on at
        // the exact moment that the InCallScreen is ready to be displayed.
        // (See bug 1648751.)
        app.preventScreenOn(true);
        app.requestWakeState(PhoneApp.WakeState.FULL);

        // Fire off the InCallScreen intent.
        app.displayCallScreen();
    }

    static void turnOnSpeaker(Context context, boolean flag, boolean store) {
        if (DBG) log("turnOnSpeaker(flag=" + flag + ", store=" + store + ")...");
        AudioManager audioManager = (AudioManager) context.getSystemService(Context.AUDIO_SERVICE);

        audioManager.setSpeakerphoneOn(flag);
        // record the speaker-enable value
        if (store) {
            sIsSpeakerEnabled = flag;
        }
        if (flag) {
            NotificationMgr.getDefault().notifySpeakerphone();
        } else {
            NotificationMgr.getDefault().cancelSpeakerphone();
        }

        // We also need to make a fresh call to PhoneApp.updateWakeState()
        // any time the speaker state changes, since the screen timeout is
        // sometimes different depending on whether or not the speaker is
        // in use.
        PhoneApp app = PhoneApp.getInstance();
        app.updateWakeState();

        // Update the Proximity sensor based on speaker state
        app.updateProximitySensorMode(app.phone.getState());
    }

    /**
     * Restore the speaker mode, called after a wired headset disconnect
     * event.
     */
    static void restoreSpeakerMode(Context context) {
        if (DBG) log("restoreSpeakerMode, restoring to: " + sIsSpeakerEnabled);

        // change the mode if needed.
        if (isSpeakerOn(context) != sIsSpeakerEnabled) {
            turnOnSpeaker(context, sIsSpeakerEnabled, false);
        }
    }

    static boolean isSpeakerOn(Context context) {
        AudioManager audioManager = (AudioManager) context.getSystemService(Context.AUDIO_SERVICE);
        return audioManager.isSpeakerphoneOn();
    }


    static void turnOnNoiseSuppression(Context context, boolean flag, boolean store) {
        if (DBG) log("turnOnNoiseSuppression: " + flag);
        AudioManager audioManager = (AudioManager) context.getSystemService(Context.AUDIO_SERVICE);

        if (!context.getResources().getBoolean(R.bool.has_in_call_noise_suppression)) {
            return;
        }

        if (flag) {
            audioManager.setParameters("noise_suppression=auto");
        } else {
            audioManager.setParameters("noise_suppression=off");
        }

        // record the speaker-enable value
        if (store) {
            sIsNoiseSuppressionEnabled = flag;
        }

        // TODO: implement and manage ICON

    }

    static void restoreNoiseSuppression(Context context) {
        if (DBG) log("restoreNoiseSuppression, restoring to: " + sIsNoiseSuppressionEnabled);

        if (!context.getResources().getBoolean(R.bool.has_in_call_noise_suppression)) {
            return;
        }

        // change the mode if needed.
        if (isNoiseSuppressionOn(context) != sIsNoiseSuppressionEnabled) {
            turnOnNoiseSuppression(context, sIsNoiseSuppressionEnabled, false);
        }
    }

    static boolean isNoiseSuppressionOn(Context context) {

        if (!context.getResources().getBoolean(R.bool.has_in_call_noise_suppression)) {
            return false;
        }

        AudioManager audioManager = (AudioManager) context.getSystemService(Context.AUDIO_SERVICE);
        String noiseSuppression = audioManager.getParameters("noise_suppression");
        if (DBG) log("isNoiseSuppressionOn: " + noiseSuppression);
        if (noiseSuppression.contains("off")) {
            return false;
        } else {
            return true;
        }
    }

    /**
     * Wrapper around Phone.setMute() that also updates the mute icon in
     * the status bar.
     *
     * All muting / unmuting from the in-call UI should go through this
     * wrapper.
     */
    static void setMute(Phone phone, boolean muted) {
        // make the call to mute the audio
        setMuteInternal(phone, muted);

        // update the foreground connections to match.  This includes
        // all the connections on conference calls.
        for (Connection cn : phone.getForegroundCall().getConnections()) {
            if (sConnectionMuteTable.get(cn) == null) {
                if (DBG) log("problem retrieving mute value for this connection.");
            }
            sConnectionMuteTable.put(cn, Boolean.valueOf(muted));
        }
    }

    /**
     * Internally used muting function.  All UI calls should use {@link setMute}
     */
    static void setMuteInternal(Phone phone, boolean muted) {
        if (DBG) log("setMute: " + muted);
        Context context = phone.getContext();
        boolean routeToAudioManager =
            context.getResources().getBoolean(R.bool.send_mic_mute_to_AudioManager);
        if (routeToAudioManager) {
            AudioManager audioManager =
                (AudioManager) phone.getContext().getSystemService(Context.AUDIO_SERVICE);
            if (DBG) log(" setMicrophoneMute: " + muted);
            audioManager.setMicrophoneMute(muted);
        } else {
            phone.setMute(muted);
        }
        if (muted) {
            NotificationMgr.getDefault().notifyMute();
        } else {
            NotificationMgr.getDefault().cancelMute();
        }
    }

    static boolean getMute(Phone phone) {
        Context context = phone.getContext();
        boolean routeToAudioManager =
            context.getResources().getBoolean(R.bool.send_mic_mute_to_AudioManager);
        if (routeToAudioManager) {
            AudioManager audioManager =
                (AudioManager) phone.getContext().getSystemService(Context.AUDIO_SERVICE);
            return audioManager.isMicrophoneMute();
        } else {
            return phone.getMute();
        }
    }

    /**
     * A really simple wrapper around AudioManager.setMode(),
     * with a bit of extra logging to help debug the exact
     * timing (and call stacks) for all our setMode() calls.
     *
     * Also, add additional state monitoring to determine
     * whether or not certain calls to change the audio mode
     * are ignored.
     */
    /* package */ static void setAudioMode(Context context, int mode) {
        if (DBG) Log.d(LOG_TAG, "setAudioMode(" + audioModeToString(mode) + ")...");

        //decide whether or not to ignore the audio setting
        boolean ignore = false;

        switch (sAudioBehaviourState) {
            case AUDIO_RINGING:
                ignore = ((mode == AudioManager.MODE_NORMAL) || (mode == AudioManager.MODE_IN_CALL));
                break;
            case AUDIO_OFFHOOK:
                ignore = ((mode == AudioManager.MODE_NORMAL) || (mode == AudioManager.MODE_RINGTONE));
                break;
            case AUDIO_IDLE:
            default:
                ignore = (mode == AudioManager.MODE_IN_CALL);
                break;
        }

        if (!ignore) {
            AudioManager audioManager =
                    (AudioManager) context.getSystemService(Context.AUDIO_SERVICE);
            // Enable stack dump only when actively debugging ("new Throwable()" is expensive!)
            if (DBG_SETAUDIOMODE_STACK) Log.d(LOG_TAG, "Stack:", new Throwable("stack dump"));
            audioManager.setMode(mode);
        } else {
            if (DBG) Log.d(LOG_TAG, "setAudioMode(), state is " + sAudioBehaviourState +
                    " ignoring " + audioModeToString(mode) + " request");
        }
    }
    private static String audioModeToString(int mode) {
        switch (mode) {
            case AudioManager.MODE_INVALID: return "MODE_INVALID";
            case AudioManager.MODE_CURRENT: return "MODE_CURRENT";
            case AudioManager.MODE_NORMAL: return "MODE_NORMAL";
            case AudioManager.MODE_RINGTONE: return "MODE_RINGTONE";
            case AudioManager.MODE_IN_CALL: return "MODE_IN_CALL";
            default: return String.valueOf(mode);
        }
    }

    /**
     * Handles the wired headset button while in-call.
     *
     * This is called from the PhoneApp, not from the InCallScreen,
     * since the HEADSETHOOK button means "mute or unmute the current
     * call" *any* time a call is active, even if the user isn't actually
     * on the in-call screen.
     *
     * @return true if we consumed the event.
     */
    /* package */ static boolean handleHeadsetHook(Phone phone) {
        if (DBG) log("handleHeadsetHook()...");

        // If the phone is totally idle, we ignore HEADSETHOOK events
        // (and instead let them fall through to the media player.)
        if (phone.getState() == Phone.State.IDLE) {
            return false;
        }

        // Ok, the phone is in use.
        // The headset button button means "Answer" if an incoming call is
        // ringing.  If not, it toggles the mute / unmute state.
        //
        // And in any case we *always* consume this event; this means
        // that the usual mediaplayer-related behavior of the headset
        // button will NEVER happen while the user is on a call.

        final boolean hasRingingCall = !phone.getRingingCall().isIdle();
        final boolean hasActiveCall = !phone.getForegroundCall().isIdle();
        final boolean hasHoldingCall = !phone.getBackgroundCall().isIdle();

        if (hasRingingCall) {
            // If an incoming call is ringing, answer it (just like with the
            // CALL button):
            int phoneType = phone.getPhoneType();
            if (phoneType == Phone.PHONE_TYPE_CDMA) {
                answerCall(phone);
            } else if (phoneType == Phone.PHONE_TYPE_GSM) {
                if (hasActiveCall && hasHoldingCall) {
                    if (DBG) log("handleHeadsetHook: ringing (both lines in use) ==> answer!");
                    answerAndEndActive(phone);
                } else {
                    if (DBG) log("handleHeadsetHook: ringing ==> answer!");
                    answerCall(phone);  // Automatically holds the current active call,
                                        // if there is one
                }
            } else {
                throw new IllegalStateException("Unexpected phone type: " + phoneType);
            }
        } else {
            // No incoming ringing call.
            // If it is NOT an emg #, toggle the mute state. Otherwise, ignore the hook.
            Connection c = phone.getForegroundCall().getLatestConnection();
            if (c != null && !PhoneNumberUtils.isEmergencyNumber(c.getAddress())) {
                if (getMute(phone)) {
                    if (DBG) log("handleHeadsetHook: UNmuting...");
                    setMute(phone, false);
                } else {
                    if (DBG) log("handleHeadsetHook: muting...");
                    setMute(phone, true);
                }
            }
        }

        // Even if the InCallScreen is the current activity, there's no
        // need to force it to update, because (1) if we answered a
        // ringing call, the InCallScreen will imminently get a phone
        // state change event (causing an update), and (2) if we muted or
        // unmuted, the setMute() call automagically updates the status
        // bar, and there's no "mute" indication in the InCallScreen
        // itself (other than the menu item, which only ever stays
        // onscreen for a second anyway.)
        // TODO: (2) isn't entirely true anymore. Once we return our result
        // to the PhoneApp, we ask InCallScreen to update its control widgets
        // in case we changed mute or speaker state and phones with touch-
        // screen [toggle] buttons need to update themselves.

        return true;
    }

    /**
     * Look for ANY connections on the phone that qualify as being
     * disconnected.
     *
     * @return true if we find a connection that is disconnected over
     * all the phone's call objects.
     */
    /* package */ static boolean hasDisconnectedConnections(Phone phone) {
        return hasDisconnectedConnections(phone.getForegroundCall()) ||
                hasDisconnectedConnections(phone.getBackgroundCall()) ||
                hasDisconnectedConnections(phone.getRingingCall());
    }

    /**
     * Iterate over all connections in a call to see if there are any
     * that are not alive (disconnected or idle).
     *
     * @return true if we find a connection that is disconnected, and
     * pending removal via
     * {@link com.android.internal.telephony.gsm.GsmCall#clearDisconnected()}.
     */
    private static final boolean hasDisconnectedConnections(Call call) {
        // look through all connections for non-active ones.
        for (Connection c : call.getConnections()) {
            if (!c.isAlive()) {
                return true;
            }
        }
        return false;
    }

    //
    // Misc UI policy helper functions
    //

    /**
     * @return true if we're allowed to swap calls, given the current
     * state of the Phone.
     */
    /* package */ static boolean okToSwapCalls(Phone phone) {
        int phoneType = phone.getPhoneType();
        if (phoneType == Phone.PHONE_TYPE_CDMA) {
            // CDMA: "Swap" is enabled only when the phone reaches a *generic*.
            // state by either accepting a Call Waiting or by merging two calls
            PhoneApp app = PhoneApp.getInstance();
            return (app.cdmaPhoneCallState.getCurrentCallState()
                    == CdmaPhoneCallState.PhoneCallState.CONF_CALL);
        } else if (phoneType == Phone.PHONE_TYPE_GSM) {
            // GSM: "Swap" is available if both lines are in use and there's no
            // incoming call.  (Actually we need to verify that the active
            // call really is in the ACTIVE state and the holding call really
            // is in the HOLDING state, since you *can't* actually swap calls
            // when the foreground call is DIALING or ALERTING.)
            return phone.getRingingCall().isIdle()
                    && (phone.getForegroundCall().getState() == Call.State.ACTIVE)
                    && (phone.getBackgroundCall().getState() == Call.State.HOLDING);
        } else {
            throw new IllegalStateException("Unexpected phone type: " + phoneType);
        }
    }

    /**
     * @return true if we're allowed to merge calls, given the current
     * state of the Phone.
     */
    /* package */ static boolean okToMergeCalls(Phone phone) {
        int phoneType = phone.getPhoneType();
        if (phoneType == Phone.PHONE_TYPE_CDMA) {
            // CDMA: "Merge" is enabled only when the user is in a 3Way call.
            PhoneApp app = PhoneApp.getInstance();
            return ((app.cdmaPhoneCallState.getCurrentCallState()
                    == CdmaPhoneCallState.PhoneCallState.THRWAY_ACTIVE)
                    && !app.cdmaPhoneCallState.IsThreeWayCallOrigStateDialing());
        } else if (phoneType == Phone.PHONE_TYPE_GSM) {
            // GSM: "Merge" is available if both lines are in use and there's no
            // incoming call, *and* the current conference isn't already
            // "full".
            return phone.getRingingCall().isIdle() && phone.canConference();
        } else {
            throw new IllegalStateException("Unexpected phone type: " + phoneType);
        }
    }

    /**
     * @return true if the UI should let you add a new call, given the current
     * state of the Phone.
     */
    /* package */ static boolean okToAddCall(Phone phone) {
        int phoneType = phone.getPhoneType();
        final Call.State fgCallState = phone.getForegroundCall().getState();
        if (phoneType == Phone.PHONE_TYPE_CDMA) {
           // CDMA: "Add call" menu item is only enabled when the call is in
           // - ForegroundCall is in ACTIVE state
           // - After 30 seconds of user Ignoring/Missing a Call Waiting call.
            PhoneApp app = PhoneApp.getInstance();
            return ((fgCallState == Call.State.ACTIVE)
                    && (app.cdmaPhoneCallState.getAddCallMenuStateAfterCallWaiting()));
        } else if (phoneType == Phone.PHONE_TYPE_GSM) {
            // GSM: "Add call" is available only if ALL of the following are true:
            // - There's no incoming ringing call
            // - There's < 2 lines in use
            // - The foreground call is ACTIVE or IDLE or DISCONNECTED.
            //   (We mainly need to make sure it *isn't* DIALING or ALERTING.)
            final boolean hasRingingCall = !phone.getRingingCall().isIdle();
            final boolean hasActiveCall = !phone.getForegroundCall().isIdle();
            final boolean hasHoldingCall = !phone.getBackgroundCall().isIdle();
            final boolean allLinesTaken = hasActiveCall && hasHoldingCall;

            return !hasRingingCall
                    && !allLinesTaken
                    && ((fgCallState == Call.State.ACTIVE)
                        || (fgCallState == Call.State.IDLE)
                        || (fgCallState == Call.State.DISCONNECTED));
        } else {
            throw new IllegalStateException("Unexpected phone type: " + phoneType);
<<<<<<< HEAD
=======
        }
    }

    /**
     * Based on the input CNAP number string,
     * @return _RESTRICTED or _UNKNOWN for all the special CNAP strings.
     * Otherwise, return CNAP_SPECIAL_CASE_NO.
     */
    private static int checkCnapSpecialCases(String n) {
        if (n.equals("PRIVATE") ||
                n.equals("P") ||
                n.equals("RES")) {
            if (DBG) log("checkCnapSpecialCases, PRIVATE string: " + n);
            return Connection.PRESENTATION_RESTRICTED;
        } else if (n.equals("UNAVAILABLE") ||
                n.equals("UNKNOWN") ||
                n.equals("UNA") ||
                n.equals("U")) {
            if (DBG) log("checkCnapSpecialCases, UNKNOWN string: " + n);
            return Connection.PRESENTATION_UNKNOWN;
        } else {
            if (DBG) log("checkCnapSpecialCases, normal str. number: " + n);
            return CNAP_SPECIAL_CASE_NO;
        }
    }

    /**
     * Handles certain "corner cases" for CNAP. When we receive weird phone numbers
     * from the network to indicate different number presentations, convert them to
     * expected number and presentation values within the CallerInfo object.
     * @param number number we use to verify if we are in a corner case
     * @param presentation presentation value used to verify if we are in a corner case
     * @return the new String that should be used for the phone number
     */
    /* package */ static String modifyForSpecialCnapCases(Context context, CallerInfo ci,
            String number, int presentation) {
        // Obviously we return number if ci == null, but still return number if
        // number == null, because in these cases the correct string will still be
        // displayed/logged after this function returns based on the presentation value.
        if (ci == null || number == null) return number;

        if (DBG) log("modifyForSpecialCnapCases: initially, number=" + number
                + ", presentation=" + presentation);

        // "ABSENT NUMBER" is a possible value we could get from the network as the
        // phone number, so if this happens, change it to "Unknown" in the CallerInfo
        // and fix the presentation to be the same.
        if (number.equals(context.getString(R.string.absent_num))
                && presentation == Connection.PRESENTATION_ALLOWED) {
            number = context.getString(R.string.unknown);
            ci.numberPresentation = Connection.PRESENTATION_UNKNOWN;
        }

        // Check for other special "corner cases" for CNAP and fix them similarly. Corner
        // cases only apply if we received an allowed presentation from the network, so check
        // if we think we have an allowed presentation, or if the CallerInfo presentation doesn't
        // match the presentation passed in for verification (meaning we changed it previously
        // because it's a corner case and we're being called from a different entry point).
        if (ci.numberPresentation == Connection.PRESENTATION_ALLOWED
                || (ci.numberPresentation != presentation
                        && presentation == Connection.PRESENTATION_ALLOWED)) {
            int cnapSpecialCase = checkCnapSpecialCases(number);
            if (cnapSpecialCase != CNAP_SPECIAL_CASE_NO) {
                // For all special strings, change number & numberPresentation.
                if (cnapSpecialCase == Connection.PRESENTATION_RESTRICTED) {
                    number = context.getString(R.string.private_num);
                } else if (cnapSpecialCase == Connection.PRESENTATION_UNKNOWN) {
                    number = context.getString(R.string.unknown);
                }
                if (DBG) log("SpecialCnap: number=" + number
                        + "; presentation now=" + cnapSpecialCase);
                ci.numberPresentation = cnapSpecialCase;
            }
        }
        if (DBG) log("modifyForSpecialCnapCases: returning number string=" + number);
        return number;
    }

    //
    // Support for 3rd party phone service providers.
    //

    /**
     * Check if all the provider's info is present in the intent.
     * @param intent Expected to have the provider's extra.
     * @return true if the intent has all the extras to build the
     * in-call screen's provider info overlay.
     */
    /* package */ static boolean hasPhoneProviderExtras(Intent intent) {
        if (null == intent) {
            return false;
        }
        final String name = intent.getStringExtra(InCallScreen.EXTRA_GATEWAY_PROVIDER_PACKAGE);
        final String gatewayUri = intent.getStringExtra(InCallScreen.EXTRA_GATEWAY_URI);

        return !TextUtils.isEmpty(name) && !TextUtils.isEmpty(gatewayUri);
    }

    /**
     * Copy all the expected extras set when a 3rd party provider is
     * used from the source intent to the destination one.  Checks all
     * the required extras are present, if any is missing, none will
     * be copied.
     * @param src Intent which may contain the provider's extras.
     * @param dst Intent where a copy of the extras will be added if applicable.
     */
    /* package */ static void checkAndCopyPhoneProviderExtras(Intent src, Intent dst) {
        if (!hasPhoneProviderExtras(src)) {
            Log.d(LOG_TAG, "checkAndCopyPhoneProviderExtras: some or all extras are missing.");
            return;
        }

        dst.putExtra(InCallScreen.EXTRA_GATEWAY_PROVIDER_PACKAGE,
                     src.getStringExtra(InCallScreen.EXTRA_GATEWAY_PROVIDER_PACKAGE));
        dst.putExtra(InCallScreen.EXTRA_GATEWAY_URI,
                     src.getStringExtra(InCallScreen.EXTRA_GATEWAY_URI));
    }

    /**
     * Get the provider's label from the intent.
     * @param context to lookup the provider's package name.
     * @param intent with an extra set to the provider's package name.
     * @return The provider's application label. null if an error
     * occurred during the lookup of the package name or the label.
     */
    /* package */ static CharSequence getProviderLabel(Context context, Intent intent) {
        String packageName = intent.getStringExtra(InCallScreen.EXTRA_GATEWAY_PROVIDER_PACKAGE);
        PackageManager pm = context.getPackageManager();

        try {
            ApplicationInfo info = pm.getApplicationInfo(packageName, 0);

            return pm.getApplicationLabel(info);
        } catch (PackageManager.NameNotFoundException e) {
            return null;
        }
    }

    /**
     * Get the provider's icon.
     * @param context to lookup the provider's icon.
     * @param intent with an extra set to the provider's package name.
     * @return The provider's application icon. null if an error occured during the icon lookup.
     */
    /* package */ static Drawable getProviderIcon(Context context, Intent intent) {
        String packageName = intent.getStringExtra(InCallScreen.EXTRA_GATEWAY_PROVIDER_PACKAGE);
        PackageManager pm = context.getPackageManager();

        try {
            return pm.getApplicationIcon(packageName);
        } catch (PackageManager.NameNotFoundException e) {
            return null;
        }
    }

    /**
     * Return the gateway uri from the intent.
     * @param intent With the gateway uri extra.
     * @return The gateway URI or null if not found.
     */
    /* package */ static Uri getProviderGatewayUri(Intent intent) {
        String uri = intent.getStringExtra(InCallScreen.EXTRA_GATEWAY_URI);
        return TextUtils.isEmpty(uri) ? null : Uri.parse(uri);
    }

    /**
     * Return a formatted version of the uri's scheme specific
     * part. E.g for 'tel:12345678', return '1-234-5678'.
     * @param uri A 'tel:' URI with the gateway phone number.
     * @return the provider's address (from the gateway uri) formatted
     * for user display. null if uri was null or its scheme was not 'tel:'.
     */
    /* package */ static String formatProviderUri(Uri uri) {
        if (null != uri) {
            if ("tel".equals(uri.getScheme())) {
                return PhoneNumberUtils.formatNumber(uri.getSchemeSpecificPart());
            } else {
                return uri.toString();
            }
        }
        return null;
    }

    /**
     * Check if a phone number can be route through a 3rd party
     * gateway. The number must be a global phone number in numerical
     * form (1-800-666-SEXY won't work).
     *
     * MMI codes and the like cannot be used as a dial number for the
     * gateway either.
     *
     * @param number To be dialed via a 3rd party gateway.
     * @return true If the number can be routed through the 3rd party network.
     */
    /* package */ static boolean isRoutableViaGateway(String number) {
        if (TextUtils.isEmpty(number)) {
            return false;
        }
        number = PhoneNumberUtils.stripSeparators(number);
        if (!number.equals(PhoneNumberUtils.convertKeypadLettersToDigits(number))) {
            return false;
>>>>>>> dc66301e
        }
        number = PhoneNumberUtils.extractNetworkPortion(number);
        return PhoneNumberUtils.isGlobalPhoneNumber(number);
    }

    /**
     * Based on the input CNAP number string,
     * @return _RESTRICTED or _UNKNOWN for all the special CNAP strings.
     * Otherwise, return CNAP_SPECIAL_CASE_NO.
     */
    private static int checkCnapSpecialCases(String n) {
        if (n.equals("PRIVATE") ||
                n.equals("P") ||
                n.equals("RES")) {
            if (DBG) log("checkCnapSpecialCases, PRIVATE string: " + n);
            return Connection.PRESENTATION_RESTRICTED;
        } else if (n.equals("UNAVAILABLE") ||
                n.equals("UNKNOWN") ||
                n.equals("UNA") ||
                n.equals("U")) {
            if (DBG) log("checkCnapSpecialCases, UNKNOWN string: " + n);
            return Connection.PRESENTATION_UNKNOWN;
        } else {
            if (DBG) log("checkCnapSpecialCases, normal str. number: " + n);
            return CNAP_SPECIAL_CASE_NO;
        }
    }

    /**
     * Handles certain "corner cases" for CNAP. When we receive weird phone numbers
     * from the network to indicate different number presentations, convert them to
     * expected number and presentation values within the CallerInfo object.
     * @param number number we use to verify if we are in a corner case
     * @param presentation presentation value used to verify if we are in a corner case
     * @return the new String that should be used for the phone number
     */
    /* package */ static String modifyForSpecialCnapCases(Context context, CallerInfo ci,
            String number, int presentation) {
        // Obviously we return number if ci == null, but still return number if
        // number == null, because in these cases the correct string will still be
        // displayed/logged after this function returns based on the presentation value.
        if (ci == null || number == null) return number;

        if (DBG) log("modifyForSpecialCnapCases: initially, number=" + number
                + ", presentation=" + presentation);

        // "ABSENT NUMBER" is a possible value we could get from the network as the
        // phone number, so if this happens, change it to "Unknown" in the CallerInfo
        // and fix the presentation to be the same.
        if (number.equals(context.getString(R.string.absent_num))
                && presentation == Connection.PRESENTATION_ALLOWED) {
            number = context.getString(R.string.unknown);
            ci.numberPresentation = Connection.PRESENTATION_UNKNOWN;
        }

        // Check for other special "corner cases" for CNAP and fix them similarly. Corner
        // cases only apply if we received an allowed presentation from the network, so check
        // if we think we have an allowed presentation, or if the CallerInfo presentation doesn't
        // match the presentation passed in for verification (meaning we changed it previously
        // because it's a corner case and we're being called from a different entry point).
        if (ci.numberPresentation == Connection.PRESENTATION_ALLOWED
                || (ci.numberPresentation != presentation
                        && presentation == Connection.PRESENTATION_ALLOWED)) {
            int cnapSpecialCase = checkCnapSpecialCases(number);
            if (cnapSpecialCase != CNAP_SPECIAL_CASE_NO) {
                // For all special strings, change number & numberPresentation.
                if (cnapSpecialCase == Connection.PRESENTATION_RESTRICTED) {
                    number = context.getString(R.string.private_num);
                } else if (cnapSpecialCase == Connection.PRESENTATION_UNKNOWN) {
                    number = context.getString(R.string.unknown);
                }
                if (DBG) log("SpecialCnap: number=" + number
                        + "; presentation now=" + cnapSpecialCase);
                ci.numberPresentation = cnapSpecialCase;
            }
        }
        if (DBG) log("modifyForSpecialCnapCases: returning number string=" + number);
        return number;
    }

    //
    // Support for 3rd party phone service providers.
    //

    /**
     * Check if all the provider's info is present in the intent.
     * @param intent Expected to have the provider's extra.
     * @return true if the intent has all the extras to build the
     * in-call screen's provider info overlay.
     */
    /* package */ static boolean hasPhoneProviderExtras(Intent intent) {
        if (null == intent) {
            return false;
        }
        final String name = intent.getStringExtra(InCallScreen.EXTRA_GATEWAY_PROVIDER_PACKAGE);
        final String gatewayUri = intent.getStringExtra(InCallScreen.EXTRA_GATEWAY_URI);

        return !TextUtils.isEmpty(name) && !TextUtils.isEmpty(gatewayUri);
    }

    /**
     * Copy all the expected extras set when a 3rd party provider is
     * used from the source intent to the destination one.  Checks all
     * the required extras are present, if any is missing, none will
     * be copied.
     * @param src Intent which may contain the provider's extras.
     * @param dst Intent where a copy of the extras will be added if applicable.
     */
    /* package */ static void checkAndCopyPhoneProviderExtras(Intent src, Intent dst) {
        if (!hasPhoneProviderExtras(src)) {
            Log.d(LOG_TAG, "checkAndCopyPhoneProviderExtras: some or all extras are missing.");
            return;
        }

        dst.putExtra(InCallScreen.EXTRA_GATEWAY_PROVIDER_PACKAGE,
                     src.getStringExtra(InCallScreen.EXTRA_GATEWAY_PROVIDER_PACKAGE));
        dst.putExtra(InCallScreen.EXTRA_GATEWAY_URI,
                     src.getStringExtra(InCallScreen.EXTRA_GATEWAY_URI));
    }

    /**
     * Get the provider's label from the intent.
     * @param context to lookup the provider's package name.
     * @param intent with an extra set to the provider's package name.
     * @return The provider's application label. null if an error
     * occurred during the lookup of the package name or the label.
     */
    /* package */ static CharSequence getProviderLabel(Context context, Intent intent) {
        String packageName = intent.getStringExtra(InCallScreen.EXTRA_GATEWAY_PROVIDER_PACKAGE);
        PackageManager pm = context.getPackageManager();

        try {
            ApplicationInfo info = pm.getApplicationInfo(packageName, 0);

            return pm.getApplicationLabel(info);
        } catch (PackageManager.NameNotFoundException e) {
            return null;
        }
    }

    /**
     * Get the provider's icon.
     * @param context to lookup the provider's icon.
     * @param intent with an extra set to the provider's package name.
     * @return The provider's application icon. null if an error occured during the icon lookup.
     */
    /* package */ static Drawable getProviderIcon(Context context, Intent intent) {
        String packageName = intent.getStringExtra(InCallScreen.EXTRA_GATEWAY_PROVIDER_PACKAGE);
        PackageManager pm = context.getPackageManager();

        try {
            return pm.getApplicationIcon(packageName);
        } catch (PackageManager.NameNotFoundException e) {
            return null;
        }
    }

    /**
     * Return the gateway uri from the intent.
     * @param intent With the gateway uri extra.
     * @return The gateway URI or null if not found.
     */
    /* package */ static Uri getProviderGatewayUri(Intent intent) {
        String uri = intent.getStringExtra(InCallScreen.EXTRA_GATEWAY_URI);
        return TextUtils.isEmpty(uri) ? null : Uri.parse(uri);
    }

    /**
     * Return a formatted version of the uri's scheme specific
     * part. E.g for 'tel:12345678', return '1-234-5678'.
     * @param uri A 'tel:' URI with the gateway phone number.
     * @return the provider's address (from the gateway uri) formatted
     * for user display. null if uri was null or its scheme was not 'tel:'.
     */
    /* package */ static String formatProviderUri(Uri uri) {
        if (null != uri) {
            if ("tel".equals(uri.getScheme())) {
                return PhoneNumberUtils.formatNumber(uri.getSchemeSpecificPart());
            } else {
                return uri.toString();
            }
        }
        return null;
    }

    /**
     * Check if a phone number can be route through a 3rd party
     * gateway. The number must be a global phone number in numerical
     * form (1-800-666-SEXY won't work).
     *
     * MMI codes and the like cannot be used as a dial number for the
     * gateway either.
     *
     * @param number To be dialed via a 3rd party gateway.
     * @return true If the number can be routed through the 3rd party network.
     */
    /* package */ static boolean isRoutableViaGateway(String number) {
        if (TextUtils.isEmpty(number)) {
            return false;
        }
        number = PhoneNumberUtils.stripSeparators(number);
        if (!number.equals(PhoneNumberUtils.convertKeypadLettersToDigits(number))) {
            return false;
        }
        number = PhoneNumberUtils.extractNetworkPortion(number);
        return PhoneNumberUtils.isGlobalPhoneNumber(number);
    }

    //
    // General phone and call state debugging/testing code
    //

    /* package */ static void dumpCallState(Phone phone) {
        PhoneApp app = PhoneApp.getInstance();
        Log.d(LOG_TAG, "dumpCallState():");
        Log.d(LOG_TAG, "- Phone: " + phone + ", name = " + phone.getPhoneName()
              + ", state = " + phone.getState());

        StringBuilder b = new StringBuilder(128);

        Call call = phone.getForegroundCall();
        b.setLength(0);
        b.append("  - FG call: ").append(call.getState());
        b.append(" isAlive ").append(call.getState().isAlive());
        b.append(" isRinging ").append(call.getState().isRinging());
        b.append(" isDialing ").append(call.getState().isDialing());
        b.append(" isIdle ").append(call.isIdle());
        b.append(" hasConnections ").append(call.hasConnections());
        Log.d(LOG_TAG, b.toString());

        call = phone.getBackgroundCall();
        b.setLength(0);
        b.append("  - BG call: ").append(call.getState());
        b.append(" isAlive ").append(call.getState().isAlive());
        b.append(" isRinging ").append(call.getState().isRinging());
        b.append(" isDialing ").append(call.getState().isDialing());
        b.append(" isIdle ").append(call.isIdle());
        b.append(" hasConnections ").append(call.hasConnections());
        Log.d(LOG_TAG, b.toString());

        call = phone.getRingingCall();
        b.setLength(0);
        b.append("  - RINGING call: ").append(call.getState());
        b.append(" isAlive ").append(call.getState().isAlive());
        b.append(" isRinging ").append(call.getState().isRinging());
        b.append(" isDialing ").append(call.getState().isDialing());
        b.append(" isIdle ").append(call.isIdle());
        b.append(" hasConnections ").append(call.hasConnections());
        Log.d(LOG_TAG, b.toString());


        final boolean hasRingingCall = !phone.getRingingCall().isIdle();
        final boolean hasActiveCall = !phone.getForegroundCall().isIdle();
        final boolean hasHoldingCall = !phone.getBackgroundCall().isIdle();
        final boolean allLinesTaken = hasActiveCall && hasHoldingCall;
        b.setLength(0);
        b.append("  - hasRingingCall ").append(hasRingingCall);
        b.append(" hasActiveCall ").append(hasActiveCall);
        b.append(" hasHoldingCall ").append(hasHoldingCall);
        b.append(" allLinesTaken ").append(allLinesTaken);
        Log.d(LOG_TAG, b.toString());

        // On CDMA phones, dump out the CdmaPhoneCallState too:
        if (phone.getPhoneType() == Phone.PHONE_TYPE_CDMA) {
            if (app.cdmaPhoneCallState != null) {
                Log.d(LOG_TAG, "  - CDMA call state: "
                      + app.cdmaPhoneCallState.getCurrentCallState());
            } else {
                Log.d(LOG_TAG, "  - CDMA device, but null cdmaPhoneCallState!");
            }
        }

        // Watch out: the isRinging() call below does NOT tell us anything
        // about the state of the telephony layer; it merely tells us whether
        // the Ringer manager is currently playing the ringtone.
        boolean ringing = app.getRinger().isRinging();
        Log.d(LOG_TAG, "  - Ringer state: " + ringing);
    }

    private static void log(String msg) {
        Log.d(LOG_TAG, msg);
    }
}<|MERGE_RESOLUTION|>--- conflicted
+++ resolved
@@ -2064,8 +2064,6 @@
                         || (fgCallState == Call.State.DISCONNECTED));
         } else {
             throw new IllegalStateException("Unexpected phone type: " + phoneType);
-<<<<<<< HEAD
-=======
         }
     }
 
@@ -2267,7 +2265,6 @@
         number = PhoneNumberUtils.stripSeparators(number);
         if (!number.equals(PhoneNumberUtils.convertKeypadLettersToDigits(number))) {
             return false;
->>>>>>> dc66301e
         }
         number = PhoneNumberUtils.extractNetworkPortion(number);
         return PhoneNumberUtils.isGlobalPhoneNumber(number);
