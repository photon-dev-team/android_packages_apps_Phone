/*
 * Copyright (C) 2008 The Android Open Source Project
 *
 * Licensed under the Apache License, Version 2.0 (the "License");
 * you may not use this file except in compliance with the License.
 * You may obtain a copy of the License at
 *
 *      http://www.apache.org/licenses/LICENSE-2.0
 *
 * Unless required by applicable law or agreed to in writing, software
 * distributed under the License is distributed on an "AS IS" BASIS,
 * WITHOUT WARRANTIES OR CONDITIONS OF ANY KIND, either express or implied.
 * See the License for the specific language governing permissions and
 * limitations under the License.
 */

package com.android.phone;

import android.bluetooth.AtCommandHandler;
import android.bluetooth.AtCommandResult;
import android.bluetooth.AtParser;
import android.bluetooth.BluetoothA2dp;
import android.bluetooth.BluetoothAdapter;
import android.bluetooth.BluetoothDevice;
import android.bluetooth.BluetoothHeadset;
import android.bluetooth.HeadsetBase;
import android.bluetooth.ScoSocket;
import android.content.ActivityNotFoundException;
import android.content.BroadcastReceiver;
import android.content.Context;
import android.content.Intent;
import android.content.IntentFilter;
import android.media.AudioManager;
import android.net.Uri;
import android.os.AsyncResult;
import android.os.Bundle;
import android.os.Handler;
import android.os.Message;
import android.os.PowerManager;
import android.os.PowerManager.WakeLock;
import android.os.SystemProperties;
import android.telephony.PhoneNumberUtils;
import android.telephony.ServiceState;
import android.telephony.SignalStrength;
import android.util.Log;

import com.android.internal.telephony.Call;
import com.android.internal.telephony.Connection;
import com.android.internal.telephony.Phone;
import com.android.internal.telephony.TelephonyIntents;

import java.util.LinkedList;

/**
 * Bluetooth headset manager for the Phone app.
 * @hide
 */
public class BluetoothHandsfree {
    private static final String TAG = "BT HS/HF";
    private static final boolean DBG = (PhoneApp.DBG_LEVEL >= 1)
            && (SystemProperties.getInt("ro.debuggable", 0) == 1);
    private static final boolean VDBG = (PhoneApp.DBG_LEVEL >= 2);  // even more logging

    public static final int TYPE_UNKNOWN           = 0;
    public static final int TYPE_HEADSET           = 1;
    public static final int TYPE_HANDSFREE         = 2;

    private final Context mContext;
    private final Phone mPhone;
    private final BluetoothA2dp mA2dp;

    private BluetoothDevice mA2dpDevice;
    private int mA2dpState;

    private ServiceState mServiceState;
    private HeadsetBase mHeadset;  // null when not connected
    private int mHeadsetType;
    private boolean mAudioPossible;
    private ScoSocket mIncomingSco;
    private ScoSocket mOutgoingSco;
    private ScoSocket mConnectedSco;

    private Call mForegroundCall;
    private Call mBackgroundCall;
    private Call mRingingCall;

    private AudioManager mAudioManager;
    private PowerManager mPowerManager;

    private boolean mPendingSco;  // waiting for a2dp sink to suspend before establishing SCO
    private boolean mUserWantsAudio;
    private WakeLock mStartCallWakeLock;  // held while waiting for the intent to start call
    private WakeLock mStartVoiceRecognitionWakeLock;  // held while waiting for voice recognition

    // AT command state
    private static final int GSM_MAX_CONNECTIONS = 6;  // Max connections allowed by GSM
    private static final int CDMA_MAX_CONNECTIONS = 2;  // Max connections allowed by CDMA

    private long mBgndEarliestConnectionTime = 0;
    private boolean mClip = false;  // Calling Line Information Presentation
    private boolean mIndicatorsEnabled = false;
    private boolean mCmee = false;  // Extended Error reporting
    private long[] mClccTimestamps; // Timestamps associated with each clcc index
    private boolean[] mClccUsed;     // Is this clcc index in use
    private boolean mWaitingForCallStart;
    private boolean mWaitingForVoiceRecognition;
    // do not connect audio until service connection is established
    // for 3-way supported devices, this is after AT+CHLD
    // for non-3-way supported devices, this is after AT+CMER (see spec)
    private boolean mServiceConnectionEstablished;

    private final BluetoothPhoneState mBluetoothPhoneState;  // for CIND and CIEV updates
    private final BluetoothAtPhonebook mPhonebook;
    private Phone.State mPhoneState = Phone.State.IDLE;
    CdmaPhoneCallState.PhoneCallState mCdmaThreeWayCallState =
                                            CdmaPhoneCallState.PhoneCallState.IDLE;

    private DebugThread mDebugThread;
    private int mScoGain = Integer.MIN_VALUE;

    private static Intent sVoiceCommandIntent;

    // Audio parameters
    private static final String HEADSET_NREC = "bt_headset_nrec";
    private static final String HEADSET_NAME = "bt_headset_name";

    private int mRemoteBrsf = 0;
    private int mLocalBrsf = 0;

    // CDMA specific flag used in context with BT devices having display capabilities
    // to show which Caller is active. This state might not be always true as in CDMA
    // networks if a caller drops off no update is provided to the Phone.
    // This flag is just used as a toggle to provide a update to the BT device to specify
    // which caller is active.
    private boolean mCdmaIsSecondCallActive = false;

    /* Constants from Bluetooth Specification Hands-Free profile version 1.5 */
    private static final int BRSF_AG_THREE_WAY_CALLING = 1 << 0;
    private static final int BRSF_AG_EC_NR = 1 << 1;
    private static final int BRSF_AG_VOICE_RECOG = 1 << 2;
    private static final int BRSF_AG_IN_BAND_RING = 1 << 3;
    private static final int BRSF_AG_VOICE_TAG_NUMBE = 1 << 4;
    private static final int BRSF_AG_REJECT_CALL = 1 << 5;
    private static final int BRSF_AG_ENHANCED_CALL_STATUS = 1 <<  6;
    private static final int BRSF_AG_ENHANCED_CALL_CONTROL = 1 << 7;
    private static final int BRSF_AG_ENHANCED_ERR_RESULT_CODES = 1 << 8;

    private static final int BRSF_HF_EC_NR = 1 << 0;
    private static final int BRSF_HF_CW_THREE_WAY_CALLING = 1 << 1;
    private static final int BRSF_HF_CLIP = 1 << 2;
    private static final int BRSF_HF_VOICE_REG_ACT = 1 << 3;
    private static final int BRSF_HF_REMOTE_VOL_CONTROL = 1 << 4;
    private static final int BRSF_HF_ENHANCED_CALL_STATUS = 1 <<  5;
    private static final int BRSF_HF_ENHANCED_CALL_CONTROL = 1 << 6;

    public static String typeToString(int type) {
        switch (type) {
        case TYPE_UNKNOWN:
            return "unknown";
        case TYPE_HEADSET:
            return "headset";
        case TYPE_HANDSFREE:
            return "handsfree";
        }
        return null;
    }

    public BluetoothHandsfree(Context context, Phone phone) {
        mPhone = phone;
        mContext = context;
        BluetoothAdapter adapter =
                (BluetoothAdapter) context.getSystemService(Context.BLUETOOTH_SERVICE);
        boolean bluetoothCapable = (adapter != null);
        mHeadset = null;  // nothing connected yet
        mA2dp = new BluetoothA2dp(mContext);
        mA2dpState = BluetoothA2dp.STATE_DISCONNECTED;
        mA2dpDevice = null;

        mPowerManager = (PowerManager) context.getSystemService(Context.POWER_SERVICE);
        mStartCallWakeLock = mPowerManager.newWakeLock(PowerManager.PARTIAL_WAKE_LOCK,
                                                       TAG + ":StartCall");
        mStartCallWakeLock.setReferenceCounted(false);
        mStartVoiceRecognitionWakeLock = mPowerManager.newWakeLock(PowerManager.PARTIAL_WAKE_LOCK,
                                                       TAG + ":VoiceRecognition");
        mStartVoiceRecognitionWakeLock.setReferenceCounted(false);

        mLocalBrsf = BRSF_AG_THREE_WAY_CALLING |
                     BRSF_AG_EC_NR |
                     BRSF_AG_REJECT_CALL |
                     BRSF_AG_ENHANCED_CALL_STATUS;

        if (sVoiceCommandIntent == null) {
            sVoiceCommandIntent = new Intent(Intent.ACTION_VOICE_COMMAND);
            sVoiceCommandIntent.setFlags(Intent.FLAG_ACTIVITY_NEW_TASK);
        }
        if (mContext.getPackageManager().resolveActivity(sVoiceCommandIntent, 0) != null &&
                !BluetoothHeadset.DISABLE_BT_VOICE_DIALING) {
            mLocalBrsf |= BRSF_AG_VOICE_RECOG;
        }

        if (bluetoothCapable) {
            resetAtState();
        }

        mRingingCall = mPhone.getRingingCall();
        mForegroundCall = mPhone.getForegroundCall();
        mBackgroundCall = mPhone.getBackgroundCall();
        mBluetoothPhoneState = new BluetoothPhoneState();
        mUserWantsAudio = true;
        mPhonebook = new BluetoothAtPhonebook(mContext, this);
        mAudioManager = (AudioManager) context.getSystemService(Context.AUDIO_SERVICE);
        cdmaSetSecondCallState(false);
    }

    /* package */ synchronized void onBluetoothEnabled() {
        /* Bluez has a bug where it will always accept and then orphan
         * incoming SCO connections, regardless of whether we have a listening
         * SCO socket. So the best thing to do is always run a listening socket
         * while bluetooth is on so that at least we can diconnect it
         * immediately when we don't want it.
         */
        if (mIncomingSco == null) {
            mIncomingSco = createScoSocket();
            mIncomingSco.accept();
        }
    }

    /* package */ synchronized void onBluetoothDisabled() {
        if (mConnectedSco != null) {
            mAudioManager.setBluetoothScoOn(false);
            broadcastAudioStateIntent(BluetoothHeadset.AUDIO_STATE_DISCONNECTED,
                    mHeadset.getRemoteDevice());
            mConnectedSco.close();
            mConnectedSco = null;
        }
        if (mOutgoingSco != null) {
            mOutgoingSco.close();
            mOutgoingSco = null;
        }
        if (mIncomingSco != null) {
            mIncomingSco.close();
            mIncomingSco = null;
        }
    }

    private boolean isHeadsetConnected() {
        if (mHeadset == null) {
            return false;
        }
        return mHeadset.isConnected();
    }

    /* package */ void connectHeadset(HeadsetBase headset, int headsetType) {
        mHeadset = headset;
        mHeadsetType = headsetType;
        if (mHeadsetType == TYPE_HEADSET) {
            initializeHeadsetAtParser();
        } else {
            initializeHandsfreeAtParser();
        }
        headset.startEventThread();
        configAudioParameters();

        if (inDebug()) {
            startDebug();
        }

        if (isIncallAudio()) {
            audioOn();
        }
    }

    /* returns true if there is some kind of in-call audio we may wish to route
     * bluetooth to */
    private boolean isIncallAudio() {
        Call.State state = mForegroundCall.getState();

        return (state == Call.State.ACTIVE || state == Call.State.ALERTING);
    }

    /* package */ void disconnectHeadset() {
        mHeadset = null;
        stopDebug();
        resetAtState();
    }

    private void resetAtState() {
        mClip = false;
        mIndicatorsEnabled = false;
        mServiceConnectionEstablished = false;
        mCmee = false;
        mClccTimestamps = new long[GSM_MAX_CONNECTIONS];
        mClccUsed = new boolean[GSM_MAX_CONNECTIONS];
        for (int i = 0; i < GSM_MAX_CONNECTIONS; i++) {
            mClccUsed[i] = false;
        }
        mRemoteBrsf = 0;
    }

    private void configAudioParameters() {
        String name = mHeadset.getRemoteDevice().getName();
        if (name == null) {
            name = "<unknown>";
        }
        mAudioManager.setParameters(HEADSET_NAME+"="+name+";"+HEADSET_NREC+"=on");
    }


    /** Represents the data that we send in a +CIND or +CIEV command to the HF
     */
    private class BluetoothPhoneState {
        // 0: no service
        // 1: service
        private int mService;

        // 0: no active call
        // 1: active call (where active means audio is routed - not held call)
        private int mCall;

        // 0: not in call setup
        // 1: incoming call setup
        // 2: outgoing call setup
        // 3: remote party being alerted in an outgoing call setup
        private int mCallsetup;

        // 0: no calls held
        // 1: held call and active call
        // 2: held call only
        private int mCallheld;

        // cellular signal strength of AG: 0-5
        private int mSignal;

        // cellular signal strength in CSQ rssi scale
        private int mRssi;  // for CSQ

        // 0: roaming not active (home)
        // 1: roaming active
        private int mRoam;

        // battery charge of AG: 0-5
        private int mBattchg;

        // 0: not registered
        // 1: registered, home network
        // 5: registered, roaming
        private int mStat;  // for CREG

        private String mRingingNumber;  // Context for in-progress RING's
        private int    mRingingType;
        private boolean mIgnoreRing = false;

        private static final int SERVICE_STATE_CHANGED = 1;
        private static final int PRECISE_CALL_STATE_CHANGED = 2;
        private static final int RING = 3;
        private static final int PHONE_CDMA_CALL_WAITING = 4;

        private Handler mStateChangeHandler = new Handler() {
            @Override
            public void handleMessage(Message msg) {
                switch(msg.what) {
                case RING:
                    AtCommandResult result = ring();
                    if (result != null) {
                        sendURC(result.toString());
                    }
                    break;
                case SERVICE_STATE_CHANGED:
                    ServiceState state = (ServiceState) ((AsyncResult) msg.obj).result;
                    updateServiceState(sendUpdate(), state);
                    break;
                case PRECISE_CALL_STATE_CHANGED:
                case PHONE_CDMA_CALL_WAITING:
                    Connection connection = null;
                    if (((AsyncResult) msg.obj).result instanceof Connection) {
                        connection = (Connection) ((AsyncResult) msg.obj).result;
                    }
                    handlePreciseCallStateChange(sendUpdate(), connection);
                    break;
                }
            }
        };

        private BluetoothPhoneState() {
            // init members
            updateServiceState(false, mPhone.getServiceState());
            handlePreciseCallStateChange(false, null);
            mBattchg = 5;  // There is currently no API to get battery level
                           // on demand, so set to 5 and wait for an update
            mSignal = asuToSignal(mPhone.getSignalStrength());

            // register for updates
            mPhone.registerForServiceStateChanged(mStateChangeHandler,
                                                  SERVICE_STATE_CHANGED, null);
            mPhone.registerForPreciseCallStateChanged(mStateChangeHandler,
                    PRECISE_CALL_STATE_CHANGED, null);
            if (mPhone.getPhoneType() == Phone.PHONE_TYPE_CDMA) {
                mPhone.registerForCallWaiting(mStateChangeHandler,
                                              PHONE_CDMA_CALL_WAITING, null);
            }
            IntentFilter filter = new IntentFilter(Intent.ACTION_BATTERY_CHANGED);
            filter.addAction(TelephonyIntents.ACTION_SIGNAL_STRENGTH_CHANGED);
            filter.addAction(BluetoothA2dp.ACTION_SINK_STATE_CHANGED);
            mContext.registerReceiver(mStateReceiver, filter);
        }

        private void updateBtPhoneStateAfterRadioTechnologyChange() {
            if(VDBG) Log.d(TAG, "updateBtPhoneStateAfterRadioTechnologyChange...");

            //Unregister all events from the old obsolete phone
            mPhone.unregisterForServiceStateChanged(mStateChangeHandler);
            mPhone.unregisterForPreciseCallStateChanged(mStateChangeHandler);
            mPhone.unregisterForCallWaiting(mStateChangeHandler);

            //Register all events new to the new active phone
            mPhone.registerForServiceStateChanged(mStateChangeHandler,
                                                  SERVICE_STATE_CHANGED, null);
            mPhone.registerForPreciseCallStateChanged(mStateChangeHandler,
                    PRECISE_CALL_STATE_CHANGED, null);
            if (mPhone.getPhoneType() == Phone.PHONE_TYPE_CDMA) {
                mPhone.registerForCallWaiting(mStateChangeHandler,
                                              PHONE_CDMA_CALL_WAITING, null);
            }
        }

        private boolean sendUpdate() {
            return isHeadsetConnected() && mHeadsetType == TYPE_HANDSFREE && mIndicatorsEnabled;
        }

        private boolean sendClipUpdate() {
            return isHeadsetConnected() && mHeadsetType == TYPE_HANDSFREE && mClip;
        }

        /* convert [0,31] ASU signal strength to the [0,5] expected by
         * bluetooth devices. Scale is similar to status bar policy
         */
        private int gsmAsuToSignal(SignalStrength signalStrength) {
            int asu = signalStrength.getGsmSignalStrength();
            if      (asu >= 16) return 5;
            else if (asu >= 8)  return 4;
            else if (asu >= 4)  return 3;
            else if (asu >= 2)  return 2;
            else if (asu >= 1)  return 1;
            else                return 0;
        }

        /**
         * Convert the cdma / evdo db levels to appropriate icon level.
         * The scale is similar to the one used in status bar policy.
         *
         * @param signalStrength
         * @return the icon level
         */
        private int cdmaDbmEcioToSignal(SignalStrength signalStrength) {
            int levelDbm = 0;
            int levelEcio = 0;
            int cdmaIconLevel = 0;
            int evdoIconLevel = 0;
            int cdmaDbm = signalStrength.getCdmaDbm();
            int cdmaEcio = signalStrength.getCdmaEcio();

            if (cdmaDbm >= -75) levelDbm = 4;
            else if (cdmaDbm >= -85) levelDbm = 3;
            else if (cdmaDbm >= -95) levelDbm = 2;
            else if (cdmaDbm >= -100) levelDbm = 1;
            else levelDbm = 0;

            // Ec/Io are in dB*10
            if (cdmaEcio >= -90) levelEcio = 4;
            else if (cdmaEcio >= -110) levelEcio = 3;
            else if (cdmaEcio >= -130) levelEcio = 2;
            else if (cdmaEcio >= -150) levelEcio = 1;
            else levelEcio = 0;

            cdmaIconLevel = (levelDbm < levelEcio) ? levelDbm : levelEcio;

            if (mServiceState != null &&
                  (mServiceState.getRadioTechnology() == ServiceState.RADIO_TECHNOLOGY_EVDO_0 ||
                   mServiceState.getRadioTechnology() == ServiceState.RADIO_TECHNOLOGY_EVDO_A)) {
                  int evdoEcio = signalStrength.getEvdoEcio();
                  int evdoSnr = signalStrength.getEvdoSnr();
                  int levelEvdoEcio = 0;
                  int levelEvdoSnr = 0;

                  // Ec/Io are in dB*10
                  if (evdoEcio >= -650) levelEvdoEcio = 4;
                  else if (evdoEcio >= -750) levelEvdoEcio = 3;
                  else if (evdoEcio >= -900) levelEvdoEcio = 2;
                  else if (evdoEcio >= -1050) levelEvdoEcio = 1;
                  else levelEvdoEcio = 0;

                  if (evdoSnr > 7) levelEvdoSnr = 4;
                  else if (evdoSnr > 5) levelEvdoSnr = 3;
                  else if (evdoSnr > 3) levelEvdoSnr = 2;
                  else if (evdoSnr > 1) levelEvdoSnr = 1;
                  else levelEvdoSnr = 0;

                  evdoIconLevel = (levelEvdoEcio < levelEvdoSnr) ? levelEvdoEcio : levelEvdoSnr;
            }
            // TODO(): There is a bug open regarding what should be sent.
            return (cdmaIconLevel > evdoIconLevel) ?  cdmaIconLevel : evdoIconLevel;

        }


        private int asuToSignal(SignalStrength signalStrength) {
            if (signalStrength.isGsm()) {
                return gsmAsuToSignal(signalStrength);
            } else {
                return cdmaDbmEcioToSignal(signalStrength);
            }
        }


        /* convert [0,5] signal strength to a rssi signal strength for CSQ
         * which is [0,31]. Despite the same scale, this is not the same value
         * as ASU.
         */
        private int signalToRssi(int signal) {
            // using C4A suggested values
            switch (signal) {
            case 0: return 0;
            case 1: return 4;
            case 2: return 8;
            case 3: return 13;
            case 4: return 19;
            case 5: return 31;
            }
            return 0;
        }


        private final BroadcastReceiver mStateReceiver = new BroadcastReceiver() {
            @Override
            public void onReceive(Context context, Intent intent) {
                if (intent.getAction().equals(Intent.ACTION_BATTERY_CHANGED)) {
                    updateBatteryState(intent);
                } else if (intent.getAction().equals(
                            TelephonyIntents.ACTION_SIGNAL_STRENGTH_CHANGED)) {
                    updateSignalState(intent);
                } else if (intent.getAction().equals(BluetoothA2dp.ACTION_SINK_STATE_CHANGED)) {
                    int state = intent.getIntExtra(BluetoothA2dp.EXTRA_SINK_STATE,
                            BluetoothA2dp.STATE_DISCONNECTED);
                    int oldState = intent.getIntExtra(BluetoothA2dp.EXTRA_PREVIOUS_SINK_STATE,
                            BluetoothA2dp.STATE_DISCONNECTED);
                    BluetoothDevice device =
                            intent.getParcelableExtra(BluetoothDevice.EXTRA_DEVICE);
                    synchronized (BluetoothHandsfree.this) {
                        mA2dpState = state;
                        mA2dpDevice = device;
                        if (isA2dpMultiProfile() && mPendingSco) {
                            mHandler.removeMessages(MESSAGE_CHECK_PENDING_SCO);
                            if (mA2dpState == BluetoothA2dp.STATE_CONNECTED) {
                                if (DBG) log("A2DP suspended, completing SCO");
                                mOutgoingSco = createScoSocket();
                                if (!mOutgoingSco.connect(
                                        mHeadset.getRemoteDevice().getAddress())) {
                                    mOutgoingSco = null;
                                }
                            }
                        }
                        mPendingSco = false;
                    }
                }
            }
        };

        private synchronized void updateBatteryState(Intent intent) {
            int batteryLevel = intent.getIntExtra("level", -1);
            int scale = intent.getIntExtra("scale", -1);
            if (batteryLevel == -1 || scale == -1) {
                return;  // ignore
            }
            batteryLevel = batteryLevel * 5 / scale;
            if (mBattchg != batteryLevel) {
                mBattchg = batteryLevel;
                if (sendUpdate()) {
                    sendURC("+CIEV: 7," + mBattchg);
                }
            }
        }

        private synchronized void updateSignalState(Intent intent) {
            // NOTE this function is called by the BroadcastReceiver mStateReceiver after intent
            // ACTION_SIGNAL_STRENGTH_CHANGED and by the DebugThread mDebugThread
            SignalStrength signalStrength = SignalStrength.newFromBundle(intent.getExtras());
            int signal;

            if (signalStrength != null) {
                signal = asuToSignal(signalStrength);
                mRssi = signalToRssi(signal);  // no unsolicited CSQ
                if (signal != mSignal) {
                    mSignal = signal;
                    if (sendUpdate()) {
                        sendURC("+CIEV: 5," + mSignal);
                    }
                }
            } else {
                Log.e(TAG, "Signal Strength null");
            }
        }

        private synchronized void updateServiceState(boolean sendUpdate, ServiceState state) {
            int service = state.getState() == ServiceState.STATE_IN_SERVICE ? 1 : 0;
            int roam = state.getRoaming() ? 1 : 0;
            int stat;
            AtCommandResult result = new AtCommandResult(AtCommandResult.UNSOLICITED);
            mServiceState = state;
            if (service == 0) {
                stat = 0;
            } else {
                stat = (roam == 1) ? 5 : 1;
            }

            if (service != mService) {
                mService = service;
                if (sendUpdate) {
                    result.addResponse("+CIEV: 1," + mService);
                }
            }
            if (roam != mRoam) {
                mRoam = roam;
                if (sendUpdate) {
                    result.addResponse("+CIEV: 6," + mRoam);
                }
            }
            if (stat != mStat) {
                mStat = stat;
                if (sendUpdate) {
                    result.addResponse(toCregString());
                }
            }

            sendURC(result.toString());
        }

        private synchronized void handlePreciseCallStateChange(boolean sendUpdate,
                Connection connection) {
            int call = 0;
            int callsetup = 0;
            int callheld = 0;
            int prevCallsetup = mCallsetup;
            AtCommandResult result = new AtCommandResult(AtCommandResult.UNSOLICITED);

            if (VDBG) log("updatePhoneState()");

            // This function will get called when the Precise Call State
            // {@link Call.State} changes. Hence, we might get this update
            // even if the {@link Phone.state} is same as before.
            // Check for the same.

            Phone.State newState = mPhone.getState();
            if (newState != mPhoneState) {
                mPhoneState = newState;
                switch (mPhoneState) {
                case IDLE:
                    mUserWantsAudio = true;  // out of call - reset state
                    audioOff();
                    break;
                default:
                    callStarted();
                }
            }

            switch(mForegroundCall.getState()) {
            case ACTIVE:
                call = 1;
                mAudioPossible = true;
                break;
            case DIALING:
                callsetup = 2;
                mAudioPossible = false;
                break;
            case ALERTING:
                callsetup = 3;
                // Open the SCO channel for the outgoing call.
                audioOn();
                mAudioPossible = true;
                break;
            default:
                mAudioPossible = false;
            }

            switch(mRingingCall.getState()) {
            case INCOMING:
            case WAITING:
                callsetup = 1;
                break;
            }

            switch(mBackgroundCall.getState()) {
            case HOLDING:
                if (call == 1) {
                    callheld = 1;
                } else {
                    call = 1;
                    callheld = 2;
                }
                break;
            }

            if (mCall != call) {
                if (call == 1) {
                    // This means that a call has transitioned from NOT ACTIVE to ACTIVE.
                    // Switch on audio.
                    audioOn();
                }
                mCall = call;
                if (sendUpdate) {
                    result.addResponse("+CIEV: 2," + mCall);
                }
            }
            if (mCallsetup != callsetup) {
                mCallsetup = callsetup;
                if (sendUpdate) {
                    // If mCall = 0, send CIEV
                    // mCall = 1, mCallsetup = 0, send CIEV
                    // mCall = 1, mCallsetup = 1, send CIEV after CCWA,
                    // if 3 way supported.
                    // mCall = 1, mCallsetup = 2 / 3 -> send CIEV,
                    // if 3 way is supported
                    if (mCall != 1 || mCallsetup == 0 ||
                        mCallsetup != 1 && (mRemoteBrsf & BRSF_HF_CW_THREE_WAY_CALLING) != 0x0) {
                        result.addResponse("+CIEV: 3," + mCallsetup);
                    }
                }
            }

            if (mPhone.getPhoneType() == Phone.PHONE_TYPE_CDMA) {
                PhoneApp app = PhoneApp.getInstance();
                if (app.cdmaPhoneCallState != null) {
                    CdmaPhoneCallState.PhoneCallState currCdmaThreeWayCallState =
                            app.cdmaPhoneCallState.getCurrentCallState();
                    CdmaPhoneCallState.PhoneCallState prevCdmaThreeWayCallState =
                        app.cdmaPhoneCallState.getPreviousCallState();

                    callheld = getCdmaCallHeldStatus(currCdmaThreeWayCallState,
                                                     prevCdmaThreeWayCallState);

                    if (mCdmaThreeWayCallState != currCdmaThreeWayCallState) {
                        // In CDMA, the network does not provide any feedback
                        // to the phone when the 2nd MO call goes through the
                        // stages of DIALING > ALERTING -> ACTIVE we fake the
                        // sequence
                        if ((currCdmaThreeWayCallState ==
                                CdmaPhoneCallState.PhoneCallState.THRWAY_ACTIVE)
                                    && app.cdmaPhoneCallState.IsThreeWayCallOrigStateDialing()) {
                            mAudioPossible = true;
                            if (sendUpdate) {
                                if ((mRemoteBrsf & BRSF_HF_CW_THREE_WAY_CALLING) != 0x0) {
                                    result.addResponse("+CIEV: 3,2");
                                    result.addResponse("+CIEV: 3,3");
                                    result.addResponse("+CIEV: 3,0");
                                }
                            }
                            // We also need to send a Call started indication
                            // for cases where the 2nd MO was initiated was
                            // from a *BT hands free* and is waiting for a
                            // +BLND: OK response
                            callStarted();
                        }

                        // In CDMA, the network does not provide any feedback to
                        // the phone when a user merges a 3way call or swaps
                        // between two calls we need to send a CIEV response
                        // indicating that a call state got changed which should
                        // trigger a CLCC update request from the BT client.
                        if (currCdmaThreeWayCallState ==
                                CdmaPhoneCallState.PhoneCallState.CONF_CALL) {
                            mAudioPossible = true;
                            if (sendUpdate) {
                                if ((mRemoteBrsf & BRSF_HF_CW_THREE_WAY_CALLING) != 0x0) {
                                    result.addResponse("+CIEV: 2,1");
                                    result.addResponse("+CIEV: 3,0");
                                }
                            }
                        }
                    }
                    mCdmaThreeWayCallState = currCdmaThreeWayCallState;
                }
            }

            boolean callsSwitched =
                (callheld == 1 && ! (mBackgroundCall.getEarliestConnectTime() ==
                    mBgndEarliestConnectionTime));

            mBgndEarliestConnectionTime = mBackgroundCall.getEarliestConnectTime();

            if (mCallheld != callheld || callsSwitched) {
                mCallheld = callheld;
                if (sendUpdate) {
                    result.addResponse("+CIEV: 4," + mCallheld);
                }
            }

            if (callsetup == 1 && callsetup != prevCallsetup) {
                // new incoming call
                String number = null;
                int type = 128;
                // find incoming phone number and type
                if (connection == null) {
                    connection = mRingingCall.getEarliestConnection();
                    if (connection == null) {
                        Log.e(TAG, "Could not get a handle on Connection object for new " +
                              "incoming call");
                    }
                }
                if (connection != null) {
                    number = connection.getAddress();
                    if (number != null) {
                        type = PhoneNumberUtils.toaFromString(number);
                    }
                }
                if (number == null) {
                    number = "";
                }
                if ((call != 0 || callheld != 0) && sendUpdate) {
                    // call waiting
                    if ((mRemoteBrsf & BRSF_HF_CW_THREE_WAY_CALLING) != 0x0) {
                        result.addResponse("+CCWA: \"" + number + "\"," + type);
                        result.addResponse("+CIEV: 3," + callsetup);
                    }
                } else {
                    // regular new incoming call
                    mRingingNumber = number;
                    mRingingType = type;
                    mIgnoreRing = false;

                    // Set up SCO channel immediately, regardless of in-band
                    // ringtone support. SCO can take up to 2s to set up so
                    // do it now before the call is answered
                    audioOn();

                    result.addResult(ring());
                }
            }
            sendURC(result.toString());
        }

        private int getCdmaCallHeldStatus(CdmaPhoneCallState.PhoneCallState currState,
                                  CdmaPhoneCallState.PhoneCallState prevState) {
            int callheld;
            // Update the Call held information
            if (currState == CdmaPhoneCallState.PhoneCallState.CONF_CALL) {
                if (prevState == CdmaPhoneCallState.PhoneCallState.THRWAY_ACTIVE) {
                    callheld = 0; //0: no calls held, as now *both* the caller are active
                } else {
                    callheld = 1; //1: held call and active call, as on answering a
                            // Call Waiting, one of the caller *is* put on hold
                }
            } else if (currState == CdmaPhoneCallState.PhoneCallState.THRWAY_ACTIVE) {
                callheld = 1; //1: held call and active call, as on make a 3 Way Call
                        // the first caller *is* put on hold
            } else {
                callheld = 0; //0: no calls held as this is a SINGLE_ACTIVE call
            }
            return callheld;
        }


        private AtCommandResult ring() {
            if (!mIgnoreRing && mRingingCall.isRinging()) {
                AtCommandResult result = new AtCommandResult(AtCommandResult.UNSOLICITED);
                result.addResponse("RING");
                if (sendClipUpdate()) {
                    result.addResponse("+CLIP: \"" + mRingingNumber + "\"," + mRingingType);
                }

                Message msg = mStateChangeHandler.obtainMessage(RING);
                mStateChangeHandler.sendMessageDelayed(msg, 3000);
                return result;
            }
            return null;
        }

        private synchronized String toCregString() {
            return new String("+CREG: 1," + mStat);
        }

        private synchronized AtCommandResult toCindResult() {
            AtCommandResult result = new AtCommandResult(AtCommandResult.OK);
            String status = "+CIND: " + mService + "," + mCall + "," + mCallsetup + "," +
                            mCallheld + "," + mSignal + "," + mRoam + "," + mBattchg;
            result.addResponse(status);
            return result;
        }

        private synchronized AtCommandResult toCsqResult() {
            AtCommandResult result = new AtCommandResult(AtCommandResult.OK);
            String status = "+CSQ: " + mRssi + ",99";
            result.addResponse(status);
            return result;
        }


        private synchronized AtCommandResult getCindTestResult() {
            return new AtCommandResult("+CIND: (\"service\",(0-1))," + "(\"call\",(0-1))," +
                        "(\"callsetup\",(0-3)),(\"callheld\",(0-2)),(\"signal\",(0-5))," +
                        "(\"roam\",(0-1)),(\"battchg\",(0-5))");
        }

        private synchronized void ignoreRing() {
            mCallsetup = 0;
            mIgnoreRing = true;
            if (sendUpdate()) {
                sendURC("+CIEV: 3," + mCallsetup);
            }
        }

    };

    private static final int SCO_ACCEPTED = 1;
    private static final int SCO_CONNECTED = 2;
    private static final int SCO_CLOSED = 3;
    private static final int CHECK_CALL_STARTED = 4;
    private static final int CHECK_VOICE_RECOGNITION_STARTED = 5;
    private static final int MESSAGE_CHECK_PENDING_SCO = 6;

    private final Handler mHandler = new Handler() {
        @Override
        public void handleMessage(Message msg) {
            synchronized (BluetoothHandsfree.this) {
                switch (msg.what) {
                case SCO_ACCEPTED:
                    if (msg.arg1 == ScoSocket.STATE_CONNECTED) {
                        if (isHeadsetConnected() && (mAudioPossible || allowAudioAnytime()) &&
                                mConnectedSco == null) {
                            Log.i(TAG, "Routing audio for incoming SCO connection");
                            mConnectedSco = (ScoSocket)msg.obj;
                            mAudioManager.setBluetoothScoOn(true);
                            broadcastAudioStateIntent(BluetoothHeadset.AUDIO_STATE_CONNECTED,
                                    mHeadset.getRemoteDevice());
                        } else {
                            Log.i(TAG, "Rejecting incoming SCO connection");
                            ((ScoSocket)msg.obj).close();
                        }
                    } // else error trying to accept, try again
                    mIncomingSco = createScoSocket();
                    mIncomingSco.accept();
                    break;
                case SCO_CONNECTED:
                    if (msg.arg1 == ScoSocket.STATE_CONNECTED && isHeadsetConnected() &&
                            mConnectedSco == null) {
                        if (VDBG) log("Routing audio for outgoing SCO conection");
                        mConnectedSco = (ScoSocket)msg.obj;
                        mAudioManager.setBluetoothScoOn(true);
                        broadcastAudioStateIntent(BluetoothHeadset.AUDIO_STATE_CONNECTED,
                                mHeadset.getRemoteDevice());
                    } else if (msg.arg1 == ScoSocket.STATE_CONNECTED) {
                        if (VDBG) log("Rejecting new connected outgoing SCO socket");
                        ((ScoSocket)msg.obj).close();
                        mOutgoingSco.close();
                    }
                    mOutgoingSco = null;
                    break;
                case SCO_CLOSED:
                    if (mConnectedSco == (ScoSocket)msg.obj) {
                        mConnectedSco = null;
                        mAudioManager.setBluetoothScoOn(false);
                        broadcastAudioStateIntent(BluetoothHeadset.AUDIO_STATE_DISCONNECTED,
                                mHeadset.getRemoteDevice());
                    } else if (mOutgoingSco == (ScoSocket)msg.obj) {
                        mOutgoingSco = null;
                    } else if (mIncomingSco == (ScoSocket)msg.obj) {
                        mIncomingSco = null;
                    }
                    break;
                case CHECK_CALL_STARTED:
                    if (mWaitingForCallStart) {
                        mWaitingForCallStart = false;
                        Log.e(TAG, "Timeout waiting for call to start");
                        sendURC("ERROR");
                        if (mStartCallWakeLock.isHeld()) {
                            mStartCallWakeLock.release();
                        }
                    }
                    break;
                case CHECK_VOICE_RECOGNITION_STARTED:
                    if (mWaitingForVoiceRecognition) {
                        mWaitingForVoiceRecognition = false;
                        Log.e(TAG, "Timeout waiting for voice recognition to start");
                        sendURC("ERROR");
                    }
                    break;
                case MESSAGE_CHECK_PENDING_SCO:
                    if (mPendingSco && isA2dpMultiProfile()) {
                        Log.w(TAG, "Timeout suspending A2DP for SCO (mA2dpState = " +
                                mA2dpState + "). Starting SCO anyway");
                        mOutgoingSco = createScoSocket();
                        if (!mOutgoingSco.connect(mHeadset.getRemoteDevice().getAddress())) {
                            mOutgoingSco = null;
                        }
                        mPendingSco = false;
                    }
                    break;
                }
            }
        }
    };

    private ScoSocket createScoSocket() {
        return new ScoSocket(mPowerManager, mHandler, SCO_ACCEPTED, SCO_CONNECTED, SCO_CLOSED);
    }

    private void broadcastAudioStateIntent(int state, BluetoothDevice device) {
        if (VDBG) log("broadcastAudioStateIntent(" + state + ")");
        Intent intent = new Intent(BluetoothHeadset.ACTION_AUDIO_STATE_CHANGED);
        intent.putExtra(BluetoothHeadset.EXTRA_AUDIO_STATE, state);
        intent.putExtra(BluetoothDevice.EXTRA_DEVICE, device);
        mContext.sendBroadcast(intent, android.Manifest.permission.BLUETOOTH);
    }

    void updateBtHandsfreeAfterRadioTechnologyChange() {
        if(VDBG) Log.d(TAG, "updateBtHandsfreeAfterRadioTechnologyChange...");

        //Get the Call references from the new active phone again
        mRingingCall = mPhone.getRingingCall();
        mForegroundCall = mPhone.getForegroundCall();
        mBackgroundCall = mPhone.getBackgroundCall();

        mBluetoothPhoneState.updateBtPhoneStateAfterRadioTechnologyChange();
    }

    /** Request to establish SCO (audio) connection to bluetooth
     * headset/handsfree, if one is connected. Does not block.
     * Returns false if the user has requested audio off, or if there
     * is some other immediate problem that will prevent BT audio.
     */
    /* package */ synchronized boolean audioOn() {
        if (VDBG) log("audioOn()");
        if (!isHeadsetConnected()) {
            if (DBG) log("audioOn(): headset is not connected!");
            return false;
        }
        if (mHeadsetType == TYPE_HANDSFREE && !mServiceConnectionEstablished) {
            if (DBG) log("audioOn(): service connection not yet established!");
            return false;
        }

        if (mConnectedSco != null) {
            if (DBG) log("audioOn(): audio is already connected");
            return true;
        }

        if (!mUserWantsAudio) {
            if (DBG) log("audioOn(): user requested no audio, ignoring");
            return false;
        }

        if (mOutgoingSco != null) {
            if (DBG) log("audioOn(): outgoing SCO already in progress");
            return true;
        }

        if (mPendingSco) {
            if (DBG) log("audioOn(): SCO already pending");
            return true;
        }

        if (isA2dpMultiProfile() && mA2dpState == BluetoothA2dp.STATE_PLAYING) {
            if (DBG) log("suspending A2DP stream for SCO");
            mPendingSco = mA2dp.suspendSink(mA2dpDevice);
            if (mPendingSco) {
                Message msg = mHandler.obtainMessage(MESSAGE_CHECK_PENDING_SCO);
                mHandler.sendMessageDelayed(msg, 2000);
            } else {
                Log.w(TAG, "Could not suspend A2DP stream for SCO, going ahead with SCO");
<<<<<<< HEAD
            }
        }

        if (!mPendingSco) {
            mOutgoingSco = createScoSocket();
            if (!mOutgoingSco.connect(mHeadset.getRemoteDevice().getAddress())) {
                mOutgoingSco = null;
=======
                mOutgoingSco = createScoSocket();
                if (!mOutgoingSco.connect(mHeadset.getRemoteDevice().getAddress())) {
                    mOutgoingSco = null;
                }
>>>>>>> 98c795cf
            }
        }

        return true;
    }

    /** Used to indicate the user requested BT audio on.
     *  This will establish SCO (BT audio), even if the user requested it off
     *  previously on this call.
     */
    /* package */ synchronized void userWantsAudioOn() {
        mUserWantsAudio = true;
        audioOn();
    }
    /** Used to indicate the user requested BT audio off.
     *  This will prevent us from establishing BT audio again during this call
     *  if audioOn() is called.
     */
    /* package */ synchronized void userWantsAudioOff() {
        mUserWantsAudio = false;
        audioOff();
    }

    /** Request to disconnect SCO (audio) connection to bluetooth
     * headset/handsfree, if one is connected. Does not block.
     */
    /* package */ synchronized void audioOff() {
        if (VDBG) log("audioOff()");

        mPendingSco = false;

        if (mConnectedSco != null) {
            mAudioManager.setBluetoothScoOn(false);
            broadcastAudioStateIntent(BluetoothHeadset.AUDIO_STATE_DISCONNECTED,
                    mHeadset.getRemoteDevice());
            mConnectedSco.close();
            mConnectedSco = null;

            if (isA2dpMultiProfile() && mA2dpState == BluetoothA2dp.STATE_CONNECTED) {
                if (DBG) log("resuming A2DP stream after disconnecting SCO");
                mA2dp.resumeSink(mA2dpDevice);
            }
        }
        if (mOutgoingSco != null) {
            mOutgoingSco.close();
            mOutgoingSco = null;
        }

        mPendingSco = false;
        if (isA2dpMultiProfile() && mA2dpState == BluetoothA2dp.STATE_CONNECTED) {
            if (DBG) log("resuming A2DP stream after SCO");
            mA2dp.resumeSink(mA2dpDevice);
        }
    }

    /* package */ boolean isAudioOn() {
        return (mConnectedSco != null);
    }

    private boolean isA2dpMultiProfile() {
        return mA2dp != null && mHeadset != null && mA2dpDevice != null &&
                mA2dpDevice.equals(mHeadset.getRemoteDevice());
    }

    /* package */ void ignoreRing() {
        mBluetoothPhoneState.ignoreRing();
    }

    private void sendURC(String urc) {
        if (isHeadsetConnected()) {
            mHeadset.sendURC(urc);
        }
    }

    /** helper to redial last dialled number */
    private AtCommandResult redial() {
        String number = mPhonebook.getLastDialledNumber();
        if (number == null) {
            // spec seems to suggest sending ERROR if we dont have a
            // number to redial
            if (VDBG) log("Bluetooth redial requested (+BLDN), but no previous " +
                  "outgoing calls found. Ignoring");
            return new AtCommandResult(AtCommandResult.ERROR);
        }
        Intent intent = new Intent(Intent.ACTION_CALL_PRIVILEGED,
                Uri.fromParts("tel", number, null));
        intent.setFlags(Intent.FLAG_ACTIVITY_NEW_TASK);
        mContext.startActivity(intent);

        // We do not immediately respond OK, wait until we get a phone state
        // update. If we return OK now and the handsfree immeidately requests
        // our phone state it will say we are not in call yet which confuses
        // some devices
        expectCallStart();
        return new AtCommandResult(AtCommandResult.UNSOLICITED);  // send nothing
    }

    /** Build the +CLCC result
     *  The complexity arises from the fact that we need to maintain the same
     *  CLCC index even as a call moves between states. */
    private synchronized AtCommandResult gsmGetClccResult() {
        // Collect all known connections
        Connection[] clccConnections = new Connection[GSM_MAX_CONNECTIONS];  // indexed by CLCC index
        LinkedList<Connection> newConnections = new LinkedList<Connection>();
        LinkedList<Connection> connections = new LinkedList<Connection>();
        if (mRingingCall.getState().isAlive()) {
            connections.addAll(mRingingCall.getConnections());
        }
        if (mForegroundCall.getState().isAlive()) {
            connections.addAll(mForegroundCall.getConnections());
        }
        if (mBackgroundCall.getState().isAlive()) {
            connections.addAll(mBackgroundCall.getConnections());
        }

        // Mark connections that we already known about
        boolean clccUsed[] = new boolean[GSM_MAX_CONNECTIONS];
        for (int i = 0; i < GSM_MAX_CONNECTIONS; i++) {
            clccUsed[i] = mClccUsed[i];
            mClccUsed[i] = false;
        }
        for (Connection c : connections) {
            boolean found = false;
            long timestamp = c.getCreateTime();
            for (int i = 0; i < GSM_MAX_CONNECTIONS; i++) {
                if (clccUsed[i] && timestamp == mClccTimestamps[i]) {
                    mClccUsed[i] = true;
                    found = true;
                    clccConnections[i] = c;
                    break;
                }
            }
            if (!found) {
                newConnections.add(c);
            }
        }

        // Find a CLCC index for new connections
        while (!newConnections.isEmpty()) {
            // Find lowest empty index
            int i = 0;
            while (mClccUsed[i]) i++;
            // Find earliest connection
            long earliestTimestamp = newConnections.get(0).getCreateTime();
            Connection earliestConnection = newConnections.get(0);
            for (int j = 0; j < newConnections.size(); j++) {
                long timestamp = newConnections.get(j).getCreateTime();
                if (timestamp < earliestTimestamp) {
                    earliestTimestamp = timestamp;
                    earliestConnection = newConnections.get(j);
                }
            }

            // update
            mClccUsed[i] = true;
            mClccTimestamps[i] = earliestTimestamp;
            clccConnections[i] = earliestConnection;
            newConnections.remove(earliestConnection);
        }

        // Build CLCC
        AtCommandResult result = new AtCommandResult(AtCommandResult.OK);
        for (int i = 0; i < clccConnections.length; i++) {
            if (mClccUsed[i]) {
                String clccEntry = connectionToClccEntry(i, clccConnections[i]);
                if (clccEntry != null) {
                    result.addResponse(clccEntry);
                }
            }
        }

        return result;
    }

    /** Convert a Connection object into a single +CLCC result */
    private String connectionToClccEntry(int index, Connection c) {
        int state;
        switch (c.getState()) {
        case ACTIVE:
            state = 0;
            break;
        case HOLDING:
            state = 1;
            break;
        case DIALING:
            state = 2;
            break;
        case ALERTING:
            state = 3;
            break;
        case INCOMING:
            state = 4;
            break;
        case WAITING:
            state = 5;
            break;
        default:
            return null;  // bad state
        }

        int mpty = 0;
        Call call = c.getCall();
        if (call != null) {
            mpty = call.isMultiparty() ? 1 : 0;
        }

        int direction = c.isIncoming() ? 1 : 0;

        String number = c.getAddress();
        int type = -1;
        if (number != null) {
            type = PhoneNumberUtils.toaFromString(number);
        }

        String result = "+CLCC: " + (index + 1) + "," + direction + "," + state + ",0," + mpty;
        if (number != null) {
            result += ",\"" + number + "\"," + type;
        }
        return result;
    }

    /** Build the +CLCC result for CDMA
     *  The complexity arises from the fact that we need to maintain the same
     *  CLCC index even as a call moves between states. */
    private synchronized AtCommandResult cdmaGetClccResult() {
        // In CDMA at one time a user can have only two live/active connections
        Connection[] clccConnections = new Connection[CDMA_MAX_CONNECTIONS];// indexed by CLCC index

        Call.State ringingCallState = mRingingCall.getState();
        // If the Ringing Call state is INCOMING, that means this is the very first call
        // hence there should not be any Foreground Call
        if (ringingCallState == Call.State.INCOMING) {
            if (VDBG) log("Filling clccConnections[0] for INCOMING state");
            clccConnections[0] = mRingingCall.getLatestConnection();
        } else if (mForegroundCall.getState().isAlive()) {
            // Getting Foreground Call connection based on Call state
            if (mRingingCall.isRinging()) {
                if (VDBG) log("Filling clccConnections[0] & [1] for CALL WAITING state");
                clccConnections[0] = mForegroundCall.getEarliestConnection();
                clccConnections[1] = mRingingCall.getLatestConnection();
            } else {
                if (mForegroundCall.getConnections().size() <= 1) {
                    // Single call scenario
                    if (VDBG) log("Filling clccConnections[0] with ForgroundCall latest connection");
                    clccConnections[0] = mForegroundCall.getLatestConnection();
                } else {
                    // Multiple Call scenario. This would be true for both
                    // CONF_CALL and THRWAY_ACTIVE state
                    if (VDBG) log("Filling clccConnections[0] & [1] with ForgroundCall connections");
                    clccConnections[0] = mForegroundCall.getEarliestConnection();
                    clccConnections[1] = mForegroundCall.getLatestConnection();
                }
            }
        }

        // Update the mCdmaIsSecondCallActive flag based on the Phone call state
        if (PhoneApp.getInstance().cdmaPhoneCallState.getCurrentCallState()
                == CdmaPhoneCallState.PhoneCallState.SINGLE_ACTIVE) {
            cdmaSetSecondCallState(false);
        } else if (PhoneApp.getInstance().cdmaPhoneCallState.getCurrentCallState()
                == CdmaPhoneCallState.PhoneCallState.THRWAY_ACTIVE) {
            cdmaSetSecondCallState(true);
        }

        // Build CLCC
        AtCommandResult result = new AtCommandResult(AtCommandResult.OK);
        for (int i = 0; (i < clccConnections.length) && (clccConnections[i] != null); i++) {
            String clccEntry = cdmaConnectionToClccEntry(i, clccConnections[i]);
            if (clccEntry != null) {
                result.addResponse(clccEntry);
            }
        }

        return result;
    }

    /** Convert a Connection object into a single +CLCC result for CDMA phones */
    private String cdmaConnectionToClccEntry(int index, Connection c) {
        int state;
        PhoneApp app = PhoneApp.getInstance();
        CdmaPhoneCallState.PhoneCallState currCdmaCallState =
                app.cdmaPhoneCallState.getCurrentCallState();
        CdmaPhoneCallState.PhoneCallState prevCdmaCallState =
                app.cdmaPhoneCallState.getPreviousCallState();

        if ((prevCdmaCallState == CdmaPhoneCallState.PhoneCallState.THRWAY_ACTIVE)
                && (currCdmaCallState == CdmaPhoneCallState.PhoneCallState.CONF_CALL)) {
            // If the current state is reached after merging two calls
            // we set the state of all the connections as ACTIVE
            state = 0;
        } else {
            switch (c.getState()) {
            case ACTIVE:
                // For CDMA since both the connections are set as active by FW after accepting
                // a Call waiting or making a 3 way call, we need to set the state specifically
                // to ACTIVE/HOLDING based on the mCdmaIsSecondCallActive flag. This way the
                // CLCC result will allow BT devices to enable the swap or merge options
                if (index == 0) { // For the 1st active connection
                    state = mCdmaIsSecondCallActive ? 1 : 0;
                } else { // for the 2nd active connection
                    state = mCdmaIsSecondCallActive ? 0 : 1;
                }
                break;
            case HOLDING:
                state = 1;
                break;
            case DIALING:
                state = 2;
                break;
            case ALERTING:
                state = 3;
                break;
            case INCOMING:
                state = 4;
                break;
            case WAITING:
                state = 5;
                break;
            default:
                return null;  // bad state
            }
        }

        int mpty = 0;
        if (currCdmaCallState == CdmaPhoneCallState.PhoneCallState.SINGLE_ACTIVE) {
            mpty = 0;
        } else {
            mpty = 1;
        }

        int direction = c.isIncoming() ? 1 : 0;

        String number = c.getAddress();
        int type = -1;
        if (number != null) {
            type = PhoneNumberUtils.toaFromString(number);
        }

        String result = "+CLCC: " + (index + 1) + "," + direction + "," + state + ",0," + mpty;
        if (number != null) {
            result += ",\"" + number + "\"," + type;
        }
        return result;
    }

    /**
     * Register AT Command handlers to implement the Headset profile
     */
    private void initializeHeadsetAtParser() {
        if (VDBG) log("Registering Headset AT commands");
        AtParser parser = mHeadset.getAtParser();
        // Headset's usually only have one button, which is meant to cause the
        // HS to send us AT+CKPD=200 or AT+CKPD.
        parser.register("+CKPD", new AtCommandHandler() {
            private AtCommandResult headsetButtonPress() {
                if (mRingingCall.isRinging()) {
                    // Answer the call
                    PhoneUtils.answerCall(mPhone);
                    // SCO might already be up, but just make sure
                    audioOn();
                } else if (mForegroundCall.getState().isAlive()) {
                    if (!isAudioOn()) {
                        // Transfer audio from AG to HS
                        audioOn();
                    } else {
                        if (mHeadset.getDirection() == HeadsetBase.DIRECTION_INCOMING &&
                          (System.currentTimeMillis() - mHeadset.getConnectTimestamp()) < 5000) {
                            // Headset made a recent ACL connection to us - and
                            // made a mandatory AT+CKPD request to connect
                            // audio which races with our automatic audio
                            // setup.  ignore
                        } else {
                            // Hang up the call
                            audioOff();
                            PhoneUtils.hangup(mPhone);
                        }
                    }
                } else {
                    // No current call - redial last number
                    return redial();
                }
                return new AtCommandResult(AtCommandResult.OK);
            }
            @Override
            public AtCommandResult handleActionCommand() {
                return headsetButtonPress();
            }
            @Override
            public AtCommandResult handleSetCommand(Object[] args) {
                return headsetButtonPress();
            }
        });
    }

    /**
     * Register AT Command handlers to implement the Handsfree profile
     */
    private void initializeHandsfreeAtParser() {
        if (VDBG) log("Registering Handsfree AT commands");
        AtParser parser = mHeadset.getAtParser();

        // Answer
        parser.register('A', new AtCommandHandler() {
            @Override
            public AtCommandResult handleBasicCommand(String args) {
                PhoneUtils.answerCall(mPhone);
                return new AtCommandResult(AtCommandResult.OK);
            }
        });
        parser.register('D', new AtCommandHandler() {
            @Override
            public AtCommandResult handleBasicCommand(String args) {
                if (args.length() > 0) {
                    if (args.charAt(0) == '>') {
                        // Yuck - memory dialling requested.
                        // Just dial last number for now
                        if (args.startsWith(">9999")) {   // for PTS test
                            return new AtCommandResult(AtCommandResult.ERROR);
                        }
                        return redial();
                    } else {
                        // Remove trailing ';'
                        if (args.charAt(args.length() - 1) == ';') {
                            args = args.substring(0, args.length() - 1);
                        }
                        Intent intent = new Intent(Intent.ACTION_CALL_PRIVILEGED,
                                Uri.fromParts("tel", args, null));
                        intent.setFlags(Intent.FLAG_ACTIVITY_NEW_TASK);
                        mContext.startActivity(intent);

                        expectCallStart();
                        return new AtCommandResult(AtCommandResult.UNSOLICITED);  // send nothing
                    }
                }
                return new AtCommandResult(AtCommandResult.ERROR);
            }
        });

        // Hang-up command
        parser.register("+CHUP", new AtCommandHandler() {
            @Override
            public AtCommandResult handleActionCommand() {
                sendURC("OK");
                if (!mRingingCall.isIdle()) {
                    PhoneUtils.hangupRingingCall(mPhone);
                } else if (!mForegroundCall.isIdle()) {
                    PhoneUtils.hangupActiveCall(mPhone);
                } else if (!mBackgroundCall.isIdle()) {
                    PhoneUtils.hangupHoldingCall(mPhone);
                }
                return new AtCommandResult(AtCommandResult.UNSOLICITED);
            }
        });

        // Bluetooth Retrieve Supported Features command
        parser.register("+BRSF", new AtCommandHandler() {
            private AtCommandResult sendBRSF() {
                return new AtCommandResult("+BRSF: " + mLocalBrsf);
            }
            @Override
            public AtCommandResult handleSetCommand(Object[] args) {
                // AT+BRSF=<handsfree supported features bitmap>
                // Handsfree is telling us which features it supports. We
                // send the features we support
                if (args.length == 1 && (args[0] instanceof Integer)) {
                    mRemoteBrsf = (Integer) args[0];
                } else {
                    Log.w(TAG, "HF didn't sent BRSF assuming 0");
                }
                return sendBRSF();
            }
            @Override
            public AtCommandResult handleActionCommand() {
                // This seems to be out of spec, but lets do the nice thing
                return sendBRSF();
            }
            @Override
            public AtCommandResult handleReadCommand() {
                // This seems to be out of spec, but lets do the nice thing
                return sendBRSF();
            }
        });

        // Call waiting notification on/off
        parser.register("+CCWA", new AtCommandHandler() {
            @Override
            public AtCommandResult handleActionCommand() {
                // Seems to be out of spec, but lets return nicely
                return new AtCommandResult(AtCommandResult.OK);
            }
            @Override
            public AtCommandResult handleReadCommand() {
                // Call waiting is always on
                return new AtCommandResult("+CCWA: 1");
            }
            @Override
            public AtCommandResult handleSetCommand(Object[] args) {
                // AT+CCWA=<n>
                // Handsfree is trying to enable/disable call waiting. We
                // cannot disable in the current implementation.
                return new AtCommandResult(AtCommandResult.OK);
            }
            @Override
            public AtCommandResult handleTestCommand() {
                // Request for range of supported CCWA paramters
                return new AtCommandResult("+CCWA: (\"n\",(1))");
            }
        });

        // Mobile Equipment Event Reporting enable/disable command
        // Of the full 3GPP syntax paramters (mode, keyp, disp, ind, bfr) we
        // only support paramter ind (disable/enable evert reporting using
        // +CDEV)
        parser.register("+CMER", new AtCommandHandler() {
            @Override
            public AtCommandResult handleReadCommand() {
                return new AtCommandResult(
                        "+CMER: 3,0,0," + (mIndicatorsEnabled ? "1" : "0"));
            }
            @Override
            public AtCommandResult handleSetCommand(Object[] args) {
                if (args.length < 4) {
                    // This is a syntax error
                    return new AtCommandResult(AtCommandResult.ERROR);
                } else if (args[0].equals(3) && args[1].equals(0) &&
                           args[2].equals(0)) {
                    boolean valid = false;
                    if (args[3].equals(0)) {
                        mIndicatorsEnabled = false;
                        valid = true;
                    } else if (args[3].equals(1)) {
                        mIndicatorsEnabled = true;
                        valid = true;
                    }
                    if (valid) {
                        if ((mRemoteBrsf & BRSF_HF_CW_THREE_WAY_CALLING) == 0x0) {
                            mServiceConnectionEstablished = true;
                            sendURC("OK");  // send immediately, then initiate audio
                            if (isIncallAudio()) {
                                audioOn();
                            }
                            // only send OK once
                            return new AtCommandResult(AtCommandResult.UNSOLICITED);
                        } else {
                            return new AtCommandResult(AtCommandResult.OK);
                        }
                    }
                }
                return reportCmeError(BluetoothCmeError.OPERATION_NOT_SUPPORTED);
            }
            @Override
            public AtCommandResult handleTestCommand() {
                return new AtCommandResult("+CMER: (3),(0),(0),(0-1)");
            }
        });

        // Mobile Equipment Error Reporting enable/disable
        parser.register("+CMEE", new AtCommandHandler() {
            @Override
            public AtCommandResult handleActionCommand() {
                // out of spec, assume they want to enable
                mCmee = true;
                return new AtCommandResult(AtCommandResult.OK);
            }
            @Override
            public AtCommandResult handleReadCommand() {
                return new AtCommandResult("+CMEE: " + (mCmee ? "1" : "0"));
            }
            @Override
            public AtCommandResult handleSetCommand(Object[] args) {
                // AT+CMEE=<n>
                if (args.length == 0) {
                    // <n> ommitted - default to 0
                    mCmee = false;
                    return new AtCommandResult(AtCommandResult.OK);
                } else if (!(args[0] instanceof Integer)) {
                    // Syntax error
                    return new AtCommandResult(AtCommandResult.ERROR);
                } else {
                    mCmee = ((Integer)args[0] == 1);
                    return new AtCommandResult(AtCommandResult.OK);
                }
            }
            @Override
            public AtCommandResult handleTestCommand() {
                // Probably not required but spec, but no harm done
                return new AtCommandResult("+CMEE: (0-1)");
            }
        });

        // Bluetooth Last Dialled Number
        parser.register("+BLDN", new AtCommandHandler() {
            @Override
            public AtCommandResult handleActionCommand() {
                return redial();
            }
        });

        // Indicator Update command
        parser.register("+CIND", new AtCommandHandler() {
            @Override
            public AtCommandResult handleReadCommand() {
                return mBluetoothPhoneState.toCindResult();
            }
            @Override
            public AtCommandResult handleTestCommand() {
                return mBluetoothPhoneState.getCindTestResult();
            }
        });

        // Query Signal Quality (legacy)
        parser.register("+CSQ", new AtCommandHandler() {
            @Override
            public AtCommandResult handleActionCommand() {
                return mBluetoothPhoneState.toCsqResult();
            }
        });

        // Query network registration state
        parser.register("+CREG", new AtCommandHandler() {
            @Override
            public AtCommandResult handleReadCommand() {
                return new AtCommandResult(mBluetoothPhoneState.toCregString());
            }
        });

        // Send DTMF. I don't know if we are also expected to play the DTMF tone
        // locally, right now we don't
        parser.register("+VTS", new AtCommandHandler() {
            @Override
            public AtCommandResult handleSetCommand(Object[] args) {
                if (args.length >= 1) {
                    char c;
                    if (args[0] instanceof Integer) {
                        c = ((Integer) args[0]).toString().charAt(0);
                    } else {
                        c = ((String) args[0]).charAt(0);
                    }
                    if (isValidDtmf(c)) {
                        mPhone.sendDtmf(c);
                        return new AtCommandResult(AtCommandResult.OK);
                    }
                }
                return new AtCommandResult(AtCommandResult.ERROR);
            }
            private boolean isValidDtmf(char c) {
                switch (c) {
                case '#':
                case '*':
                    return true;
                default:
                    if (Character.digit(c, 14) != -1) {
                        return true;  // 0-9 and A-D
                    }
                    return false;
                }
            }
        });

        // List calls
        parser.register("+CLCC", new AtCommandHandler() {
            @Override
            public AtCommandResult handleActionCommand() {
                int phoneType = mPhone.getPhoneType();
                if (phoneType == Phone.PHONE_TYPE_CDMA) {
                    return cdmaGetClccResult();
                } else if (phoneType == Phone.PHONE_TYPE_GSM) {
                    return gsmGetClccResult();
                } else {
                    throw new IllegalStateException("Unexpected phone type: " + phoneType);
                }
            }
        });

        // Call Hold and Multiparty Handling command
        parser.register("+CHLD", new AtCommandHandler() {
            @Override
            public AtCommandResult handleSetCommand(Object[] args) {
                int phoneType = mPhone.getPhoneType();
                if (args.length >= 1) {
                    if (args[0].equals(0)) {
                        boolean result;
                        if (mRingingCall.isRinging()) {
                            result = PhoneUtils.hangupRingingCall(mPhone);
                        } else {
                            result = PhoneUtils.hangupHoldingCall(mPhone);
                        }
                        if (result) {
                            return new AtCommandResult(AtCommandResult.OK);
                        } else {
                            return new AtCommandResult(AtCommandResult.ERROR);
                        }
                    } else if (args[0].equals(1)) {
                        if (phoneType == Phone.PHONE_TYPE_CDMA) {
                            if (mRingingCall.isRinging()) {
                                // If there is Call waiting then answer the call and
                                // put the first call on hold.
                                if (VDBG) log("CHLD:1 Callwaiting Answer call");
                                PhoneUtils.answerCall(mPhone);
                                PhoneUtils.setMute(mPhone, false);
                                // Setting the second callers state flag to TRUE (i.e. active)
                                cdmaSetSecondCallState(true);
                            } else {
                                // If there is no Call waiting then just hangup
                                // the active call. In CDMA this mean that the complete
                                // call session would be ended
                                if (VDBG) log("CHLD:1 Hangup Call");
                                PhoneUtils.hangup(mPhone);
                            }
                            return new AtCommandResult(AtCommandResult.OK);
                        } else if (phoneType == Phone.PHONE_TYPE_GSM) {
                            // Hangup active call, answer held call
                            if (PhoneUtils.answerAndEndActive(mPhone)) {
                                return new AtCommandResult(AtCommandResult.OK);
                            } else {
                                return new AtCommandResult(AtCommandResult.ERROR);
                            }
                        } else {
                            throw new IllegalStateException("Unexpected phone type: " + phoneType);
                        }
                    } else if (args[0].equals(2)) {
                        if (phoneType == Phone.PHONE_TYPE_CDMA) {
                            // For CDMA, the way we switch to a new incoming call is by
                            // calling PhoneUtils.answerCall(). switchAndHoldActive() won't
                            // properly update the call state within telephony.
                            // If the Phone state is already in CONF_CALL then we simply send
                            // a flash cmd by calling switchHoldingAndActive()
                            if (mRingingCall.isRinging()) {
                                if (VDBG) log("CHLD:2 Callwaiting Answer call");
                                PhoneUtils.answerCall(mPhone);
                                PhoneUtils.setMute(mPhone, false);
                                // Setting the second callers state flag to TRUE (i.e. active)
                                cdmaSetSecondCallState(true);
                            } else if (PhoneApp.getInstance().cdmaPhoneCallState
                                    .getCurrentCallState()
                                    == CdmaPhoneCallState.PhoneCallState.CONF_CALL) {
                                if (VDBG) log("CHLD:2 Swap Calls");
                                PhoneUtils.switchHoldingAndActive(mPhone);
                                // Toggle the second callers active state flag
                                cdmaSwapSecondCallState();
                            }
                        } else if (phoneType == Phone.PHONE_TYPE_GSM) {
                            PhoneUtils.switchHoldingAndActive(mPhone);
                        } else {
                            throw new IllegalStateException("Unexpected phone type: " + phoneType);
                        }
                        return new AtCommandResult(AtCommandResult.OK);
                    } else if (args[0].equals(3)) {
                        if (phoneType == Phone.PHONE_TYPE_CDMA) {
                            // For CDMA, we need to check if the call is in THRWAY_ACTIVE state
                            if (PhoneApp.getInstance().cdmaPhoneCallState.getCurrentCallState()
                                    == CdmaPhoneCallState.PhoneCallState.THRWAY_ACTIVE) {
                                if (VDBG) log("CHLD:3 Merge Calls");
                                PhoneUtils.mergeCalls(mPhone);
                            }
                        } else if (phoneType == Phone.PHONE_TYPE_GSM) {
                            if (mForegroundCall.getState().isAlive() &&
                                    mBackgroundCall.getState().isAlive()) {
                                PhoneUtils.mergeCalls(mPhone);
                            }
                        } else {
                            throw new IllegalStateException("Unexpected phone type: " + phoneType);
                        }
                        return new AtCommandResult(AtCommandResult.OK);
                    }
                }
                return new AtCommandResult(AtCommandResult.ERROR);
            }
            @Override
            public AtCommandResult handleTestCommand() {
                mServiceConnectionEstablished = true;
                sendURC("+CHLD: (0,1,2,3)");
                sendURC("OK");  // send reply first, then connect audio
                if (isIncallAudio()) {
                    audioOn();
                }
                // already replied
                return new AtCommandResult(AtCommandResult.UNSOLICITED);
            }
        });

        // Get Network operator name
        parser.register("+COPS", new AtCommandHandler() {
            @Override
            public AtCommandResult handleReadCommand() {
                String operatorName = mPhone.getServiceState().getOperatorAlphaLong();
                if (operatorName != null) {
                    if (operatorName.length() > 16) {
                        operatorName = operatorName.substring(0, 16);
                    }
                    return new AtCommandResult(
                            "+COPS: 0,0,\"" + operatorName + "\"");
                } else {
                    return new AtCommandResult(
                            "+COPS: 0,0,\"UNKNOWN\",0");
                }
            }
            @Override
            public AtCommandResult handleSetCommand(Object[] args) {
                // Handsfree only supports AT+COPS=3,0
                if (args.length != 2 || !(args[0] instanceof Integer)
                    || !(args[1] instanceof Integer)) {
                    // syntax error
                    return new AtCommandResult(AtCommandResult.ERROR);
                } else if ((Integer)args[0] != 3 || (Integer)args[1] != 0) {
                    return reportCmeError(BluetoothCmeError.OPERATION_NOT_SUPPORTED);
                } else {
                    return new AtCommandResult(AtCommandResult.OK);
                }
            }
            @Override
            public AtCommandResult handleTestCommand() {
                // Out of spec, but lets be friendly
                return new AtCommandResult("+COPS: (3),(0)");
            }
        });

        // Mobile PIN
        // AT+CPIN is not in the handsfree spec (although it is in 3GPP)
        parser.register("+CPIN", new AtCommandHandler() {
            @Override
            public AtCommandResult handleReadCommand() {
                return new AtCommandResult("+CPIN: READY");
            }
        });

        // Bluetooth Response and Hold
        // Only supported on PDC (Japan) and CDMA networks.
        parser.register("+BTRH", new AtCommandHandler() {
            @Override
            public AtCommandResult handleReadCommand() {
                // Replying with just OK indicates no response and hold
                // features in use now
                return new AtCommandResult(AtCommandResult.OK);
            }
            @Override
            public AtCommandResult handleSetCommand(Object[] args) {
                // Neeed PDC or CDMA
                return new AtCommandResult(AtCommandResult.ERROR);
            }
        });

        // Request International Mobile Subscriber Identity (IMSI)
        // Not in bluetooth handset spec
        parser.register("+CIMI", new AtCommandHandler() {
            @Override
            public AtCommandResult handleActionCommand() {
                // AT+CIMI
                String imsi = mPhone.getSubscriberId();
                if (imsi == null || imsi.length() == 0) {
                    return reportCmeError(BluetoothCmeError.SIM_FAILURE);
                } else {
                    return new AtCommandResult(imsi);
                }
            }
        });

        // Calling Line Identification Presentation
        parser.register("+CLIP", new AtCommandHandler() {
            @Override
            public AtCommandResult handleReadCommand() {
                // Currently assumes the network is provisioned for CLIP
                return new AtCommandResult("+CLIP: " + (mClip ? "1" : "0") + ",1");
            }
            @Override
            public AtCommandResult handleSetCommand(Object[] args) {
                // AT+CLIP=<n>
                if (args.length >= 1 && (args[0].equals(0) || args[0].equals(1))) {
                    mClip = args[0].equals(1);
                    return new AtCommandResult(AtCommandResult.OK);
                } else {
                    return new AtCommandResult(AtCommandResult.ERROR);
                }
            }
            @Override
            public AtCommandResult handleTestCommand() {
                return new AtCommandResult("+CLIP: (0-1)");
            }
        });

        // AT+CGSN - Returns the device IMEI number.
        parser.register("+CGSN", new AtCommandHandler() {
            @Override
            public AtCommandResult handleActionCommand() {
                // Get the IMEI of the device.
                // mPhone will not be NULL at this point.
                return new AtCommandResult("+CGSN: " + mPhone.getDeviceId());
            }
        });

        // AT+CGMM - Query Model Information
        parser.register("+CGMM", new AtCommandHandler() {
            @Override
            public AtCommandResult handleActionCommand() {
                // Return the Model Information.
                String model = SystemProperties.get("ro.product.model");
                if (model != null) {
                    return new AtCommandResult("+CGMM: " + model);
                } else {
                    return new AtCommandResult(AtCommandResult.ERROR);
                }
            }
        });

        // AT+CGMI - Query Manufacturer Information
        parser.register("+CGMI", new AtCommandHandler() {
            @Override
            public AtCommandResult handleActionCommand() {
                // Return the Model Information.
                String manuf = SystemProperties.get("ro.product.manufacturer");
                if (manuf != null) {
                    return new AtCommandResult("+CGMI: " + manuf);
                } else {
                    return new AtCommandResult(AtCommandResult.ERROR);
                }
            }
        });

        // Noise Reduction and Echo Cancellation control
        parser.register("+NREC", new AtCommandHandler() {
            @Override
            public AtCommandResult handleSetCommand(Object[] args) {
                if (args[0].equals(0)) {
                    mAudioManager.setParameters(HEADSET_NREC+"=off");
                    return new AtCommandResult(AtCommandResult.OK);
                } else if (args[0].equals(1)) {
                    mAudioManager.setParameters(HEADSET_NREC+"=on");
                    return new AtCommandResult(AtCommandResult.OK);
                }
                return new AtCommandResult(AtCommandResult.ERROR);
            }
        });

        // Voice recognition (dialing)
        parser.register("+BVRA", new AtCommandHandler() {
            @Override
            public AtCommandResult handleSetCommand(Object[] args) {
                if (BluetoothHeadset.DISABLE_BT_VOICE_DIALING) {
                    return new AtCommandResult(AtCommandResult.ERROR);
                }
                if (args.length >= 1 && args[0].equals(1)) {
                    synchronized (BluetoothHandsfree.this) {
                        if (!mWaitingForVoiceRecognition) {
                            try {
                                mContext.startActivity(sVoiceCommandIntent);
                            } catch (ActivityNotFoundException e) {
                                return new AtCommandResult(AtCommandResult.ERROR);
                            }
                            expectVoiceRecognition();
                        }
                    }
                    return new AtCommandResult(AtCommandResult.UNSOLICITED);  // send nothing yet
                } else if (args.length >= 1 && args[0].equals(0)) {
                    audioOff();
                    return new AtCommandResult(AtCommandResult.OK);
                }
                return new AtCommandResult(AtCommandResult.ERROR);
            }
            @Override
            public AtCommandResult handleTestCommand() {
                return new AtCommandResult("+BVRA: (0-1)");
            }
        });

        // Retrieve Subscriber Number
        parser.register("+CNUM", new AtCommandHandler() {
            @Override
            public AtCommandResult handleActionCommand() {
                String number = mPhone.getLine1Number();
                if (number == null) {
                    return new AtCommandResult(AtCommandResult.OK);
                }
                return new AtCommandResult("+CNUM: ,\"" + number + "\"," +
                        PhoneNumberUtils.toaFromString(number) + ",,4");
            }
        });

        // Microphone Gain
        parser.register("+VGM", new AtCommandHandler() {
            @Override
            public AtCommandResult handleSetCommand(Object[] args) {
                // AT+VGM=<gain>    in range [0,15]
                // Headset/Handsfree is reporting its current gain setting
                return new AtCommandResult(AtCommandResult.OK);
            }
        });

        // Speaker Gain
        parser.register("+VGS", new AtCommandHandler() {
            @Override
            public AtCommandResult handleSetCommand(Object[] args) {
                // AT+VGS=<gain>    in range [0,15]
                if (args.length != 1 || !(args[0] instanceof Integer)) {
                    return new AtCommandResult(AtCommandResult.ERROR);
                }
                mScoGain = (Integer) args[0];
                int flag =  mAudioManager.isBluetoothScoOn() ? AudioManager.FLAG_SHOW_UI:0;

                mAudioManager.setStreamVolume(AudioManager.STREAM_BLUETOOTH_SCO, mScoGain, flag);
                return new AtCommandResult(AtCommandResult.OK);
            }
        });

        // Phone activity status
        parser.register("+CPAS", new AtCommandHandler() {
            @Override
            public AtCommandResult handleActionCommand() {
                int status = 0;
                switch (mPhone.getState()) {
                case IDLE:
                    status = 0;
                    break;
                case RINGING:
                    status = 3;
                    break;
                case OFFHOOK:
                    status = 4;
                    break;
                }
                return new AtCommandResult("+CPAS: " + status);
            }
        });
        mPhonebook.register(parser);
    }

    public void sendScoGainUpdate(int gain) {
        if (mScoGain != gain && (mRemoteBrsf & BRSF_HF_REMOTE_VOL_CONTROL) != 0x0) {
            sendURC("+VGS:" + gain);
            mScoGain = gain;
        }
    }

    public AtCommandResult reportCmeError(int error) {
        if (mCmee) {
            AtCommandResult result = new AtCommandResult(AtCommandResult.UNSOLICITED);
            result.addResponse("+CME ERROR: " + error);
            return result;
        } else {
            return new AtCommandResult(AtCommandResult.ERROR);
        }
    }

    private static final int START_CALL_TIMEOUT = 10000;  // ms

    private synchronized void expectCallStart() {
        mWaitingForCallStart = true;
        Message msg = Message.obtain(mHandler, CHECK_CALL_STARTED);
        mHandler.sendMessageDelayed(msg, START_CALL_TIMEOUT);
        if (!mStartCallWakeLock.isHeld()) {
            mStartCallWakeLock.acquire(START_CALL_TIMEOUT);
        }
    }

    private synchronized void callStarted() {
        if (mWaitingForCallStart) {
            mWaitingForCallStart = false;
            sendURC("OK");
            if (mStartCallWakeLock.isHeld()) {
                mStartCallWakeLock.release();
            }
        }
    }

    private static final int START_VOICE_RECOGNITION_TIMEOUT = 5000;  // ms

    private synchronized void expectVoiceRecognition() {
        mWaitingForVoiceRecognition = true;
        Message msg = Message.obtain(mHandler, CHECK_VOICE_RECOGNITION_STARTED);
        mHandler.sendMessageDelayed(msg, START_VOICE_RECOGNITION_TIMEOUT);
        if (!mStartVoiceRecognitionWakeLock.isHeld()) {
            mStartVoiceRecognitionWakeLock.acquire(START_VOICE_RECOGNITION_TIMEOUT);
        }
    }

    /* package */ synchronized boolean startVoiceRecognition() {
        if (mWaitingForVoiceRecognition) {
            // HF initiated
            mWaitingForVoiceRecognition = false;
            sendURC("OK");
        } else {
            // AG initiated
            sendURC("+BVRA: 1");
        }
        boolean ret = audioOn();
        if (mStartVoiceRecognitionWakeLock.isHeld()) {
            mStartVoiceRecognitionWakeLock.release();
        }
        return ret;
    }

    /* package */ synchronized boolean stopVoiceRecognition() {
        sendURC("+BVRA: 0");
        audioOff();
        return true;
    }

    private boolean inDebug() {
        return DBG && SystemProperties.getBoolean(DebugThread.DEBUG_HANDSFREE, false);
    }

    private boolean allowAudioAnytime() {
        return inDebug() && SystemProperties.getBoolean(DebugThread.DEBUG_HANDSFREE_AUDIO_ANYTIME,
                false);
    }

    private void startDebug() {
        if (DBG && mDebugThread == null) {
            mDebugThread = new DebugThread();
            mDebugThread.start();
        }
    }

    private void stopDebug() {
        if (mDebugThread != null) {
            mDebugThread.interrupt();
            mDebugThread = null;
        }
    }

    /** Debug thread to read debug properties - runs when debug.bt.hfp is true
     *  at the time a bluetooth handsfree device is connected. Debug properties
     *  are polled and mock updates sent every 1 second */
    private class DebugThread extends Thread {
        /** Turns on/off handsfree profile debugging mode */
        private static final String DEBUG_HANDSFREE = "debug.bt.hfp";

        /** Mock battery level change - use 0 to 5 */
        private static final String DEBUG_HANDSFREE_BATTERY = "debug.bt.hfp.battery";

        /** Mock no cellular service when false */
        private static final String DEBUG_HANDSFREE_SERVICE = "debug.bt.hfp.service";

        /** Mock cellular roaming when true */
        private static final String DEBUG_HANDSFREE_ROAM = "debug.bt.hfp.roam";

        /** false to true transition will force an audio (SCO) connection to
         *  be established. true to false will force audio to be disconnected
         */
        private static final String DEBUG_HANDSFREE_AUDIO = "debug.bt.hfp.audio";

        /** true allows incoming SCO connection out of call.
         */
        private static final String DEBUG_HANDSFREE_AUDIO_ANYTIME = "debug.bt.hfp.audio_anytime";

        /** Mock signal strength change in ASU - use 0 to 31 */
        private static final String DEBUG_HANDSFREE_SIGNAL = "debug.bt.hfp.signal";

        /** Debug AT+CLCC: print +CLCC result */
        private static final String DEBUG_HANDSFREE_CLCC = "debug.bt.hfp.clcc";

        /** Debug AT+BSIR - Send In Band Ringtones Unsolicited AT command.
         * debug.bt.unsol.inband = 0 => AT+BSIR = 0 sent by the AG
         * debug.bt.unsol.inband = 1 => AT+BSIR = 0 sent by the AG
         * Other values are ignored.
         */

        private static final String DEBUG_UNSOL_INBAND_RINGTONE =
            "debug.bt.unsol.inband";

        @Override
        public void run() {
            boolean oldService = true;
            boolean oldRoam = false;
            boolean oldAudio = false;

            while (!isInterrupted() && inDebug()) {
                int batteryLevel = SystemProperties.getInt(DEBUG_HANDSFREE_BATTERY, -1);
                if (batteryLevel >= 0 && batteryLevel <= 5) {
                    Intent intent = new Intent();
                    intent.putExtra("level", batteryLevel);
                    intent.putExtra("scale", 5);
                    mBluetoothPhoneState.updateBatteryState(intent);
                }

                boolean serviceStateChanged = false;
                if (SystemProperties.getBoolean(DEBUG_HANDSFREE_SERVICE, true) != oldService) {
                    oldService = !oldService;
                    serviceStateChanged = true;
                }
                if (SystemProperties.getBoolean(DEBUG_HANDSFREE_ROAM, false) != oldRoam) {
                    oldRoam = !oldRoam;
                    serviceStateChanged = true;
                }
                if (serviceStateChanged) {
                    Bundle b = new Bundle();
                    b.putInt("state", oldService ? 0 : 1);
                    b.putBoolean("roaming", oldRoam);
                    mBluetoothPhoneState.updateServiceState(true, ServiceState.newFromBundle(b));
                }

                if (SystemProperties.getBoolean(DEBUG_HANDSFREE_AUDIO, false) != oldAudio) {
                    oldAudio = !oldAudio;
                    if (oldAudio) {
                        audioOn();
                    } else {
                        audioOff();
                    }
                }

                int signalLevel = SystemProperties.getInt(DEBUG_HANDSFREE_SIGNAL, -1);
                if (signalLevel >= 0 && signalLevel <= 31) {
                    SignalStrength signalStrength = new SignalStrength(signalLevel, -1, -1, -1,
                            -1, -1, -1, true);
                    Intent intent = new Intent();
                    Bundle data = new Bundle();
                    signalStrength.fillInNotifierBundle(data);
                    intent.putExtras(data);
                    mBluetoothPhoneState.updateSignalState(intent);
                }

                if (SystemProperties.getBoolean(DEBUG_HANDSFREE_CLCC, false)) {
                    log(gsmGetClccResult().toString());
                }
                try {
                    sleep(1000);  // 1 second
                } catch (InterruptedException e) {
                    break;
                }

                int inBandRing =
                    SystemProperties.getInt(DEBUG_UNSOL_INBAND_RINGTONE, -1);
                if (inBandRing == 0 || inBandRing == 1) {
                    AtCommandResult result =
                        new AtCommandResult(AtCommandResult.UNSOLICITED);
                    result.addResponse("+BSIR: " + inBandRing);
                    sendURC(result.toString());
                }
            }
        }
    }

    public void cdmaSwapSecondCallState() {
        if (VDBG) log("cdmaSetSecondCallState: Toggling mCdmaIsSecondCallActive");
        mCdmaIsSecondCallActive = !mCdmaIsSecondCallActive;
    }

    public void cdmaSetSecondCallState(boolean state) {
        if (VDBG) log("cdmaSetSecondCallState: Setting mCdmaIsSecondCallActive to " + state);
        mCdmaIsSecondCallActive = state;
    }

    private static void log(String msg) {
        Log.d(TAG, msg);
    }
}<|MERGE_RESOLUTION|>--- conflicted
+++ resolved
@@ -1065,7 +1065,6 @@
                 mHandler.sendMessageDelayed(msg, 2000);
             } else {
                 Log.w(TAG, "Could not suspend A2DP stream for SCO, going ahead with SCO");
-<<<<<<< HEAD
             }
         }
 
@@ -1073,12 +1072,6 @@
             mOutgoingSco = createScoSocket();
             if (!mOutgoingSco.connect(mHeadset.getRemoteDevice().getAddress())) {
                 mOutgoingSco = null;
-=======
-                mOutgoingSco = createScoSocket();
-                if (!mOutgoingSco.connect(mHeadset.getRemoteDevice().getAddress())) {
-                    mOutgoingSco = null;
-                }
->>>>>>> 98c795cf
             }
         }
 
