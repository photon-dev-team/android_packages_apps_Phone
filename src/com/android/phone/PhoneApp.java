/*
 * Copyright (C) 2006 The Android Open Source Project
 *
 * Licensed under the Apache License, Version 2.0 (the "License");
 * you may not use this file except in compliance with the License.
 * You may obtain a copy of the License at
 *
 *      http://www.apache.org/licenses/LICENSE-2.0
 *
 * Unless required by applicable law or agreed to in writing, software
 * distributed under the License is distributed on an "AS IS" BASIS,
 * WITHOUT WARRANTIES OR CONDITIONS OF ANY KIND, either express or implied.
 * See the License for the specific language governing permissions and
 * limitations under the License.
 */

package com.android.phone;

import android.app.Activity;
import android.app.Application;
import android.app.KeyguardManager;
import android.app.ProgressDialog;
import android.app.StatusBarManager;
import android.bluetooth.BluetoothAdapter;
import android.bluetooth.BluetoothHeadset;
import android.content.BroadcastReceiver;
import android.content.ContentResolver;
import android.content.Context;
import android.content.Intent;
import android.content.IntentFilter;
import android.content.res.Configuration;
import android.media.AudioManager;
import android.net.Uri;
import android.os.AsyncResult;
import android.os.Binder;
import android.os.Handler;
import android.os.IBinder;
import android.os.IPowerManager;
import android.os.LocalPowerManager;
import android.os.Message;
import android.os.PowerManager;
import android.os.RemoteException;
import android.os.ServiceManager;
import android.os.SystemClock;
import android.os.SystemProperties;
import android.preference.PreferenceManager;
import android.provider.Settings.System;
import android.telephony.ServiceState;
import android.util.Config;
import android.util.Log;
import android.view.KeyEvent;
import android.widget.Toast;

import com.android.internal.telephony.Call;
import com.android.internal.telephony.IccCard;
import com.android.internal.telephony.MmiCode;
import com.android.internal.telephony.Phone;
import com.android.internal.telephony.PhoneFactory;
import com.android.internal.telephony.TelephonyIntents;
import com.android.internal.telephony.cdma.EriInfo;
import com.android.phone.OtaUtils.CdmaOtaScreenState;
import com.android.internal.telephony.cdma.TtyIntent;

/**
 * Top-level Application class for the Phone app.
 */
public class PhoneApp extends Application implements AccelerometerListener.OrientationListener {
    /* package */ static final String LOG_TAG = "PhoneApp";

    /**
     * Phone app-wide debug level:
     *   0 - no debug logging
     *   1 - normal debug logging if ro.debuggable is set (which is true in
     *       "eng" and "userdebug" builds but not "user" builds)
     *   2 - ultra-verbose debug logging
     *
     * Most individual classes in the phone app have a local DBG constant,
     * typically set to
     *   (PhoneApp.DBG_LEVEL >= 1) && (SystemProperties.getInt("ro.debuggable", 0) == 1)
     * or else
     *   (PhoneApp.DBG_LEVEL >= 2)
     * depending on the desired verbosity.
     */
    /* package */ static final int DBG_LEVEL = 1;

    private static final boolean DBG =
            (PhoneApp.DBG_LEVEL >= 1) && (SystemProperties.getInt("ro.debuggable", 0) == 1);
    private static final boolean VDBG = (PhoneApp.DBG_LEVEL >= 2);

    // Message codes; see mHandler below.
    private static final int EVENT_SIM_NETWORK_LOCKED = 3;
    private static final int EVENT_WIRED_HEADSET_PLUG = 7;
    private static final int EVENT_SIM_STATE_CHANGED = 8;
    private static final int EVENT_UPDATE_INCALL_NOTIFICATION = 9;
    private static final int EVENT_DATA_ROAMING_DISCONNECTED = 10;
    private static final int EVENT_DATA_ROAMING_OK = 11;
    private static final int EVENT_UNSOL_CDMA_INFO_RECORD = 12;
    private static final int EVENT_DOCK_STATE_CHANGED = 13;
    private static final int EVENT_TTY_PREFERRED_MODE_CHANGED = 14;
    private static final int EVENT_TTY_MODE_GET = 15;
    private static final int EVENT_TTY_MODE_SET = 16;

    // The MMI codes are also used by the InCallScreen.
    public static final int MMI_INITIATE = 51;
    public static final int MMI_COMPLETE = 52;
    public static final int MMI_CANCEL = 53;
    // Don't use message codes larger than 99 here; those are reserved for
    // the individual Activities of the Phone UI.

    /**
     * Allowable values for the poke lock code (timeout between a user activity and the
     * going to sleep), please refer to {@link com.android.server.PowerManagerService}
     * for additional reference.
     *   SHORT uses the short delay for the timeout (SHORT_KEYLIGHT_DELAY, 6 sec)
     *   MEDIUM uses the medium delay for the timeout (MEDIUM_KEYLIGHT_DELAY, 15 sec)
     *   DEFAULT is the system-wide default delay for the timeout (1 min)
     */
    public enum ScreenTimeoutDuration {
        SHORT,
        MEDIUM,
        DEFAULT
    }

    /**
     * Allowable values for the wake lock code.
     *   SLEEP means the device can be put to sleep.
     *   PARTIAL means wake the processor, but we display can be kept off.
     *   FULL means wake both the processor and the display.
     */
    public enum WakeState {
        SLEEP,
        PARTIAL,
        FULL
    }

    private static PhoneApp sMe;

    // A few important fields we expose to the rest of the package
    // directly (rather than thru set/get methods) for efficiency.
    Phone phone;
    CallNotifier notifier;
    Ringer ringer;
    BluetoothHandsfree mBtHandsfree;
    PhoneInterfaceManager phoneMgr;
    int mBluetoothHeadsetState = BluetoothHeadset.STATE_ERROR;
    int mBluetoothHeadsetAudioState = BluetoothHeadset.STATE_ERROR;
    boolean mShowBluetoothIndication = false;
    static int mDockState = Intent.EXTRA_DOCK_STATE_UNDOCKED;

    // Internal PhoneApp Call state tracker
    CdmaPhoneCallState cdmaPhoneCallState;

    // The InCallScreen instance (or null if the InCallScreen hasn't been
    // created yet.)
    private InCallScreen mInCallScreen;

    // The currently-active PUK entry activity and progress dialog.
    // Normally, these are the Emergency Dialer and the subsequent
    // progress dialog.  null if there is are no such objects in
    // the foreground.
    private Activity mPUKEntryActivity;
    private ProgressDialog mPUKEntryProgressDialog;

    private boolean mIsSimPinEnabled;
    private String mCachedSimPin;

    // True if a wired headset is currently plugged in, based on the state
    // from the latest Intent.ACTION_HEADSET_PLUG broadcast we received in
    // mReceiver.onReceive().
    private boolean mIsHeadsetPlugged;

    // True if the keyboard is currently *not* hidden
    // Gets updated whenever there is a Configuration change
    private boolean mIsHardKeyboardOpen;

    // True if we are beginning a call, but the phone state has not changed yet
    private boolean mBeginningCall;

    // Last phone state seen by updatePhoneState()
    Phone.State mLastPhoneState = Phone.State.IDLE;

    private WakeState mWakeState = WakeState.SLEEP;
    private ScreenTimeoutDuration mScreenTimeoutDuration = ScreenTimeoutDuration.DEFAULT;
    private boolean mIgnoreTouchUserActivity = false;
    private IBinder mPokeLockToken = new Binder();
    private IPowerManager mPowerManagerService;
    private PowerManager.WakeLock mWakeLock;
    private PowerManager.WakeLock mPartialWakeLock;
    private PowerManager.WakeLock mProximityWakeLock;
    private KeyguardManager mKeyguardManager;
    private StatusBarManager mStatusBarManager;
    private int mStatusBarDisableCount;
    private AccelerometerListener mAccelerometerListener;
    private int mOrientation = AccelerometerListener.ORIENTATION_UNKNOWN;

    // Broadcast receiver for various intent broadcasts (see onCreate())
    private final BroadcastReceiver mReceiver = new PhoneAppBroadcastReceiver();

    // Broadcast receiver purely for ACTION_MEDIA_BUTTON broadcasts
    private final BroadcastReceiver mMediaButtonReceiver = new MediaButtonBroadcastReceiver();

    /** boolean indicating restoring mute state on InCallScreen.onResume() */
    private boolean mShouldRestoreMuteOnInCallResume;

    // Following are the CDMA OTA information Objects used during OTA Call.
    // cdmaOtaProvisionData object store static OTA information that needs
    // to be maintained even during Slider open/close scenarios.
    // cdmaOtaConfigData object stores configuration info to control visiblity
    // of each OTA Screens.
    // cdmaOtaScreenState object store OTA Screen State information.
    public OtaUtils.CdmaOtaProvisionData cdmaOtaProvisionData;
    public OtaUtils.CdmaOtaConfigData cdmaOtaConfigData;
    public OtaUtils.CdmaOtaScreenState cdmaOtaScreenState;
    public OtaUtils.CdmaOtaInCallScreenUiState cdmaOtaInCallScreenUiState;

    // TTY feature enabled on this platform
    private boolean mTtyEnabled;
    // Current TTY operating mode selected by user
    private int mPreferredTtyMode = Phone.TTY_MODE_OFF;

    /**
     * Set the restore mute state flag. Used when we are setting the mute state
     * OUTSIDE of user interaction {@link PhoneUtils#startNewCall(Phone)}
     */
    /*package*/void setRestoreMuteOnInCallResume (boolean mode) {
        mShouldRestoreMuteOnInCallResume = mode;
    }

    /**
     * Get the restore mute state flag.
     * This is used by the InCallScreen {@link InCallScreen#onResume()} to figure
     * out if we need to restore the mute state for the current active call.
     */
    /*package*/boolean getRestoreMuteOnInCallResume () {
        return mShouldRestoreMuteOnInCallResume;
    }

    Handler mHandler = new Handler() {
        @Override
        public void handleMessage(Message msg) {
            Phone.State phoneState;
            switch (msg.what) {

                // TODO: This event should be handled by the lock screen, just
                // like the "SIM missing" and "Sim locked" cases (bug 1804111).
                case EVENT_SIM_NETWORK_LOCKED:
                    if (getResources().getBoolean(R.bool.ignore_sim_network_locked_events)) {
                        // Some products don't have the concept of a "SIM network lock"
                        Log.i(LOG_TAG, "Ignoring EVENT_SIM_NETWORK_LOCKED event; "
                              + "not showing 'SIM network unlock' PIN entry screen");
                    } else {
                        // Normal case: show the "SIM network unlock" PIN entry screen.
                        // The user won't be able to do anything else until
                        // they enter a valid SIM network PIN.
                        Log.i(LOG_TAG, "show sim depersonal panel");
                        IccNetworkDepersonalizationPanel ndpPanel =
                                new IccNetworkDepersonalizationPanel(PhoneApp.getInstance());
                        ndpPanel.show();
                    }
                    break;

                case EVENT_UPDATE_INCALL_NOTIFICATION:
                    // Tell the NotificationMgr to update the "ongoing
                    // call" icon in the status bar, if necessary.
                    // Currently, this is triggered by a bluetooth headset
                    // state change (since the status bar icon needs to
                    // turn blue when bluetooth is active.)
                    NotificationMgr.getDefault().updateInCallNotification();
                    break;

                case EVENT_DATA_ROAMING_DISCONNECTED:
                    NotificationMgr.getDefault().showDataDisconnectedRoaming();
                    break;

                case EVENT_DATA_ROAMING_OK:
                    NotificationMgr.getDefault().hideDataDisconnectedRoaming();
                    break;

                case MMI_COMPLETE:
                    onMMIComplete((AsyncResult) msg.obj);
                    break;

                case MMI_CANCEL:
                    PhoneUtils.cancelMmiCode(phone);
                    break;

                case EVENT_WIRED_HEADSET_PLUG:
                    // Since the presence of a wired headset or bluetooth affects the
                    // speakerphone, update the "speaker" state.  We ONLY want to do
                    // this on the wired headset connect / disconnect events for now
                    // though, so we're only triggering on EVENT_WIRED_HEADSET_PLUG.

                    phoneState = phone.getState();
                    // Do not change speaker state if phone is not off hook
                    if (phoneState == Phone.State.OFFHOOK) {
                        if (mBtHandsfree == null || !mBtHandsfree.isAudioOn()) {
                            if (!isHeadsetPlugged()) {
                                // if the state is "not connected", restore the speaker state.
                                PhoneUtils.restoreSpeakerMode(getApplicationContext());
                            } else {
                                // if the state is "connected", force the speaker off without
                                // storing the state.
                                PhoneUtils.turnOnSpeaker(getApplicationContext(), false, false);
                            }
                        }
                    }
                    // Update the Proximity sensor based on headset state
                    updateProximitySensorMode(phoneState);

                    // Force TTY state update according to new headset state
                    if (mTtyEnabled) {
                        sendMessage(obtainMessage(EVENT_TTY_PREFERRED_MODE_CHANGED, 0));
                    }
                    break;

                case EVENT_SIM_STATE_CHANGED:
                    // Marks the event where the SIM goes into ready state.
                    // Right now, this is only used for the PUK-unlocking
                    // process.
                    if (msg.obj.equals(IccCard.INTENT_VALUE_ICC_READY)) {
                        // when the right event is triggered and there
                        // are UI objects in the foreground, we close
                        // them to display the lock panel.
                        if (mPUKEntryActivity != null) {
                            mPUKEntryActivity.finish();
                            mPUKEntryActivity = null;
                        }
                        if (mPUKEntryProgressDialog != null) {
                            mPUKEntryProgressDialog.dismiss();
                            mPUKEntryProgressDialog = null;
                        }
                    }
                    break;

                case EVENT_UNSOL_CDMA_INFO_RECORD:
                    //TODO: handle message here;
                    break;

                case EVENT_DOCK_STATE_CHANGED:
                    // If the phone is docked/undocked during a call, and no wired or BT headset
                    // is connected: turn on/off the speaker accordingly.
                    boolean inDockMode = false;
                    if (mDockState == Intent.EXTRA_DOCK_STATE_DESK ||
                            mDockState == Intent.EXTRA_DOCK_STATE_CAR) {
                        inDockMode = true;
                    }
                    if (VDBG) Log.d(LOG_TAG, "received EVENT_DOCK_STATE_CHANGED. Phone inDock = "
                            + inDockMode);

                    phoneState = phone.getState();
                    if (phoneState == Phone.State.OFFHOOK &&
                            !isHeadsetPlugged() &&
                            !(mBtHandsfree != null && mBtHandsfree.isAudioOn())) {
                        PhoneUtils.turnOnSpeaker(getApplicationContext(), inDockMode, true);

                        if (mInCallScreen != null) {
                            mInCallScreen.requestUpdateTouchUi();
                        }
                    }

                case EVENT_TTY_PREFERRED_MODE_CHANGED:
                    // TTY mode is only applied if a headset is connected
                    int ttyMode;
                    if (isHeadsetPlugged()) {
                        ttyMode = mPreferredTtyMode;
                    } else {
                        ttyMode = Phone.TTY_MODE_OFF;
                    }
                    phone.setTTYMode(ttyMode, mHandler.obtainMessage(EVENT_TTY_MODE_SET));
                    break;

                case EVENT_TTY_MODE_GET:
                    handleQueryTTYModeResponse(msg);
                    break;

                case EVENT_TTY_MODE_SET:
                    handleSetTTYModeResponse(msg);
                    break;
            }
        }
    };

    public PhoneApp() {
        sMe = this;
    }

    @Override
    public void onCreate() {
        if (VDBG) Log.v(LOG_TAG, "onCreate()...");

        ContentResolver resolver = getContentResolver();

        if (phone == null) {
            // Initialize the telephony framework
            PhoneFactory.makeDefaultPhones(this);

            // Get the default phone
            phone = PhoneFactory.getDefaultPhone();

            NotificationMgr.init(this);

            phoneMgr = new PhoneInterfaceManager(this, phone);

            int phoneType = phone.getPhoneType();

            if (phoneType == Phone.PHONE_TYPE_CDMA) {
                // Create an instance of CdmaPhoneCallState and initialize it to IDLE
                cdmaPhoneCallState = new CdmaPhoneCallState();
                cdmaPhoneCallState.CdmaPhoneCallStateInit();
            }

            if (BluetoothAdapter.getDefaultAdapter() != null) {
                mBtHandsfree = new BluetoothHandsfree(this, phone);
                startService(new Intent(this, BluetoothHeadsetService.class));
            } else {
                // Device is not bluetooth capable
                mBtHandsfree = null;
            }

            ringer = new Ringer(phone);

            // before registering for phone state changes
            PowerManager pm = (PowerManager) getSystemService(Context.POWER_SERVICE);
            mWakeLock = pm.newWakeLock(PowerManager.FULL_WAKE_LOCK
                    | PowerManager.ACQUIRE_CAUSES_WAKEUP
                    | PowerManager.ON_AFTER_RELEASE, LOG_TAG);
            // lock used to keep the processor awake, when we don't care for the display.
            mPartialWakeLock = pm.newWakeLock(PowerManager.PARTIAL_WAKE_LOCK
                    | PowerManager.ON_AFTER_RELEASE, LOG_TAG);
            // Wake lock used to control proximity sensor behavior.
            if ((pm.getSupportedWakeLockFlags()
                 & PowerManager.PROXIMITY_SCREEN_OFF_WAKE_LOCK) != 0x0) {
                mProximityWakeLock =
                        pm.newWakeLock(PowerManager.PROXIMITY_SCREEN_OFF_WAKE_LOCK, LOG_TAG);
            }
            if (DBG) Log.d(LOG_TAG, "onCreate: mProximityWakeLock: " + mProximityWakeLock);

            // create mAccelerometerListener only if we are using the proximity sensor
            if (proximitySensorModeEnabled()) {
                mAccelerometerListener = new AccelerometerListener(this, this);
            }

            mKeyguardManager = (KeyguardManager) getSystemService(Context.KEYGUARD_SERVICE);
            mStatusBarManager = (StatusBarManager) getSystemService(Context.STATUS_BAR_SERVICE);

            // get a handle to the service so that we can use it later when we
            // want to set the poke lock.
            mPowerManagerService = IPowerManager.Stub.asInterface(
                    ServiceManager.getService("power"));

            notifier = new CallNotifier(this, phone, ringer, mBtHandsfree, new CallLogAsync());

            // register for ICC status
            IccCard sim = phone.getIccCard();
            if (sim != null) {
                if (VDBG) Log.v(LOG_TAG, "register for ICC status");
                sim.registerForNetworkLocked(mHandler, EVENT_SIM_NETWORK_LOCKED, null);
            }

            // register for MMI/USSD
            if (phoneType == Phone.PHONE_TYPE_GSM) {
                phone.registerForMmiComplete(mHandler, MMI_COMPLETE, null);
            }

            // register connection tracking to PhoneUtils
            PhoneUtils.initializeConnectionHandler(phone);

            // Read platform settings for TTY feature
            mTtyEnabled = getResources().getBoolean(R.bool.tty_enabled);

            // Register for misc other intent broadcasts.
            IntentFilter intentFilter =
                    new IntentFilter(Intent.ACTION_AIRPLANE_MODE_CHANGED);
            intentFilter.addAction(BluetoothHeadset.ACTION_STATE_CHANGED);
            intentFilter.addAction(BluetoothHeadset.ACTION_AUDIO_STATE_CHANGED);
            intentFilter.addAction(TelephonyIntents.ACTION_ANY_DATA_CONNECTION_STATE_CHANGED);
            intentFilter.addAction(Intent.ACTION_HEADSET_PLUG);
            intentFilter.addAction(Intent.ACTION_DOCK_EVENT);
            intentFilter.addAction(Intent.ACTION_BATTERY_LOW);
            intentFilter.addAction(TelephonyIntents.ACTION_SIM_STATE_CHANGED);
            intentFilter.addAction(TelephonyIntents.ACTION_RADIO_TECHNOLOGY_CHANGED);
            intentFilter.addAction(TelephonyIntents.ACTION_SERVICE_STATE_CHANGED);
            intentFilter.addAction(TelephonyIntents.ACTION_EMERGENCY_CALLBACK_MODE_CHANGED);
            if (mTtyEnabled) {
                intentFilter.addAction(TtyIntent.TTY_PREFERRED_MODE_CHANGE_ACTION);
            }
            intentFilter.addAction(AudioManager.RINGER_MODE_CHANGED_ACTION);
            registerReceiver(mReceiver, intentFilter);

            // Use a separate receiver for ACTION_MEDIA_BUTTON broadcasts,
            // since we need to manually adjust its priority (to make sure
            // we get these intents *before* the media player.)
            IntentFilter mediaButtonIntentFilter =
                    new IntentFilter(Intent.ACTION_MEDIA_BUTTON);
            //
            // Make sure we're higher priority than the media player's
            // MediaButtonIntentReceiver (which currently has the default
            // priority of zero; see apps/Music/AndroidManifest.xml.)
            mediaButtonIntentFilter.setPriority(1);
            //
            registerReceiver(mMediaButtonReceiver, mediaButtonIntentFilter);

            //set the default values for the preferences in the phone.
            PreferenceManager.setDefaultValues(this, R.xml.network_setting, false);

            PreferenceManager.setDefaultValues(this, R.xml.call_feature_setting, false);

            // Make sure the audio mode (along with some
            // audio-mode-related state of our own) is initialized
            // correctly, given the current state of the phone.
            switch (phone.getState()) {
                case IDLE:
                    if (DBG) Log.d(LOG_TAG, "Resetting audio state/mode: IDLE");
                    PhoneUtils.setAudioControlState(PhoneUtils.AUDIO_IDLE);
                    PhoneUtils.setAudioMode(this, AudioManager.MODE_NORMAL);
                    break;
                case RINGING:
                    if (DBG) Log.d(LOG_TAG, "Resetting audio state/mode: RINGING");
                    PhoneUtils.setAudioControlState(PhoneUtils.AUDIO_RINGING);
                    PhoneUtils.setAudioMode(this, AudioManager.MODE_RINGTONE);
                    break;
                case OFFHOOK:
                    if (DBG) Log.d(LOG_TAG, "Resetting audio state/mode: OFFHOOK");
                    PhoneUtils.setAudioControlState(PhoneUtils.AUDIO_OFFHOOK);
                    PhoneUtils.setAudioMode(this, AudioManager.MODE_IN_CALL);
                    break;
            }
        }

        boolean phoneIsCdma = (phone.getPhoneType() == Phone.PHONE_TYPE_CDMA);

        if (phoneIsCdma) {
            cdmaOtaProvisionData = new OtaUtils.CdmaOtaProvisionData();
            cdmaOtaConfigData = new OtaUtils.CdmaOtaConfigData();
            cdmaOtaScreenState = new OtaUtils.CdmaOtaScreenState();
            cdmaOtaInCallScreenUiState = new OtaUtils.CdmaOtaInCallScreenUiState();
        }

        // XXX pre-load the SimProvider so that it's ready
        resolver.getType(Uri.parse("content://icc/adn"));

        // start with the default value to set the mute state.
        mShouldRestoreMuteOnInCallResume = false;

        // TODO: Register for Cdma Information Records
        // phone.registerCdmaInformationRecord(mHandler, EVENT_UNSOL_CDMA_INFO_RECORD, null);

        // Read TTY settings and store it into BP NV.
        // AP owns (i.e. stores) the TTY setting in AP settings database and pushes the setting
        // to BP at power up (BP does not need to make the TTY setting persistent storage).
        // This way, there is a single owner (i.e AP) for the TTY setting in the phone.
        if (mTtyEnabled) {
            mPreferredTtyMode = android.provider.Settings.Secure.getInt(
                    phone.getContext().getContentResolver(),
                    android.provider.Settings.Secure.PREFERRED_TTY_MODE,
                    Phone.TTY_MODE_OFF);
            mHandler.sendMessage(mHandler.obtainMessage(EVENT_TTY_PREFERRED_MODE_CHANGED, 0));
        }
        // Read HAC settings and configure audio hardware
        if (getResources().getBoolean(R.bool.hac_enabled)) {
            int hac = android.provider.Settings.System.getInt(phone.getContext().getContentResolver(),
                                                              android.provider.Settings.System.HEARING_AID,
                                                              0);
            AudioManager audioManager = (AudioManager) getSystemService(Context.AUDIO_SERVICE);
            audioManager.setParameter(CallFeaturesSetting.HAC_KEY, hac != 0 ?
                                      CallFeaturesSetting.HAC_VAL_ON :
                                      CallFeaturesSetting.HAC_VAL_OFF);
        }
   }

    @Override
    public void onConfigurationChanged(Configuration newConfig) {
        if (newConfig.hardKeyboardHidden == Configuration.HARDKEYBOARDHIDDEN_NO) {
            mIsHardKeyboardOpen = true;
        } else {
            mIsHardKeyboardOpen = false;
        }

        // Update the Proximity sensor based on keyboard state
        updateProximitySensorMode(phone.getState());
        super.onConfigurationChanged(newConfig);
    }

    /**
     * Returns the singleton instance of the PhoneApp.
     */
    static PhoneApp getInstance() {
        return sMe;
    }

    Ringer getRinger() {
        return ringer;
    }

    BluetoothHandsfree getBluetoothHandsfree() {
        return mBtHandsfree;
    }

    static Intent createCallLogIntent() {
        Intent  intent = new Intent(Intent.ACTION_VIEW, null);
        intent.setType("vnd.android.cursor.dir/calls");
        return intent;
    }

    /**
     * Return an Intent that can be used to bring up the in-call screen.
     *
     * This intent can only be used from within the Phone app, since the
     * InCallScreen is not exported from our AndroidManifest.
     */
    /* package */ static Intent createInCallIntent() {
        Intent intent = new Intent(Intent.ACTION_MAIN, null);
        intent.setFlags(Intent.FLAG_ACTIVITY_NEW_TASK
                | Intent.FLAG_ACTIVITY_EXCLUDE_FROM_RECENTS
                | Intent.FLAG_ACTIVITY_NO_USER_ACTION);
        intent.setClassName("com.android.phone", getCallScreenClassName());
        return intent;
    }

    /**
     * Variation of createInCallIntent() that also specifies whether the
     * DTMF dialpad should be initially visible when the InCallScreen
     * comes up.
     */
    /* package */ static Intent createInCallIntent(boolean showDialpad) {
        Intent intent = createInCallIntent();
        intent.putExtra(InCallScreen.SHOW_DIALPAD_EXTRA, showDialpad);
        return intent;
    }

    static String getCallScreenClassName() {
        return InCallScreen.class.getName();
    }

    /**
     * Starts the InCallScreen Activity.
     */
    void displayCallScreen() {
        if (VDBG) Log.d(LOG_TAG, "displayCallScreen()...");
        startActivity(createInCallIntent());
        Profiler.callScreenRequested();
    }

    /**
     * Helper function to check for one special feature of the CALL key:
     * Normally, when the phone is idle, CALL takes you to the call log
     * (see the handler for KEYCODE_CALL in PhoneWindow.onKeyUp().)
     * But if the phone is in use (either off-hook or ringing) we instead
     * handle the CALL button by taking you to the in-call UI.
     *
     * @return true if we intercepted the CALL keypress (i.e. the phone
     *              was in use)
     *
     * @see DialerActivity#onCreate
     */
    boolean handleInCallOrRinging() {
        if (phone.getState() != Phone.State.IDLE) {
            // Phone is OFFHOOK or RINGING.
            if (DBG) Log.v(LOG_TAG,
                           "handleInCallOrRinging: show call screen");
            displayCallScreen();
            return true;
        }
        return false;
    }

    boolean isSimPinEnabled() {
        return mIsSimPinEnabled;
    }

    boolean authenticateAgainstCachedSimPin(String pin) {
        return (mCachedSimPin != null && mCachedSimPin.equals(pin));
    }

    void setCachedSimPin(String pin) {
        mCachedSimPin = pin;
    }

    void setInCallScreenInstance(InCallScreen inCallScreen) {
        mInCallScreen = inCallScreen;
    }

    /**
     * @return true if the in-call UI is running as the foreground
     * activity.  (In other words, from the perspective of the
     * InCallScreen activity, return true between onResume() and
     * onPause().)
     *
     * Note this method will return false if the screen is currently off,
     * even if the InCallScreen *was* in the foreground just before the
     * screen turned off.  (This is because the foreground activity is
     * always "paused" while the screen is off.)
     */
    boolean isShowingCallScreen() {
        if (mInCallScreen == null) return false;
        return mInCallScreen.isForegroundActivity();
    }

    /**
     * Dismisses the in-call UI.
     *
     * This also ensures that you won't be able to get back to the in-call
     * UI via the BACK button (since this call removes the InCallScreen
     * from the activity history.)
     * For OTA Call, it call InCallScreen api to handle OTA Call End scenario
     * to display OTA Call End screen.
     */
    void dismissCallScreen() {
        if (mInCallScreen != null) {
            if ((phone.getPhoneType() == Phone.PHONE_TYPE_CDMA) &&
                    (mInCallScreen.isOtaCallInActiveState()
                    || mInCallScreen.isOtaCallInEndState()
                    || ((cdmaOtaScreenState != null)
                    && (cdmaOtaScreenState.otaScreenState
<<<<<<< HEAD
                            != CdmaOtaScreenState.OtaScreenState.OTA_STATUS_UNDEFINED))) {
                // TODO: During OTA Call, display should not become dark to
                // allow user to see OTA UI update. Phone app needs to hold
                // a SCREEN_DIM_WAKE_LOCK wake lock during the entire OTA call.
=======
                            != CdmaOtaScreenState.OtaScreenState.OTA_STATUS_UNDEFINED)))) {
                // TODO(Moto): During OTA Call, display should not become dark to
                // allow user to see OTA UI update. Phone app needs to hold a SCREEN_DIM_WAKE_LOCK
                // wake lock during the entire OTA call.
>>>>>>> 065752d0
                wakeUpScreen();
                // If InCallScreen is not in foreground we resume it to show the OTA call end screen
                // Fire off the InCallScreen intent
                displayCallScreen();

                mInCallScreen.handleOtaCallEnd();
                return;
            } else {
                mInCallScreen.finish();
            }
        }
    }

    /**
     * Handle OTA events
     *
     * When OTA call is active and display becomes dark, then CallNotifier will
     * handle OTA Events by calling this api which then calls OtaUtil function.
     */
    void handleOtaEvents(Message msg) {

        if (DBG) Log.d(LOG_TAG, "Enter handleOtaEvents");
        if ((mInCallScreen != null) && (!isShowingCallScreen())) {
            if (mInCallScreen.otaUtils != null) {
                mInCallScreen.otaUtils.onOtaProvisionStatusChanged((AsyncResult) msg.obj);
            }
        }
    }


    /**
     * Sets the activity responsible for un-PUK-blocking the device
     * so that we may close it when we receive a positive result.
     * mPUKEntryActivity is also used to indicate to the device that
     * we are trying to un-PUK-lock the phone. In other words, iff
     * it is NOT null, then we are trying to unlock and waiting for
     * the SIM to move to READY state.
     *
     * @param activity is the activity to close when PUK has
     * finished unlocking. Can be set to null to indicate the unlock
     * or SIM READYing process is over.
     */
    void setPukEntryActivity(Activity activity) {
        mPUKEntryActivity = activity;
    }

    Activity getPUKEntryActivity() {
        return mPUKEntryActivity;
    }

    /**
     * Sets the dialog responsible for notifying the user of un-PUK-
     * blocking - SIM READYing progress, so that we may dismiss it
     * when we receive a positive result.
     *
     * @param dialog indicates the progress dialog informing the user
     * of the state of the device.  Dismissed upon completion of
     * READYing process
     */
    void setPukEntryProgressDialog(ProgressDialog dialog) {
        mPUKEntryProgressDialog = dialog;
    }

    ProgressDialog getPUKEntryProgressDialog() {
        return mPUKEntryProgressDialog;
    }

    /**
     * Disables the status bar.  This is used by the phone app when in-call UI is active.
     *
     * Any call to this method MUST be followed (eventually)
     * by a corresponding reenableStatusBar() call.
     */
    /* package */ void disableStatusBar() {
        if (DBG) Log.d(LOG_TAG, "disable status bar");
        synchronized (this) {
            if (mStatusBarDisableCount++ == 0) {
               if (DBG)  Log.d(LOG_TAG, "StatusBarManager.DISABLE_EXPAND");
                mStatusBarManager.disable(StatusBarManager.DISABLE_EXPAND);
            }
        }
    }

    /**
     * Re-enables the status bar after a previous disableStatusBar() call.
     *
     * Any call to this method MUST correspond to (i.e. be balanced with)
     * a previous disableStatusBar() call.
     */
    /* package */ void reenableStatusBar() {
        if (DBG) Log.d(LOG_TAG, "re-enable status bar");
        synchronized (this) {
            if (mStatusBarDisableCount > 0) {
                if (--mStatusBarDisableCount == 0) {
                    if (DBG) Log.d(LOG_TAG, "StatusBarManager.DISABLE_NONE");
                    mStatusBarManager.disable(StatusBarManager.DISABLE_NONE);
                }
            } else {
                Log.e(LOG_TAG, "mStatusBarDisableCount is already zero");
            }
        }
    }

    /**
     * Controls how quickly the screen times out.
     *
     * The poke lock controls how long it takes before the screen powers
     * down, and therefore has no immediate effect when the current
     * WakeState (see {@link PhoneApp#requestWakeState}) is FULL.
     * If we're in a state where the screen *is* allowed to turn off,
     * though, the poke lock will determine the timeout interval (long or
     * short).
     *
     * @param shortPokeLock tells the device the timeout duration to use
     * before going to sleep
     * {@link com.android.server.PowerManagerService#SHORT_KEYLIGHT_DELAY}.
     */
    /* package */ void setScreenTimeout(ScreenTimeoutDuration duration) {
        if (VDBG) Log.d(LOG_TAG, "setScreenTimeout(" + duration + ")...");

        // make sure we don't set the poke lock repeatedly so that we
        // avoid triggering the userActivity calls in
        // PowerManagerService.setPokeLock().
        if (duration == mScreenTimeoutDuration) {
            return;
        }
        // stick with default timeout if we are using the proximity sensor
        if (proximitySensorModeEnabled()) {
            return;
        }
        mScreenTimeoutDuration = duration;
        updatePokeLock();
    }

    /**
     * Update the state of the poke lock held by the phone app,
     * based on the current desired screen timeout and the
     * current "ignore user activity on touch" flag.
     */
    private void updatePokeLock() {
        // This is kind of convoluted, but the basic thing to remember is
        // that the poke lock just sends a message to the screen to tell
        // it to stay on for a while.
        // The default is 0, for a long timeout and should be set that way
        // when we are heading back into a the keyguard / screen off
        // state, and also when we're trying to keep the screen alive
        // while ringing.  We'll also want to ignore the cheek events
        // regardless of the timeout duration.
        // The short timeout is really used whenever we want to give up
        // the screen lock, such as when we're in call.
        int pokeLockSetting = LocalPowerManager.POKE_LOCK_IGNORE_CHEEK_EVENTS;
        switch (mScreenTimeoutDuration) {
            case SHORT:
                // Set the poke lock to timeout the display after a short
                // timeout (5s). This ensures that the screen goes to sleep
                // as soon as acceptably possible after we the wake lock
                // has been released.
                pokeLockSetting |= LocalPowerManager.POKE_LOCK_SHORT_TIMEOUT;
                break;

            case MEDIUM:
                // Set the poke lock to timeout the display after a medium
                // timeout (15s). This ensures that the screen goes to sleep
                // as soon as acceptably possible after we the wake lock
                // has been released.
                pokeLockSetting |= LocalPowerManager.POKE_LOCK_MEDIUM_TIMEOUT;
                break;

            case DEFAULT:
            default:
                // set the poke lock to timeout the display after a long
                // delay by default.
                // TODO: it may be nice to be able to disable cheek presses
                // for long poke locks (emergency dialer, for instance).
                break;
        }

        if (mIgnoreTouchUserActivity) {
            pokeLockSetting |= LocalPowerManager.POKE_LOCK_IGNORE_TOUCH_AND_CHEEK_EVENTS;
        }

        // Send the request
        try {
            mPowerManagerService.setPokeLock(pokeLockSetting, mPokeLockToken, LOG_TAG);
        } catch (RemoteException e) {
            Log.w(LOG_TAG, "mPowerManagerService.setPokeLock() failed: " + e);
        }
    }

    /**
     * Controls whether or not the screen is allowed to sleep.
     *
     * Once sleep is allowed (WakeState is SLEEP), it will rely on the
     * settings for the poke lock to determine when to timeout and let
     * the device sleep {@link PhoneApp#setScreenTimeout}.
     *
     * @param ws tells the device to how to wake.
     */
    /* package */ void requestWakeState(WakeState ws) {
        if (VDBG) Log.d(LOG_TAG, "requestWakeState(" + ws + ")...");
        synchronized (this) {
            if (mWakeState != ws) {
                switch (ws) {
                    case PARTIAL:
                        // acquire the processor wake lock, and release the FULL
                        // lock if it is being held.
                        mPartialWakeLock.acquire();
                        if (mWakeLock.isHeld()) {
                            mWakeLock.release();
                        }
                        break;
                    case FULL:
                        // acquire the full wake lock, and release the PARTIAL
                        // lock if it is being held.
                        mWakeLock.acquire();
                        if (mPartialWakeLock.isHeld()) {
                            mPartialWakeLock.release();
                        }
                        break;
                    case SLEEP:
                    default:
                        // release both the PARTIAL and FULL locks.
                        if (mWakeLock.isHeld()) {
                            mWakeLock.release();
                        }
                        if (mPartialWakeLock.isHeld()) {
                            mPartialWakeLock.release();
                        }
                        break;
                }
                mWakeState = ws;
            }
        }
    }

    /**
     * If we are not currently keeping the screen on, then poke the power
     * manager to wake up the screen for the user activity timeout duration.
     */
    /* package */ void wakeUpScreen() {
        synchronized (this) {
            if (mWakeState == WakeState.SLEEP) {
                if (DBG) Log.d(LOG_TAG, "pulse screen lock");
                try {
                    mPowerManagerService.userActivityWithForce(SystemClock.uptimeMillis(), false, true);
                } catch (RemoteException ex) {
                    // Ignore -- the system process is dead.
                }
            }
        }
    }

    /**
     * Sets the wake state and screen timeout based on the current state
     * of the phone, and the current state of the in-call UI.
     *
     * This method is a "UI Policy" wrapper around
     * {@link PhoneApp#requestWakeState} and {@link PhoneApp#setScreenTimeout}.
     *
     * It's safe to call this method regardless of the state of the Phone
     * (e.g. whether or not it's idle), and regardless of the state of the
     * Phone UI (e.g. whether or not the InCallScreen is active.)
     */
    /* package */ void updateWakeState() {
        Phone.State state = phone.getState();

        // True if the in-call UI is the foreground activity.
        // (Note this will be false if the screen is currently off,
        // since in that case *no* activity is in the foreground.)
        boolean isShowingCallScreen = isShowingCallScreen();

        // True if the InCallScreen's DTMF dialer is currently opened.
        // (Note this does NOT imply whether or not the InCallScreen
        // itself is visible.)
        boolean isDialerOpened = (mInCallScreen != null) && mInCallScreen.isDialerOpened();

        // True if the speakerphone is in use.  (If so, we *always* use
        // the default timeout.  Since the user is obviously not holding
        // the phone up to his/her face, we don't need to worry about
        // false touches, and thus don't need to turn the screen off so
        // aggressively.)
        // Note that we need to make a fresh call to this method any
        // time the speaker state changes.  (That happens in
        // PhoneUtils.turnOnSpeaker().)
        boolean isSpeakerInUse = (state == Phone.State.OFFHOOK) && PhoneUtils.isSpeakerOn(this);

        // TODO (bug 1440854): The screen timeout *might* also need to
        // depend on the bluetooth state, but this isn't as clear-cut as
        // the speaker state (since while using BT it's common for the
        // user to put the phone straight into a pocket, in which case the
        // timeout should probably still be short.)

        if (DBG) Log.d(LOG_TAG, "updateWakeState: callscreen " + isShowingCallScreen
                       + ", dialer " + isDialerOpened
                       + ", speaker " + isSpeakerInUse + "...");

        //
        // (1) Set the screen timeout.
        //
        // Note that the "screen timeout" value we determine here is
        // meaningless if the screen is forced on (see (2) below.)
        //
        if (!isShowingCallScreen || isSpeakerInUse) {
            // Use the system-wide default timeout.
            setScreenTimeout(ScreenTimeoutDuration.DEFAULT);
        } else {
            // We're on the in-call screen, and *not* using the speakerphone.
            if (isDialerOpened) {
                // The DTMF dialpad is up.  This case is special because
                // the in-call UI has its own "touch lock" mechanism to
                // disable the dialpad after a very short amount of idle
                // time (to avoid false touches from the user's face while
                // in-call.)
                //
                // In this case the *physical* screen just uses the
                // system-wide default timeout.
                setScreenTimeout(ScreenTimeoutDuration.DEFAULT);
            } else {
                // We're on the in-call screen, and not using the DTMF dialpad.
                // There's actually no touchable UI onscreen at all in
                // this state.  Also, the user is (most likely) not
                // looking at the screen at all, since they're probably
                // holding the phone up to their face.  Here we use a
                // special screen timeout value specific to the in-call
                // screen, purely to save battery life.
                setScreenTimeout(ScreenTimeoutDuration.MEDIUM);
            }
        }

        //
        // (2) Decide whether to force the screen on or not.
        //
        // Force the screen to be on if the phone is ringing or dialing,
        // or if we're displaying the "Call ended" UI for a connection in
        // the "disconnected" state.
        //
        boolean isRinging = (state == Phone.State.RINGING);
        boolean isDialing = (phone.getForegroundCall().getState() == Call.State.DIALING);
        boolean showingDisconnectedConnection =
                PhoneUtils.hasDisconnectedConnections(phone) && isShowingCallScreen;
        boolean keepScreenOn = isRinging || isDialing || showingDisconnectedConnection;
        if (DBG) Log.d(LOG_TAG, "updateWakeState: keepScreenOn = " + keepScreenOn
                       + " (isRinging " + isRinging
                       + ", isDialing " + isDialing
                       + ", showingDisc " + showingDisconnectedConnection + ")");
        // keepScreenOn == true means we'll hold a full wake lock:
        requestWakeState(keepScreenOn ? WakeState.FULL : WakeState.SLEEP);
    }

    /**
     * Wrapper around the PowerManagerService.preventScreenOn() API.
     * This allows the in-call UI to prevent the screen from turning on
     * even if a subsequent call to updateWakeState() causes us to acquire
     * a full wake lock.
     */
    /* package */ void preventScreenOn(boolean prevent) {
        if (VDBG) Log.d(LOG_TAG, "- preventScreenOn(" + prevent + ")...");
        try {
            mPowerManagerService.preventScreenOn(prevent);
        } catch (RemoteException e) {
            Log.w(LOG_TAG, "mPowerManagerService.preventScreenOn() failed: " + e);
        }
    }

    /**
     * Sets or clears the flag that tells the PowerManager that touch
     * (and cheek) events should NOT be considered "user activity".
     *
     * Since the in-call UI is totally insensitive to touch in most
     * states, we set this flag whenever the InCallScreen is in the
     * foreground.  (Otherwise, repeated unintentional touches could
     * prevent the device from going to sleep.)
     *
     * There *are* some some touch events that really do count as user
     * activity, though.  For those, we need to manually poke the
     * PowerManager's userActivity method; see pokeUserActivity().
     */
    /* package */ void setIgnoreTouchUserActivity(boolean ignore) {
        if (VDBG) Log.d(LOG_TAG, "setIgnoreTouchUserActivity(" + ignore + ")...");
        mIgnoreTouchUserActivity = ignore;
        updatePokeLock();
    }

    /**
     * Manually pokes the PowerManager's userActivity method.  Since we
     * hold the POKE_LOCK_IGNORE_TOUCH_AND_CHEEK_EVENTS poke lock while
     * the InCallScreen is active, we need to do this for touch events
     * that really do count as user activity (like DTMF key presses, or
     * unlocking the "touch lock" overlay.)
     */
    /* package */ void pokeUserActivity() {
        if (VDBG) Log.d(LOG_TAG, "pokeUserActivity()...");
        try {
            mPowerManagerService.userActivity(SystemClock.uptimeMillis(), false);
        } catch (RemoteException e) {
            Log.w(LOG_TAG, "mPowerManagerService.userActivity() failed: " + e);
        }
    }

    /**
     * Set when a new outgoing call is beginning, so we can update
     * the proximity sensor state.
     * Cleared when the InCallScreen is no longer in the foreground,
     * in case the call fails without changing the telephony state.
     */
    /* package */ void setBeginningCall(boolean beginning) {
        // Note that we are beginning a new call, for proximity sensor support
        mBeginningCall = beginning;
        // Update the Proximity sensor based on mBeginningCall state
        updateProximitySensorMode(phone.getState());
    }

    /**
     * Updates the wake lock used to control proximity sensor behavior,
     * based on the current state of the phone.  This method is called
     * from the CallNotifier on any phone state change.
     *
     * On devices that have a proximity sensor, to avoid false touches
     * during a call, we hold a PROXIMITY_SCREEN_OFF_WAKE_LOCK wake lock
     * whenever the phone is off hook.  (When held, that wake lock causes
     * the screen to turn off automatically when the sensor detects an
     * object close to the screen.)
     *
     * This method is a no-op for devices that don't have a proximity
     * sensor.
     *
     * Note this method doesn't care if the InCallScreen is the foreground
     * activity or not.  That's because we want the proximity sensor to be
     * enabled any time the phone is in use, to avoid false cheek events
     * for whatever app you happen to be running.
     *
     * Proximity wake lock will *not* be held if any one of the
     * conditions is true while on a call:
     * 1) If the audio is routed via Bluetooth
     * 2) If a wired headset is connected
     * 3) if the speaker is ON
     * 4) If the slider is open(i.e. the hardkeyboard is *not* hidden)
     *
     * @param state current state of the phone (see {@link Phone#State})
     */
    /* package */ void updateProximitySensorMode(Phone.State state) {
        if (VDBG) Log.d(LOG_TAG, "updateProximitySensorMode: state = " + state);

        if (proximitySensorModeEnabled()) {
            synchronized (mProximityWakeLock) {
                // turn proximity sensor off and turn screen on immediately if
                // we are using a headset, the keyboard is open, or the device
                // is being held in a horizontal position.
                boolean screenOnImmediately = (isHeadsetPlugged()
                            || PhoneUtils.isSpeakerOn(this)
                            || ((mBtHandsfree != null) && mBtHandsfree.isAudioOn())
                            || mIsHardKeyboardOpen
                            || mOrientation == AccelerometerListener.ORIENTATION_HORIZONTAL);

                if (((state == Phone.State.OFFHOOK) || mBeginningCall) && !screenOnImmediately) {
                    // Phone is in use!  Arrange for the screen to turn off
                    // automatically when the sensor detects a close object.
                    if (!mProximityWakeLock.isHeld()) {
                        if (DBG) Log.d(LOG_TAG, "updateProximitySensorMode: acquiring...");
                        mProximityWakeLock.acquire();
                    } else {
                        if (VDBG) Log.d(LOG_TAG, "updateProximitySensorMode: lock already held.");
                    }
                } else {
                    // Phone is either idle, or ringing.  We don't want any
                    // special proximity sensor behavior in either case.
                    if (mProximityWakeLock.isHeld()) {
                        if (DBG) Log.d(LOG_TAG, "updateProximitySensorMode: releasing...");
                        // Wait until user has moved the phone away from his head if we are
                        // releasing due to the phone call ending.
                        // Qtherwise, turn screen on immediately
                        int flags =
                            (screenOnImmediately ? 0 : PowerManager.WAIT_FOR_PROXIMITY_NEGATIVE);
                        mProximityWakeLock.release(flags);
                    } else {
                        if (VDBG) {
                            Log.d(LOG_TAG, "updateProximitySensorMode: lock already released.");
                        }
                    }
                }
            }
        }
    }

    public void orientationChanged(int orientation) {
        mOrientation = orientation;
        updateProximitySensorMode(phone.getState());
    }

    /**
     * Notifies the phone app when the phone state changes.
     * Currently used only for proximity sensor support.
     */
    /* package */ void updatePhoneState(Phone.State state) {
        if (state != mLastPhoneState) {
            mLastPhoneState = state;
            updateProximitySensorMode(state);
            if (mAccelerometerListener != null) {
                // use accelerometer to augment proximity sensor when in call
                mOrientation = AccelerometerListener.ORIENTATION_UNKNOWN;
                mAccelerometerListener.enable(state == Phone.State.OFFHOOK);
            }
            // clear our beginning call flag
            mBeginningCall = false;
            // While we are in call, the in-call screen should dismiss the keyguard.
            // This allows the user to press Home to go directly home without going through
            // an insecure lock screen.
            // But we do not want to do this if there is no active call so we do not
            // bypass the keyguard if the call is not answered or declined.
            if (mInCallScreen != null) {
                mInCallScreen.updateKeyguardPolicy(state == Phone.State.OFFHOOK);
            }
        }
    }

    /* package */ Phone.State getPhoneState() {
        return mLastPhoneState;
    }

    /**
     * @return true if this device supports the "proximity sensor
     * auto-lock" feature while in-call (see updateProximitySensorMode()).
     */
    /* package */ boolean proximitySensorModeEnabled() {
        return (mProximityWakeLock != null);
    }

    KeyguardManager getKeyguardManager() {
        return mKeyguardManager;
    }

    private void onMMIComplete(AsyncResult r) {
        if (VDBG) Log.d(LOG_TAG, "onMMIComplete()...");
        MmiCode mmiCode = (MmiCode) r.result;
        PhoneUtils.displayMMIComplete(phone, getInstance(), mmiCode, null, null);
    }

    private void initForNewRadioTechnology() {
        if (DBG) Log.d(LOG_TAG, "initForNewRadioTechnology...");

        if (phone.getPhoneType() == Phone.PHONE_TYPE_CDMA) {
            // Create an instance of CdmaPhoneCallState and initialize it to IDLE
            cdmaPhoneCallState = new CdmaPhoneCallState();
            cdmaPhoneCallState.CdmaPhoneCallStateInit();

            //create instances of CDMA OTA data classes
            if (cdmaOtaProvisionData == null) {
                cdmaOtaProvisionData = new OtaUtils.CdmaOtaProvisionData();
            }
            if (cdmaOtaConfigData == null) {
                cdmaOtaConfigData = new OtaUtils.CdmaOtaConfigData();
            }
            if (cdmaOtaScreenState == null) {
                cdmaOtaScreenState = new OtaUtils.CdmaOtaScreenState();
            }
            if (cdmaOtaInCallScreenUiState == null) {
                cdmaOtaInCallScreenUiState = new OtaUtils.CdmaOtaInCallScreenUiState();
            }
<<<<<<< HEAD
=======
        } else {
            //Clean up OTA data in GSM/UMTS. It is valid only for CDMA
            clearOtaState();
>>>>>>> 065752d0
        }

        ringer.updateRingerContextAfterRadioTechnologyChange(this.phone);
        notifier.updateCallNotifierRegistrationsAfterRadioTechnologyChange();
        if (mBtHandsfree != null) {
            mBtHandsfree.updateBtHandsfreeAfterRadioTechnologyChange();
        }
        if (mInCallScreen != null) {
            mInCallScreen.updateAfterRadioTechnologyChange();
        }

        // Update registration for ICC status after radio technology change
        IccCard sim = phone.getIccCard();
        if (sim != null) {
            if (DBG) Log.d(LOG_TAG, "Update registration for ICC status...");

            //Register all events new to the new active phone
            sim.registerForNetworkLocked(mHandler, EVENT_SIM_NETWORK_LOCKED, null);
        }
    }


    /**
     * @return true if a wired headset is currently plugged in.
     *
     * @see Intent.ACTION_HEADSET_PLUG (which we listen for in mReceiver.onReceive())
     */
    boolean isHeadsetPlugged() {
        return mIsHeadsetPlugged;
    }

    /**
     * @return true if the onscreen UI should currently be showing the
     * special "bluetooth is active" indication in a couple of places (in
     * which UI elements turn blue and/or show the bluetooth logo.)
     *
     * This depends on the BluetoothHeadset state *and* the current
     * telephony state; see shouldShowBluetoothIndication().
     *
     * @see CallCard
     * @see NotificationMgr.updateInCallNotification
     */
    /* package */ boolean showBluetoothIndication() {
        return mShowBluetoothIndication;
    }

    /**
     * Recomputes the mShowBluetoothIndication flag based on the current
     * bluetooth state and current telephony state.
     *
     * This needs to be called any time the bluetooth headset state or the
     * telephony state changes.
     *
     * @param forceUiUpdate if true, force the UI elements that care
     *                      about this flag to update themselves.
     */
    /* package */ void updateBluetoothIndication(boolean forceUiUpdate) {
        mShowBluetoothIndication = shouldShowBluetoothIndication(mBluetoothHeadsetState,
                                                                 mBluetoothHeadsetAudioState,
                                                                 phone);
        if (forceUiUpdate) {
            // Post Handler messages to the various components that might
            // need to be refreshed based on the new state.
            if (isShowingCallScreen()) mInCallScreen.requestUpdateBluetoothIndication();
            mHandler.sendEmptyMessage(EVENT_UPDATE_INCALL_NOTIFICATION);
        }

        // Update the Proximity sensor based on Bluetooth audio state
        updateProximitySensorMode(phone.getState());
    }

    /**
     * UI policy helper function for the couple of places in the UI that
     * have some way of indicating that "bluetooth is in use."
     *
     * @return true if the onscreen UI should indicate that "bluetooth is in use",
     *         based on the specified bluetooth headset state, and the
     *         current state of the phone.
     * @see showBluetoothIndication()
     */
    private static boolean shouldShowBluetoothIndication(int bluetoothState,
                                                         int bluetoothAudioState,
                                                         Phone phone) {
        // We want the UI to indicate that "bluetooth is in use" in two
        // slightly different cases:
        //
        // (a) The obvious case: if a bluetooth headset is currently in
        //     use for an ongoing call.
        //
        // (b) The not-so-obvious case: if an incoming call is ringing,
        //     and we expect that audio *will* be routed to a bluetooth
        //     headset once the call is answered.

        switch (phone.getState()) {
            case OFFHOOK:
                // This covers normal active calls, and also the case if
                // the foreground call is DIALING or ALERTING.  In this
                // case, bluetooth is considered "active" if a headset
                // is connected *and* audio is being routed to it.
                return ((bluetoothState == BluetoothHeadset.STATE_CONNECTED)
                        && (bluetoothAudioState == BluetoothHeadset.AUDIO_STATE_CONNECTED));

            case RINGING:
                // If an incoming call is ringing, we're *not* yet routing
                // audio to the headset (since there's no in-call audio
                // yet!)  In this case, if a bluetooth headset is
                // connected at all, we assume that it'll become active
                // once the user answers the phone.
                return (bluetoothState == BluetoothHeadset.STATE_CONNECTED);

            default:  // Presumably IDLE
                return false;
        }
    }


    /**
     * Receiver for misc intent broadcasts the Phone app cares about.
     */
    private class PhoneAppBroadcastReceiver extends BroadcastReceiver {
        @Override
        public void onReceive(Context context, Intent intent) {
            String action = intent.getAction();
            if (action.equals(Intent.ACTION_AIRPLANE_MODE_CHANGED)) {
                boolean enabled = System.getInt(getContentResolver(),
                        System.AIRPLANE_MODE_ON, 0) == 0;
                phone.setRadioPower(enabled);
            } else if (action.equals(BluetoothHeadset.ACTION_STATE_CHANGED)) {
                mBluetoothHeadsetState = intent.getIntExtra(BluetoothHeadset.EXTRA_STATE,
                                                            BluetoothHeadset.STATE_ERROR);
                if (VDBG) Log.d(LOG_TAG, "mReceiver: HEADSET_STATE_CHANGED_ACTION");
                if (VDBG) Log.d(LOG_TAG, "==> new state: " + mBluetoothHeadsetState);
                updateBluetoothIndication(true);  // Also update any visible UI if necessary
            } else if (action.equals(BluetoothHeadset.ACTION_AUDIO_STATE_CHANGED)) {
                mBluetoothHeadsetAudioState =
                        intent.getIntExtra(BluetoothHeadset.EXTRA_AUDIO_STATE,
                                           BluetoothHeadset.STATE_ERROR);
                if (VDBG) Log.d(LOG_TAG, "mReceiver: HEADSET_AUDIO_STATE_CHANGED_ACTION");
                if (VDBG) Log.d(LOG_TAG, "==> new state: " + mBluetoothHeadsetAudioState);
                updateBluetoothIndication(true);  // Also update any visible UI if necessary
            } else if (action.equals(TelephonyIntents.ACTION_ANY_DATA_CONNECTION_STATE_CHANGED)) {
                if (VDBG) Log.d(LOG_TAG, "mReceiver: ACTION_ANY_DATA_CONNECTION_STATE_CHANGED");
                if (VDBG) Log.d(LOG_TAG, "- state: " + intent.getStringExtra(Phone.STATE_KEY));
                if (VDBG) Log.d(LOG_TAG, "- reason: "
                                + intent.getStringExtra(Phone.STATE_CHANGE_REASON_KEY));

                // The "data disconnected due to roaming" notification is
                // visible if you've lost data connectivity because you're
                // roaming and you have the "data roaming" feature turned off.
                boolean disconnectedDueToRoaming = false;
                if ("DISCONNECTED".equals(intent.getStringExtra(Phone.STATE_KEY))) {
                    String reason = intent.getStringExtra(Phone.STATE_CHANGE_REASON_KEY);
                    if (Phone.REASON_ROAMING_ON.equals(reason)) {
                        // We just lost our data connection, and the reason
                        // is that we started roaming.  This implies that
                        // the user has data roaming turned off.
                        disconnectedDueToRoaming = true;
                    }
                }
                mHandler.sendEmptyMessage(disconnectedDueToRoaming
                                          ? EVENT_DATA_ROAMING_DISCONNECTED
                                          : EVENT_DATA_ROAMING_OK);
            } else if (action.equals(Intent.ACTION_HEADSET_PLUG)) {
                if (VDBG) Log.d(LOG_TAG, "mReceiver: ACTION_HEADSET_PLUG");
                if (VDBG) Log.d(LOG_TAG, "    state: " + intent.getIntExtra("state", 0));
                if (VDBG) Log.d(LOG_TAG, "    name: " + intent.getStringExtra("name"));
                mIsHeadsetPlugged = (intent.getIntExtra("state", 0) == 1);
                mHandler.sendMessage(mHandler.obtainMessage(EVENT_WIRED_HEADSET_PLUG, 0));
            } else if (action.equals(Intent.ACTION_BATTERY_LOW)) {
                if (VDBG) Log.d(LOG_TAG, "mReceiver: ACTION_BATTERY_LOW");
                notifier.sendBatteryLow();  // Play a warning tone if in-call
            } else if ((action.equals(TelephonyIntents.ACTION_SIM_STATE_CHANGED)) &&
                    (mPUKEntryActivity != null)) {
                // if an attempt to un-PUK-lock the device was made, while we're
                // receiving this state change notification, notify the handler.
                // NOTE: This is ONLY triggered if an attempt to un-PUK-lock has
                // been attempted.
                mHandler.sendMessage(mHandler.obtainMessage(EVENT_SIM_STATE_CHANGED,
                        intent.getStringExtra(IccCard.INTENT_KEY_ICC_STATE)));
            } else if (action.equals(TelephonyIntents.ACTION_RADIO_TECHNOLOGY_CHANGED)) {
                String newPhone = intent.getStringExtra(Phone.PHONE_NAME_KEY);
                Log.d(LOG_TAG, "Radio technology switched. Now " + newPhone + " is active.");
                initForNewRadioTechnology();
            } else if (action.equals(TelephonyIntents.ACTION_SERVICE_STATE_CHANGED)) {
                handleServiceStateChanged(intent);
            } else if (action.equals(TelephonyIntents.ACTION_EMERGENCY_CALLBACK_MODE_CHANGED)) {
                if (phone.getPhoneType() == Phone.PHONE_TYPE_CDMA) {
                    Log.d(LOG_TAG, "Emergency Callback Mode arrived in PhoneApp.");
                    // Start Emergency Callback Mode service
                    if (intent.getBooleanExtra("phoneinECMState", false)) {
                        context.startService(new Intent(context,
                                EmergencyCallbackModeService.class));
                    }
                } else {
                    Log.e(LOG_TAG, "Error! Emergency Callback Mode not supported for " +
                            phone.getPhoneName() + " phones");
                }
            } else if (action.equals(Intent.ACTION_DOCK_EVENT)) {
                mDockState = intent.getIntExtra(Intent.EXTRA_DOCK_STATE,
                        Intent.EXTRA_DOCK_STATE_UNDOCKED);
                if (VDBG) Log.d(LOG_TAG, "ACTION_DOCK_EVENT -> mDockState = " + mDockState);
                mHandler.sendMessage(mHandler.obtainMessage(EVENT_DOCK_STATE_CHANGED, 0));
            } else if (action.equals(TtyIntent.TTY_PREFERRED_MODE_CHANGE_ACTION)) {
                mPreferredTtyMode = intent.getIntExtra(TtyIntent.TTY_PREFFERED_MODE,
                                                       Phone.TTY_MODE_OFF);
                if (VDBG) Log.d(LOG_TAG, "mReceiver: TTY_PREFERRED_MODE_CHANGE_ACTION");
                if (VDBG) Log.d(LOG_TAG, "    mode: " + mPreferredTtyMode);
                mHandler.sendMessage(mHandler.obtainMessage(EVENT_TTY_PREFERRED_MODE_CHANGED, 0));
            } else if (action.equals(AudioManager.RINGER_MODE_CHANGED_ACTION)) {
                int ringerMode = intent.getIntExtra(AudioManager.EXTRA_RINGER_MODE,
                        AudioManager.RINGER_MODE_NORMAL);
                if(ringerMode == AudioManager.RINGER_MODE_SILENT) {
                    notifier.silenceRinger();
                }
            }
        }
    }

    /**
     * Broadcast receiver for the ACTION_MEDIA_BUTTON broadcast intent.
     *
     * This functionality isn't lumped in with the other intents in
     * PhoneAppBroadcastReceiver because we instantiate this as a totally
     * separate BroadcastReceiver instance, since we need to manually
     * adjust its IntentFilter's priority (to make sure we get these
     * intents *before* the media player.)
     */
    private class MediaButtonBroadcastReceiver extends BroadcastReceiver {
        @Override
        public void onReceive(Context context, Intent intent) {
            KeyEvent event = (KeyEvent) intent.getParcelableExtra(Intent.EXTRA_KEY_EVENT);
            if (VDBG) Log.d(LOG_TAG,
                           "MediaButtonBroadcastReceiver.onReceive()...  event = " + event);
            if ((event != null)
                && (event.getKeyCode() == KeyEvent.KEYCODE_HEADSETHOOK)) {
                if (VDBG) Log.d(LOG_TAG, "MediaButtonBroadcastReceiver: HEADSETHOOK");
                boolean consumed = PhoneUtils.handleHeadsetHook(phone, event);
                if (VDBG) Log.d(LOG_TAG, "==> handleHeadsetHook(): consumed = " + consumed);
                if (consumed) {
                    // If a headset is attached and the press is consumed, also update
                    // any UI items (such as an InCallScreen mute button) that may need to
                    // be updated if their state changed.
                    if (isShowingCallScreen()) {
                        updateInCallScreenTouchUi();
                    }
                    abortBroadcast();
                }
            } else {
                if (phone.getState() != Phone.State.IDLE) {
                    // If the phone is anything other than completely idle,
                    // then we consume and ignore any media key events,
                    // Otherwise it is too easy to accidentally start
                    // playing music while a phone call is in progress.
                    if (VDBG) Log.d(LOG_TAG, "MediaButtonBroadcastReceiver: consumed");
                    abortBroadcast();
                }
            }
        }
    }

    private void handleServiceStateChanged(Intent intent) {
        /**
         * This used to handle updating EriTextWidgetProvider this routine
         * and and listening for ACTION_SERVICE_STATE_CHANGED intents could
         * be removed. But leaving just in case it might be needed in the near
         * future.
         */

        // If service just returned, start sending out the queued messages
        ServiceState ss = ServiceState.newFromBundle(intent.getExtras());

        boolean hasService = true;
        boolean isCdma = false;
        String eriText = "";

        if (ss != null) {
            int state = ss.getState();
            NotificationMgr.getDefault().updateNetworkSelection(state);
            switch (state) {
                case ServiceState.STATE_OUT_OF_SERVICE:
                case ServiceState.STATE_POWER_OFF:
                    hasService = false;
                    break;
            }
        } else {
            hasService = false;
        }
    }

    public boolean isOtaCallInActiveState() {
        boolean otaCallActive = false;
        if (mInCallScreen != null) {
            otaCallActive = mInCallScreen.isOtaCallInActiveState();
        }
        if (VDBG) Log.d(LOG_TAG, "- isOtaCallInActiveState " + otaCallActive);
        return otaCallActive;
    }

    public boolean isOtaCallInEndState() {
        boolean otaCallEnded = false;
        if (mInCallScreen != null) {
            otaCallEnded = mInCallScreen.isOtaCallInEndState();
        }
        if (VDBG) Log.d(LOG_TAG, "- isOtaCallInEndState " + otaCallEnded);
        return otaCallEnded;
    }

    // it is safe to call clearOtaState() even if the InCallScreen isn't active
    public void clearOtaState() {
        if (DBG) Log.d(LOG_TAG, "- clearOtaState ...");
        if ((mInCallScreen != null)
                && (mInCallScreen.otaUtils != null)) {
            mInCallScreen.otaUtils.cleanOtaScreen(true);
            if (DBG) Log.d(LOG_TAG, "  - clearOtaState clears OTA screen");
        }
    }

    // it is safe to call dismissOtaDialogs() even if the InCallScreen isn't active
    public void dismissOtaDialogs() {
        if (DBG) Log.d(LOG_TAG, "- dismissOtaDialogs ...");
        if ((mInCallScreen != null)
                && (mInCallScreen.otaUtils != null)) {
            mInCallScreen.otaUtils.dismissAllOtaDialogs();
            if (DBG) Log.d(LOG_TAG, "  - dismissOtaDialogs clears OTA dialogs");
        }
    }

    // it is safe to call clearInCallScreenMode() even if the InCallScreen isn't active
    public void clearInCallScreenMode() {
        if (DBG) Log.d(LOG_TAG, "- clearInCallScreenMode ...");
        if (mInCallScreen != null) {
            mInCallScreen.resetInCallScreenMode();
        }
    }

    // Update InCallScreen's touch UI. It is safe to call even if InCallScreen isn't active
    public void updateInCallScreenTouchUi() {
        if (DBG) Log.d(LOG_TAG, "- updateInCallScreenTouchUi ...");
        if (mInCallScreen != null) {
            mInCallScreen.requestUpdateTouchUi();
        }
    }

    private void handleQueryTTYModeResponse(Message msg) {
        AsyncResult ar = (AsyncResult) msg.obj;
        if (ar.exception != null) {
            if (DBG) Log.d(LOG_TAG, "handleQueryTTYModeResponse: Error getting TTY state.");
        } else {
            if (DBG) Log.d(LOG_TAG,
                           "handleQueryTTYModeResponse: TTY enable state successfully queried.");

            int ttymode = ((int[]) ar.result)[0];
            if (DBG) Log.d(LOG_TAG, "handleQueryTTYModeResponse:ttymode=" + ttymode);

            Intent ttyModeChanged = new Intent(TtyIntent.TTY_ENABLED_CHANGE_ACTION);
            ttyModeChanged.putExtra("ttyEnabled", ttymode != Phone.TTY_MODE_OFF);
            sendBroadcast(ttyModeChanged);

            String audioTtyMode;
            switch (ttymode) {
            case Phone.TTY_MODE_FULL:
                audioTtyMode = "tty_full";
                break;
            case Phone.TTY_MODE_VCO:
                audioTtyMode = "tty_vco";
                break;
            case Phone.TTY_MODE_HCO:
                audioTtyMode = "tty_hco";
                break;
            case Phone.TTY_MODE_OFF:
            default:
                audioTtyMode = "tty_off";
                break;
            }
            AudioManager audioManager = (AudioManager) getSystemService(Context.AUDIO_SERVICE);
            audioManager.setParameters("tty_mode="+audioTtyMode);
        }
    }

    private void handleSetTTYModeResponse(Message msg) {
        AsyncResult ar = (AsyncResult) msg.obj;

        if (ar.exception != null) {
            if (DBG) Log.d (LOG_TAG,
                    "handleSetTTYModeResponse: Error setting TTY mode, ar.exception"
                    + ar.exception);
        }
        phone.queryTTYMode(mHandler.obtainMessage(EVENT_TTY_MODE_GET));
    }
}<|MERGE_RESOLUTION|>--- conflicted
+++ resolved
@@ -712,17 +712,10 @@
                     || mInCallScreen.isOtaCallInEndState()
                     || ((cdmaOtaScreenState != null)
                     && (cdmaOtaScreenState.otaScreenState
-<<<<<<< HEAD
-                            != CdmaOtaScreenState.OtaScreenState.OTA_STATUS_UNDEFINED))) {
+                            != CdmaOtaScreenState.OtaScreenState.OTA_STATUS_UNDEFINED)))) {
                 // TODO: During OTA Call, display should not become dark to
                 // allow user to see OTA UI update. Phone app needs to hold
                 // a SCREEN_DIM_WAKE_LOCK wake lock during the entire OTA call.
-=======
-                            != CdmaOtaScreenState.OtaScreenState.OTA_STATUS_UNDEFINED)))) {
-                // TODO(Moto): During OTA Call, display should not become dark to
-                // allow user to see OTA UI update. Phone app needs to hold a SCREEN_DIM_WAKE_LOCK
-                // wake lock during the entire OTA call.
->>>>>>> 065752d0
                 wakeUpScreen();
                 // If InCallScreen is not in foreground we resume it to show the OTA call end screen
                 // Fire off the InCallScreen intent
@@ -1281,12 +1274,9 @@
             if (cdmaOtaInCallScreenUiState == null) {
                 cdmaOtaInCallScreenUiState = new OtaUtils.CdmaOtaInCallScreenUiState();
             }
-<<<<<<< HEAD
-=======
         } else {
             //Clean up OTA data in GSM/UMTS. It is valid only for CDMA
             clearOtaState();
->>>>>>> 065752d0
         }
 
         ringer.updateRingerContextAfterRadioTechnologyChange(this.phone);
