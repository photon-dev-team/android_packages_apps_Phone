/*
 * Copyright (C) 2006 The Android Open Source Project
 *
 * Licensed under the Apache License, Version 2.0 (the "License");
 * you may not use this file except in compliance with the License.
 * You may obtain a copy of the License at
 *
 *      http://www.apache.org/licenses/LICENSE-2.0
 *
 * Unless required by applicable law or agreed to in writing, software
 * distributed under the License is distributed on an "AS IS" BASIS,
 * WITHOUT WARRANTIES OR CONDITIONS OF ANY KIND, either express or implied.
 * See the License for the specific language governing permissions and
 * limitations under the License.
 */

package com.android.phone;

import android.app.Activity;
import android.app.Application;
import android.app.KeyguardManager;
import android.app.ProgressDialog;
import android.app.StatusBarManager;
import android.bluetooth.BluetoothAdapter;
import android.bluetooth.BluetoothHeadset;
import android.content.BroadcastReceiver;
import android.content.ContentResolver;
import android.content.Context;
import android.content.Intent;
import android.content.IntentFilter;
import android.content.res.Configuration;
import android.media.AudioManager;
import android.net.Uri;
import android.os.AsyncResult;
import android.os.Binder;
import android.os.Handler;
import android.os.IBinder;
import android.os.IPowerManager;
import android.os.LocalPowerManager;
import android.os.Message;
import android.os.PowerManager;
import android.os.RemoteException;
import android.os.ServiceManager;
import android.os.SystemClock;
import android.os.SystemProperties;
import android.preference.PreferenceManager;
import android.provider.Settings.System;
import android.telephony.ServiceState;
import android.util.Config;
import android.util.Log;
import android.view.KeyEvent;
import android.widget.Toast;

import com.android.internal.telephony.Call;
import com.android.internal.telephony.IccCard;
import com.android.internal.telephony.MmiCode;
import com.android.internal.telephony.Phone;
import com.android.internal.telephony.PhoneFactory;
import com.android.internal.telephony.TelephonyIntents;
import com.android.internal.telephony.cdma.EriInfo;
import com.android.phone.OtaUtils.CdmaOtaScreenState;
import com.android.internal.telephony.cdma.TtyIntent;

import android.os.Vibrator;
import android.app.AlarmManager;
import android.app.PendingIntent;


/**
 * Top-level Application class for the Phone app.
 */
public class PhoneApp extends Application {
    /* package */ static final String LOG_TAG = "PhoneApp";

    /**
     * Phone app-wide debug level:
     *   0 - no debug logging
     *   1 - normal debug logging if ro.debuggable is set (which is true in
     *       "eng" and "userdebug" builds but not "user" builds)
     *   2 - ultra-verbose debug logging
     *
     * Most individual classes in the phone app have a local DBG constant,
     * typically set to
     *   (PhoneApp.DBG_LEVEL >= 1) && (SystemProperties.getInt("ro.debuggable", 0) == 1)
     * or else
     *   (PhoneApp.DBG_LEVEL >= 2)
     * depending on the desired verbosity.
     */
    /* package */ static final int DBG_LEVEL = 1;

    private static final boolean DBG =
            (PhoneApp.DBG_LEVEL >= 1) && (SystemProperties.getInt("ro.debuggable", 0) == 1);
    private static final boolean VDBG = (PhoneApp.DBG_LEVEL >= 2);

    // Message codes; see mHandler below.
    private static final int EVENT_SIM_ABSENT = 1;
    private static final int EVENT_SIM_LOCKED = 2;
    private static final int EVENT_SIM_NETWORK_LOCKED = 3;
    private static final int EVENT_WIRED_HEADSET_PLUG = 7;
    private static final int EVENT_SIM_STATE_CHANGED = 8;
    private static final int EVENT_UPDATE_INCALL_NOTIFICATION = 9;
    private static final int EVENT_DATA_ROAMING_DISCONNECTED = 10;
    private static final int EVENT_DATA_ROAMING_OK = 11;
    private static final int EVENT_UNSOL_CDMA_INFO_RECORD = 12;
    private static final int EVENT_TTY_PREFERRED_MODE_CHANGED = 13;
    private static final int EVENT_TTY_MODE_GET = 14;
    private static final int EVENT_TTY_MODE_SET = 15;

    // The MMI codes are also used by the InCallScreen.
    public static final int MMI_INITIATE = 51;
    public static final int MMI_COMPLETE = 52;
    public static final int MMI_CANCEL = 53;
    // Don't use message codes larger than 99 here; those are reserved for
    // the individual Activities of the Phone UI.

    /**
     * Allowable values for the poke lock code (timeout between a user activity and the
     * going to sleep), please refer to {@link com.android.server.PowerManagerService}
     * for additional reference.
     *   SHORT uses the short delay for the timeout (SHORT_KEYLIGHT_DELAY, 6 sec)
     *   MEDIUM uses the medium delay for the timeout (MEDIUM_KEYLIGHT_DELAY, 15 sec)
     *   DEFAULT is the system-wide default delay for the timeout (1 min)
     */
    public enum ScreenTimeoutDuration {
        SHORT,
        MEDIUM,
        DEFAULT
    }

    /**
     * Allowable values for the wake lock code.
     *   SLEEP means the device can be put to sleep.
     *   PARTIAL means wake the processor, but we display can be kept off.
     *   FULL means wake both the processor and the display.
     */
    public enum WakeState {
        SLEEP,
        PARTIAL,
        FULL
    }

    private static PhoneApp sMe;

    // A few important fields we expose to the rest of the package
    // directly (rather than thru set/get methods) for efficiency.
    Phone phone;
    CallNotifier notifier;
    Ringer ringer;
    BluetoothHandsfree mBtHandsfree;
    PhoneInterfaceManager phoneMgr;
    int mBluetoothHeadsetState = BluetoothHeadset.STATE_ERROR;
    int mBluetoothHeadsetAudioState = BluetoothHeadset.STATE_ERROR;
    boolean mShowBluetoothIndication = false;

    // Internal PhoneApp Call state tracker
    CdmaPhoneCallState cdmaPhoneCallState;

    // The InCallScreen instance (or null if the InCallScreen hasn't been
    // created yet.)
    private InCallScreen mInCallScreen;

    // The currently-active PUK entry activity and progress dialog.
    // Normally, these are the Emergency Dialer and the subsequent
    // progress dialog.  null if there is are no such objects in
    // the foreground.
    private Activity mPUKEntryActivity;
    private ProgressDialog mPUKEntryProgressDialog;

    private boolean mIsSimPinEnabled;
    private String mCachedSimPin;

    // True if a wired headset is currently plugged in, based on the state
    // from the latest Intent.ACTION_HEADSET_PLUG broadcast we received in
    // mReceiver.onReceive().
    private boolean mIsHeadsetPlugged;

    // True if the keyboard is currently *not* hidden
    // Gets updated whenever there is a Configuration change
    private boolean mIsHardKeyboardOpen;

    // True if we are beginning a call, but the phone state has not changed yet
    private boolean mBeginningCall;

    // Last phone state seen by updatePhoneState()
    Phone.State mLastPhoneState = Phone.State.IDLE;

    private WakeState mWakeState = WakeState.SLEEP;
    private ScreenTimeoutDuration mScreenTimeoutDuration = ScreenTimeoutDuration.DEFAULT;
    private boolean mIgnoreTouchUserActivity = false;
    private IBinder mPokeLockToken = new Binder();
    private IPowerManager mPowerManagerService;
    private PowerManager.WakeLock mWakeLock;
    private PowerManager.WakeLock mPartialWakeLock;
    private PowerManager.WakeLock mProximityWakeLock;
    private KeyguardManager mKeyguardManager;
    private StatusBarManager mStatusBarManager;
    private int mStatusBarDisableCount;

    // Broadcast receiver for various intent broadcasts (see onCreate())
    private final BroadcastReceiver mReceiver = new PhoneAppBroadcastReceiver();

    // Broadcast receiver purely for ACTION_MEDIA_BUTTON broadcasts
    private final BroadcastReceiver mMediaButtonReceiver = new MediaButtonBroadcastReceiver();

    /** boolean indicating restoring mute state on InCallScreen.onResume() */
    private boolean mShouldRestoreMuteOnInCallResume;

    // Following are the CDMA OTA information Objects used during OTA Call.
    // cdmaOtaProvisionData object store static OTA information that needs
    // to be maintained even during Slider open/close scenarios.
    // cdmaOtaConfigData object stores configuration info to control visiblity
    // of each OTA Screens.
    // cdmaOtaScreenState object store OTA Screen State information.
    public OtaUtils.CdmaOtaProvisionData cdmaOtaProvisionData;
    public OtaUtils.CdmaOtaConfigData cdmaOtaConfigData;
    public OtaUtils.CdmaOtaScreenState cdmaOtaScreenState;
    public OtaUtils.CdmaOtaInCallScreenUiState cdmaOtaInCallScreenUiState;

<<<<<<< HEAD
// add by cytown
private static final String ACTION_VIBRATE_45 = "com.android.phone.PhoneApp.ACTION_VIBRATE_45";
private CallFeaturesSetting mSettings;
private static PendingIntent mVibrateIntent;
private static Vibrator mVibrator = null;
private static AlarmManager mAM;

public void startVib45(long callDurationMsec) {
    if (VDBG) Log.i(LOG_TAG, "vibrate start @" + callDurationMsec);
    stopVib45();
    long nextalarm = SystemClock.elapsedRealtime() + ((callDurationMsec > 45000) ? 45000 + 60000 - callDurationMsec : 45000 - callDurationMsec);
    if (VDBG) Log.i(LOG_TAG, "am at: " + nextalarm);
    mAM.set(AlarmManager.ELAPSED_REALTIME_WAKEUP, nextalarm, mVibrateIntent);
}
public void stopVib45() {
    if (VDBG) Log.i(LOG_TAG, "vibrate stop @" + SystemClock.elapsedRealtime());
    mAM.cancel(mVibrateIntent);
}
private final class TriVibRunnable implements Runnable {
    private int v1, p1, v2;
    TriVibRunnable(int a, int b, int c) {
        v1 = a; p1 = b; v2 = c;
    }
    public void run() {
        if (DBG) Log.i(LOG_TAG, "vibrate " + v1 + ":" + p1 + ":" + v2);
        if (v1 > 0) mVibrator.vibrate(v1);
        if (p1 > 0) SystemClock.sleep(p1);
        if (v2 > 0) mVibrator.vibrate(v2);
    }
}
public void vibrate(int v1, int p1, int v2) {
    new Handler().post(new TriVibRunnable(v1, p1, v2));
}
=======
    // TTY feature enabled on this platform
    private boolean mTtyEnabled;
    // Current TTY operating mode selected by user
    private int mPreferredTtyMode = Phone.TTY_MODE_OFF;
>>>>>>> dc4b8d2f

    /**
     * Set the restore mute state flag. Used when we are setting the mute state
     * OUTSIDE of user interaction {@link PhoneUtils#startNewCall(Phone)}
     */
    /*package*/void setRestoreMuteOnInCallResume (boolean mode) {
        mShouldRestoreMuteOnInCallResume = mode;
    }

    /**
     * Get the restore mute state flag.
     * This is used by the InCallScreen {@link InCallScreen#onResume()} to figure
     * out if we need to restore the mute state for the current active call.
     */
    /*package*/boolean getRestoreMuteOnInCallResume () {
        return mShouldRestoreMuteOnInCallResume;
    }

    Handler mHandler = new Handler() {
        @Override
        public void handleMessage(Message msg) {
            switch (msg.what) {
                case EVENT_SIM_LOCKED:
//                    mIsSimPinEnabled = true;
//
//                    if (Config.LOGV) Log.v(LOG_TAG, "show sim unlock panel");
//                    SimPinUnlockPanel pinUnlockPanel = new SimPinUnlockPanel(
//                            PhoneApp.getInstance());
//                    pinUnlockPanel.show();
                    break;

                case EVENT_SIM_ABSENT:
// Don't need this now that the lock screen handles this case
//                    if (Config.LOGV) Log.v(LOG_TAG, "show sim missing panel");
//                    SimMissingPanel missingPanel = new SimMissingPanel(
//                            PhoneApp.getInstance());
//                    missingPanel.show();
                    break;

                case EVENT_SIM_NETWORK_LOCKED:
                    if (getResources().getBoolean(R.bool.ignore_sim_network_locked_events)) {
                        // Some products don't have the concept of a "SIM network lock"
                        Log.i(LOG_TAG, "Ignoring EVENT_SIM_NETWORK_LOCKED event; "
                              + "not showing 'SIM network unlock' PIN entry screen");
                    } else {
                        // Normal case: show the "SIM network unlock" PIN entry screen.
                        // The user won't be able to do anything else until
                        // they enter a valid SIM network PIN.
                        Log.i(LOG_TAG, "show sim depersonal panel");
                        IccNetworkDepersonalizationPanel ndpPanel =
                                new IccNetworkDepersonalizationPanel(PhoneApp.getInstance());
                        ndpPanel.show();
                    }
                    break;

                case EVENT_UPDATE_INCALL_NOTIFICATION:
                    // Tell the NotificationMgr to update the "ongoing
                    // call" icon in the status bar, if necessary.
                    // Currently, this is triggered by a bluetooth headset
                    // state change (since the status bar icon needs to
                    // turn blue when bluetooth is active.)
                    NotificationMgr.getDefault().updateInCallNotification();
                    break;

                case EVENT_DATA_ROAMING_DISCONNECTED:
                    NotificationMgr.getDefault().showDataDisconnectedRoaming();
                    break;

                case EVENT_DATA_ROAMING_OK:
                    NotificationMgr.getDefault().hideDataDisconnectedRoaming();
                    break;

                case MMI_COMPLETE:
                    onMMIComplete((AsyncResult) msg.obj);
                    break;

                case MMI_CANCEL:
                    PhoneUtils.cancelMmiCode(phone);
                    break;

                case EVENT_WIRED_HEADSET_PLUG:
                    // Since the presence of a wired headset or bluetooth affects the
                    // speakerphone, update the "speaker" state.  We ONLY want to do
                    // this on the wired headset connect / disconnect events for now
                    // though, so we're only triggering on EVENT_WIRED_HEADSET_PLUG.
                    // If in call screen is showing, let InCallScreen handle the speaker.

                    Phone.State phoneState = phone.getState();
                    // Do not change speaker state if phone is not off hook
                    if (phoneState == Phone.State.OFFHOOK) {
                        if (!isShowingCallScreen() &&
                            (mBtHandsfree == null || !mBtHandsfree.isAudioOn())) {
                            if (!isHeadsetPlugged()) {
                                // if the state is "not connected", restore the speaker state.
                                PhoneUtils.restoreSpeakerMode(getApplicationContext());
                            } else {
                                // if the state is "connected", force the speaker off without
                                // storing the state.
                                PhoneUtils.turnOnSpeaker(getApplicationContext(), false, false);
                            }
                        }
                    }
                    // Update the Proximity sensor based on headset state
                    updateProximitySensorMode(phoneState);

                    // Force TTY state update according to new headset state
                    if (mTtyEnabled) {
                        sendMessage(obtainMessage(EVENT_TTY_PREFERRED_MODE_CHANGED, 0));
                    }
                    break;

                case EVENT_SIM_STATE_CHANGED:
                    // Marks the event where the SIM goes into ready state.
                    // Right now, this is only used for the PUK-unlocking
                    // process.
                    if (msg.obj.equals(IccCard.INTENT_VALUE_ICC_READY)) {
                        // when the right event is triggered and there
                        // are UI objects in the foreground, we close
                        // them to display the lock panel.
                        if (mPUKEntryActivity != null) {
                            mPUKEntryActivity.finish();
                            mPUKEntryActivity = null;
                        }
                        if (mPUKEntryProgressDialog != null) {
                            mPUKEntryProgressDialog.dismiss();
                            mPUKEntryProgressDialog = null;
                        }
                    }
                    break;

                case EVENT_UNSOL_CDMA_INFO_RECORD:
                    //TODO: handle message here;
                    break;

                case EVENT_TTY_PREFERRED_MODE_CHANGED:
                    // TTY mode is only applied if a headset is connected
                    int ttyMode;
                    if (isHeadsetPlugged()) {
                        ttyMode = mPreferredTtyMode;
                    } else {
                        ttyMode = Phone.TTY_MODE_OFF;
                    }
                    phone.setTTYMode(ttyMode, mHandler.obtainMessage(EVENT_TTY_MODE_SET));
                    break;

                case EVENT_TTY_MODE_GET:
                    handleQueryTTYModeResponse(msg);
                    break;

                case EVENT_TTY_MODE_SET:
                    handleSetTTYModeResponse(msg);
                    break;
            }
        }
    };

    public PhoneApp() {
        sMe = this;
    }

    @Override
    public void onCreate() {
        if (Config.LOGV) Log.v(LOG_TAG, "onCreate()...");

        ContentResolver resolver = getContentResolver();

        if (phone == null) {
            // Initialize the telephony framework
            PhoneFactory.makeDefaultPhones(this);

            // Get the default phone
            phone = PhoneFactory.getDefaultPhone();

            NotificationMgr.init(this);

            phoneMgr = new PhoneInterfaceManager(this, phone);

            int phoneType = phone.getPhoneType();

            if (phoneType == Phone.PHONE_TYPE_CDMA) {
                // Create an instance of CdmaPhoneCallState and initialize it to IDLE
                cdmaPhoneCallState = new CdmaPhoneCallState();
                cdmaPhoneCallState.CdmaPhoneCallStateInit();
            }

            if (BluetoothAdapter.getDefaultAdapter() != null) {
                mBtHandsfree = new BluetoothHandsfree(this, phone);
                startService(new Intent(this, BluetoothHeadsetService.class));
            } else {
                // Device is not bluetooth capable
                mBtHandsfree = null;
            }

            ringer = new Ringer(phone);

            // before registering for phone state changes
            PowerManager pm = (PowerManager) getSystemService(Context.POWER_SERVICE);
            mWakeLock = pm.newWakeLock(PowerManager.FULL_WAKE_LOCK
                    | PowerManager.ACQUIRE_CAUSES_WAKEUP
                    | PowerManager.ON_AFTER_RELEASE, LOG_TAG);
            // lock used to keep the processor awake, when we don't care for the display.
            mPartialWakeLock = pm.newWakeLock(PowerManager.PARTIAL_WAKE_LOCK
                    | PowerManager.ON_AFTER_RELEASE, LOG_TAG);
            // Wake lock used to control proximity sensor behavior.
            if ((pm.getSupportedWakeLockFlags()
                 & PowerManager.PROXIMITY_SCREEN_OFF_WAKE_LOCK) != 0x0) {
                mProximityWakeLock =
                        pm.newWakeLock(PowerManager.PROXIMITY_SCREEN_OFF_WAKE_LOCK, LOG_TAG);
            }
            if (DBG) Log.d(LOG_TAG, "mProximityWakeLock: " + mProximityWakeLock);

            mKeyguardManager = (KeyguardManager) getSystemService(Context.KEYGUARD_SERVICE);
            mStatusBarManager = (StatusBarManager) getSystemService(Context.STATUS_BAR_SERVICE);

            // get a handle to the service so that we can use it later when we
            // want to set the poke lock.
            mPowerManagerService = IPowerManager.Stub.asInterface(
                    ServiceManager.getService("power"));

            notifier = new CallNotifier(this, phone, ringer, mBtHandsfree);

            // register for ICC status
            IccCard sim = phone.getIccCard();
            if (sim != null) {
                if (Config.LOGV) Log.v(LOG_TAG, "register for ICC status");
                sim.registerForAbsent(mHandler, EVENT_SIM_ABSENT, null);
                sim.registerForLocked(mHandler, EVENT_SIM_LOCKED, null);
                sim.registerForNetworkLocked(mHandler, EVENT_SIM_NETWORK_LOCKED, null);
            }

            // register for MMI/USSD
            if (phoneType == Phone.PHONE_TYPE_GSM) {
                phone.registerForMmiComplete(mHandler, MMI_COMPLETE, null);
            }

            // register connection tracking to PhoneUtils
            PhoneUtils.initializeConnectionHandler(phone);

            // Read platform settings for TTY feature
            mTtyEnabled = getResources().getBoolean(R.bool.tty_enabled);

            // Register for misc other intent broadcasts.
            IntentFilter intentFilter =
                    new IntentFilter(Intent.ACTION_AIRPLANE_MODE_CHANGED);
            intentFilter.addAction(BluetoothHeadset.ACTION_STATE_CHANGED);
            intentFilter.addAction(BluetoothHeadset.ACTION_AUDIO_STATE_CHANGED);
            intentFilter.addAction(TelephonyIntents.ACTION_ANY_DATA_CONNECTION_STATE_CHANGED);
            intentFilter.addAction(Intent.ACTION_HEADSET_PLUG);
            intentFilter.addAction(Intent.ACTION_BATTERY_LOW);
            intentFilter.addAction(TelephonyIntents.ACTION_SIM_STATE_CHANGED);
            intentFilter.addAction(TelephonyIntents.ACTION_RADIO_TECHNOLOGY_CHANGED);
            intentFilter.addAction(TelephonyIntents.ACTION_SERVICE_STATE_CHANGED);
            intentFilter.addAction(TelephonyIntents.ACTION_EMERGENCY_CALLBACK_MODE_CHANGED);
<<<<<<< HEAD
intentFilter.addAction(ACTION_VIBRATE_45);
=======
            if (mTtyEnabled) {
                intentFilter.addAction(TtyIntent.TTY_PREFERRED_MODE_CHANGE_ACTION);
            }
>>>>>>> dc4b8d2f
            registerReceiver(mReceiver, intentFilter);

            // Use a separate receiver for ACTION_MEDIA_BUTTON broadcasts,
            // since we need to manually adjust its priority (to make sure
            // we get these intents *before* the media player.)
            IntentFilter mediaButtonIntentFilter =
                    new IntentFilter(Intent.ACTION_MEDIA_BUTTON);
            //
            // Make sure we're higher priority than the media player's
            // MediaButtonIntentReceiver (which currently has the default
            // priority of zero; see apps/Music/AndroidManifest.xml.)
            mediaButtonIntentFilter.setPriority(1);
            //
            registerReceiver(mMediaButtonReceiver, mediaButtonIntentFilter);

            //set the default values for the preferences in the phone.
            PreferenceManager.setDefaultValues(this, R.xml.network_setting, false);

            PreferenceManager.setDefaultValues(this, R.xml.call_feature_setting, false);

            // Make sure the audio mode (along with some
            // audio-mode-related state of our own) is initialized
            // correctly, given the current state of the phone.
            switch (phone.getState()) {
                case IDLE:
                    if (DBG) Log.d(LOG_TAG, "Resetting audio state/mode: IDLE");
                    PhoneUtils.setAudioControlState(PhoneUtils.AUDIO_IDLE);
                    PhoneUtils.setAudioMode(this, AudioManager.MODE_NORMAL);
                    break;
                case RINGING:
                    if (DBG) Log.d(LOG_TAG, "Resetting audio state/mode: RINGING");
                    PhoneUtils.setAudioControlState(PhoneUtils.AUDIO_RINGING);
                    PhoneUtils.setAudioMode(this, AudioManager.MODE_RINGTONE);
                    break;
                case OFFHOOK:
                    if (DBG) Log.d(LOG_TAG, "Resetting audio state/mode: OFFHOOK");
                    PhoneUtils.setAudioControlState(PhoneUtils.AUDIO_OFFHOOK);
                    PhoneUtils.setAudioMode(this, AudioManager.MODE_IN_CALL);
                    break;
            }
        }

        boolean phoneIsCdma = (phone.getPhoneType() == Phone.PHONE_TYPE_CDMA);

        if (phoneIsCdma) {
            cdmaOtaProvisionData = new OtaUtils.CdmaOtaProvisionData();
            cdmaOtaConfigData = new OtaUtils.CdmaOtaConfigData();
            cdmaOtaScreenState = new OtaUtils.CdmaOtaScreenState();
            cdmaOtaInCallScreenUiState = new OtaUtils.CdmaOtaInCallScreenUiState();
        }

        // XXX pre-load the SimProvider so that it's ready
        resolver.getType(Uri.parse("content://icc/adn"));

        // start with the default value to set the mute state.
        mShouldRestoreMuteOnInCallResume = false;

// add by cytown
mSettings = CallFeaturesSetting.getInstance(PreferenceManager.getDefaultSharedPreferences(this));
if (mVibrator == null) {
    mVibrator = (Vibrator) this.getSystemService(Context.VIBRATOR_SERVICE);
    mAM = (AlarmManager) this.getSystemService(Context.ALARM_SERVICE);
    mVibrateIntent = PendingIntent.getBroadcast(this, 0, new Intent(ACTION_VIBRATE_45), 0);
}

        // Register for Cdma Information Records
        // TODO(Moto): Merge
        // phone.registerCdmaInformationRecord(mHandler, EVENT_UNSOL_CDMA_INFO_RECORD, null);

        // Read TTY settings and store it into BP NV.
        // AP owns (i.e. stores) the TTY setting in AP settings database and pushes the setting
        // to BP at power up (BP does not need to make the TTY setting persistent storage).
        // This way, there is a single owner (i.e AP) for the TTY setting in the phone.
        if (mTtyEnabled) {
            mPreferredTtyMode = android.provider.Settings.Secure.getInt(
                    phone.getContext().getContentResolver(),
                    android.provider.Settings.Secure.PREFERRED_TTY_MODE,
                    Phone.TTY_MODE_OFF);
            mHandler.sendMessage(mHandler.obtainMessage(EVENT_TTY_PREFERRED_MODE_CHANGED, 0));
        }
        // Read HAC settings and configure audio hardware
        if (getResources().getBoolean(R.bool.hac_enabled)) {
            int hac = android.provider.Settings.System.getInt(phone.getContext().getContentResolver(),
                                                              android.provider.Settings.System.HEARING_AID,
                                                              0);
            AudioManager audioManager = (AudioManager) getSystemService(Context.AUDIO_SERVICE);
            audioManager.setParameter(CallFeaturesSetting.HAC_KEY, hac != 0 ?
                                      CallFeaturesSetting.HAC_VAL_ON :
                                      CallFeaturesSetting.HAC_VAL_OFF);
        }
   }

    @Override
    public void onConfigurationChanged(Configuration newConfig) {
        if (newConfig.hardKeyboardHidden == Configuration.HARDKEYBOARDHIDDEN_NO) {
            mIsHardKeyboardOpen = true;
        } else {
            mIsHardKeyboardOpen = false;
        }

        // Update the Proximity sensor based on keyboard state
        updateProximitySensorMode(phone.getState());
        super.onConfigurationChanged(newConfig);
    }

    /**
     * Returns the singleton instance of the PhoneApp.
     */
    static PhoneApp getInstance() {
        return sMe;
    }

CallFeaturesSetting getSettings() {
    return mSettings;
}

    Ringer getRinger() {
        return ringer;
    }

    BluetoothHandsfree getBluetoothHandsfree() {
        return mBtHandsfree;
    }

    static Intent createCallLogIntent() {
        Intent  intent = new Intent(Intent.ACTION_VIEW, null);
        intent.setType("vnd.android.cursor.dir/calls");
        return intent;
    }

    /**
     * Return an Intent that can be used to bring up the in-call screen.
     *
     * This intent can only be used from within the Phone app, since the
     * InCallScreen is not exported from our AndroidManifest.
     */
    /* package */ static Intent createInCallIntent() {
        Intent intent = new Intent(Intent.ACTION_MAIN, null);
        intent.setFlags(Intent.FLAG_ACTIVITY_NEW_TASK
                | Intent.FLAG_ACTIVITY_EXCLUDE_FROM_RECENTS
                | Intent.FLAG_ACTIVITY_NO_USER_ACTION);
        intent.setClassName("com.android.phone", getCallScreenClassName());
        return intent;
    }

    /**
     * Variation of createInCallIntent() that also specifies whether the
     * DTMF dialpad should be initially visible when the InCallScreen
     * comes up.
     */
    /* package */ static Intent createInCallIntent(boolean showDialpad) {
        Intent intent = createInCallIntent();
        intent.putExtra(InCallScreen.SHOW_DIALPAD_EXTRA, showDialpad);
        return intent;
    }

    static String getCallScreenClassName() {
        return InCallScreen.class.getName();
    }

    /**
     * Starts the InCallScreen Activity.
     */
    void displayCallScreen() {
        if (VDBG) Log.d(LOG_TAG, "displayCallScreen()...");
        startActivity(createInCallIntent());
        Profiler.callScreenRequested();
    }

    /**
     * Helper function to check for one special feature of the CALL key:
     * Normally, when the phone is idle, CALL takes you to the call log
     * (see the handler for KEYCODE_CALL in PhoneWindow.onKeyUp().)
     * But if the phone is in use (either off-hook or ringing) we instead
     * handle the CALL button by taking you to the in-call UI.
     *
     * @return true if we intercepted the CALL keypress (i.e. the phone
     *              was in use)
     *
     * @see DialerActivity#onCreate
     */
    boolean handleInCallOrRinging() {
        if (phone.getState() != Phone.State.IDLE) {
            // Phone is OFFHOOK or RINGING.
            if (DBG) Log.v(LOG_TAG,
                           "handleInCallOrRinging: show call screen");
            displayCallScreen();
            return true;
        }
        return false;
    }

    boolean isSimPinEnabled() {
        return mIsSimPinEnabled;
    }

    boolean authenticateAgainstCachedSimPin(String pin) {
        return (mCachedSimPin != null && mCachedSimPin.equals(pin));
    }

    void setCachedSimPin(String pin) {
        mCachedSimPin = pin;
    }

    void setInCallScreenInstance(InCallScreen inCallScreen) {
        mInCallScreen = inCallScreen;
    }

    /**
     * @return true if the in-call UI is running as the foreground
     * activity.  (In other words, from the perspective of the
     * InCallScreen activity, return true between onResume() and
     * onPause().)
     *
     * Note this method will return false if the screen is currently off,
     * even if the InCallScreen *was* in the foreground just before the
     * screen turned off.  (This is because the foreground activity is
     * always "paused" while the screen is off.)
     */
    boolean isShowingCallScreen() {
        if (mInCallScreen == null) return false;
        return mInCallScreen.isForegroundActivity();
    }

    /**
     * Dismisses the in-call UI.
     *
     * This also ensures that you won't be able to get back to the in-call
     * UI via the BACK button (since this call removes the InCallScreen
     * from the activity history.)
     * For OTA Call, it call InCallScreen api to handle OTA Call End scenario
     * to display OTA Call End screen.
     */
    void dismissCallScreen() {
        if (mInCallScreen != null) {
            if (mInCallScreen.isOtaCallInActiveState()
                    || mInCallScreen.isOtaCallInEndState()
                    || ((cdmaOtaScreenState != null)
                    && (cdmaOtaScreenState.otaScreenState
                            != CdmaOtaScreenState.OtaScreenState.OTA_STATUS_UNDEFINED))) {
                // TODO(Moto): During OTA Call, display should not become dark to
                // allow user to see OTA UI update. Phone app needs to hold a SCREEN_DIM_WAKE_LOCK
                // wake lock during the entire OTA call.
                wakeUpScreen();
                // If InCallScreen is not in foreground we resume it to show the OTA call end screen
                // Fire off the InCallScreen intent
                displayCallScreen();

                mInCallScreen.handleOtaCallEnd();
                return;
            } else {
                mInCallScreen.finish();
            }
        }
    }

    /**
     * Handle OTA events
     *
     * When OTA call is active and display becomes dark, then CallNotifier will
     * handle OTA Events by calling this api which then calls OtaUtil function.
     */
    void handleOtaEvents(Message msg) {

        if (DBG) Log.d(LOG_TAG, "Enter handleOtaEvents");
        if ((mInCallScreen != null) && (!isShowingCallScreen())) {
            if (mInCallScreen.otaUtils != null) {
                mInCallScreen.otaUtils.onOtaProvisionStatusChanged((AsyncResult) msg.obj);
            }
        }
    }


    /**
     * Sets the activity responsible for un-PUK-blocking the device
     * so that we may close it when we receive a positive result.
     * mPUKEntryActivity is also used to indicate to the device that
     * we are trying to un-PUK-lock the phone. In other words, iff
     * it is NOT null, then we are trying to unlock and waiting for
     * the SIM to move to READY state.
     *
     * @param activity is the activity to close when PUK has
     * finished unlocking. Can be set to null to indicate the unlock
     * or SIM READYing process is over.
     */
    void setPukEntryActivity(Activity activity) {
        mPUKEntryActivity = activity;
    }

    Activity getPUKEntryActivity() {
        return mPUKEntryActivity;
    }

    /**
     * Sets the dialog responsible for notifying the user of un-PUK-
     * blocking - SIM READYing progress, so that we may dismiss it
     * when we receive a positive result.
     *
     * @param dialog indicates the progress dialog informing the user
     * of the state of the device.  Dismissed upon completion of
     * READYing process
     */
    void setPukEntryProgressDialog(ProgressDialog dialog) {
        mPUKEntryProgressDialog = dialog;
    }

    ProgressDialog getPUKEntryProgressDialog() {
        return mPUKEntryProgressDialog;
    }

    /**
     * Disables the status bar.  This is used by the phone app when in-call UI is active.
     *
     * Any call to this method MUST be followed (eventually)
     * by a corresponding reenableStatusBar() call.
     */
    /* package */ void disableStatusBar() {
        if (DBG) Log.d(LOG_TAG, "disable status bar");
        synchronized (this) {
            if (mStatusBarDisableCount++ == 0) {
               if (DBG)  Log.d(LOG_TAG, "StatusBarManager.DISABLE_EXPAND");
                mStatusBarManager.disable(StatusBarManager.DISABLE_EXPAND);
            }
        }
    }

    /**
     * Re-enables the status bar after a previous disableStatusBar() call.
     *
     * Any call to this method MUST correspond to (i.e. be balanced with)
     * a previous disableStatusBar() call.
     */
    /* package */ void reenableStatusBar() {
        if (DBG) Log.d(LOG_TAG, "re-enable status bar");
        synchronized (this) {
            if (mStatusBarDisableCount > 0) {
                if (--mStatusBarDisableCount == 0) {
                    if (DBG) Log.d(LOG_TAG, "StatusBarManager.DISABLE_NONE");
                    mStatusBarManager.disable(StatusBarManager.DISABLE_NONE);
                }
            } else {
                Log.e(LOG_TAG, "mStatusBarDisableCount is already zero");
            }
        }
    }

    /**
     * Controls how quickly the screen times out.
     *
     * The poke lock controls how long it takes before the screen powers
     * down, and therefore has no immediate effect when the current
     * WakeState (see {@link PhoneApp#requestWakeState}) is FULL.
     * If we're in a state where the screen *is* allowed to turn off,
     * though, the poke lock will determine the timeout interval (long or
     * short).
     *
     * @param shortPokeLock tells the device the timeout duration to use
     * before going to sleep
     * {@link com.android.server.PowerManagerService#SHORT_KEYLIGHT_DELAY}.
     */
    /* package */ void setScreenTimeout(ScreenTimeoutDuration duration) {
        if (VDBG) Log.d(LOG_TAG, "setScreenTimeout(" + duration + ")...");

        // make sure we don't set the poke lock repeatedly so that we
        // avoid triggering the userActivity calls in
        // PowerManagerService.setPokeLock().
        if (duration == mScreenTimeoutDuration) {
            return;
        }
        // stick with default timeout if we are using the proximity sensor
        if (proximitySensorModeEnabled()) {
            return;
        }
        mScreenTimeoutDuration = duration;
        updatePokeLock();
    }

    /**
     * Update the state of the poke lock held by the phone app,
     * based on the current desired screen timeout and the
     * current "ignore user activity on touch" flag.
     */
    private void updatePokeLock() {
        // This is kind of convoluted, but the basic thing to remember is
        // that the poke lock just sends a message to the screen to tell
        // it to stay on for a while.
        // The default is 0, for a long timeout and should be set that way
        // when we are heading back into a the keyguard / screen off
        // state, and also when we're trying to keep the screen alive
        // while ringing.  We'll also want to ignore the cheek events
        // regardless of the timeout duration.
        // The short timeout is really used whenever we want to give up
        // the screen lock, such as when we're in call.
        int pokeLockSetting = LocalPowerManager.POKE_LOCK_IGNORE_CHEEK_EVENTS;
        switch (mScreenTimeoutDuration) {
            case SHORT:
                // Set the poke lock to timeout the display after a short
                // timeout (5s). This ensures that the screen goes to sleep
                // as soon as acceptably possible after we the wake lock
                // has been released.
//                pokeLockSetting |= LocalPowerManager.POKE_LOCK_SHORT_TIMEOUT;
pokeLockSetting |= mSettings.mScreenAwake ? LocalPowerManager.POKE_LOCK_MEDIUM_TIMEOUT : LocalPowerManager.POKE_LOCK_SHORT_TIMEOUT;
                break;

            case MEDIUM:
                // Set the poke lock to timeout the display after a medium
                // timeout (15s). This ensures that the screen goes to sleep
                // as soon as acceptably possible after we the wake lock
                // has been released.
                pokeLockSetting |= LocalPowerManager.POKE_LOCK_MEDIUM_TIMEOUT;
                break;

            case DEFAULT:
            default:
                // set the poke lock to timeout the display after a long
                // delay by default.
                // TODO: it may be nice to be able to disable cheek presses
                // for long poke locks (emergency dialer, for instance).
                break;
        }

        if (mIgnoreTouchUserActivity) {
            pokeLockSetting |= LocalPowerManager.POKE_LOCK_IGNORE_TOUCH_AND_CHEEK_EVENTS;
        }

        // Send the request
        try {
            mPowerManagerService.setPokeLock(pokeLockSetting, mPokeLockToken, LOG_TAG);
        } catch (RemoteException e) {
            Log.w(LOG_TAG, "mPowerManagerService.setPokeLock() failed: " + e);
        }
    }

    /**
     * Controls whether or not the screen is allowed to sleep.
     *
     * Once sleep is allowed (WakeState is SLEEP), it will rely on the
     * settings for the poke lock to determine when to timeout and let
     * the device sleep {@link PhoneApp#setScreenTimeout}.
     *
     * @param ws tells the device to how to wake.
     */
    /* package */ void requestWakeState(WakeState ws) {
        if (VDBG) Log.d(LOG_TAG, "requestWakeState(" + ws + ")...");
        synchronized (this) {
            if (mWakeState != ws) {
                switch (ws) {
                    case PARTIAL:
                        // acquire the processor wake lock, and release the FULL
                        // lock if it is being held.
                        mPartialWakeLock.acquire();
                        if (mWakeLock.isHeld()) {
                            mWakeLock.release();
                        }
                        break;
                    case FULL:
                        // acquire the full wake lock, and release the PARTIAL
                        // lock if it is being held.
                        mWakeLock.acquire();
                        if (mPartialWakeLock.isHeld()) {
                            mPartialWakeLock.release();
                        }
                        break;
                    case SLEEP:
                    default:
                        // release both the PARTIAL and FULL locks.
                        if (mWakeLock.isHeld()) {
                            mWakeLock.release();
                        }
                        if (mPartialWakeLock.isHeld()) {
                            mPartialWakeLock.release();
                        }
                        break;
                }
                mWakeState = ws;
            }
        }
    }

    /**
     * If we are not currently keeping the screen on, then poke the power
     * manager to wake up the screen for the user activity timeout duration.
     */
    /* package */ void wakeUpScreen() {
        synchronized (this) {
            if (mWakeState == WakeState.SLEEP) {
                if (DBG) Log.d(LOG_TAG, "pulse screen lock");
                try {
                    mPowerManagerService.userActivityWithForce(SystemClock.uptimeMillis(), false, true);
                } catch (RemoteException ex) {
                    // Ignore -- the system process is dead.
                }
            }
        }
    }

    /**
     * Sets the wake state and screen timeout based on the current state
     * of the phone, and the current state of the in-call UI.
     *
     * This method is a "UI Policy" wrapper around
     * {@link PhoneApp#requestWakeState} and {@link PhoneApp#setScreenTimeout}.
     *
     * It's safe to call this method regardless of the state of the Phone
     * (e.g. whether or not it's idle), and regardless of the state of the
     * Phone UI (e.g. whether or not the InCallScreen is active.)
     */
    /* package */ void updateWakeState() {
        Phone.State state = phone.getState();

        // True if the in-call UI is the foreground activity.
        // (Note this will be false if the screen is currently off,
        // since in that case *no* activity is in the foreground.)
        boolean isShowingCallScreen = isShowingCallScreen();

        // True if the InCallScreen's DTMF dialer is currently opened.
        // (Note this does NOT imply whether or not the InCallScreen
        // itself is visible.)
        boolean isDialerOpened = (mInCallScreen != null) && mInCallScreen.isDialerOpened();

        // True if the speakerphone is in use.  (If so, we *always* use
        // the default timeout.  Since the user is obviously not holding
        // the phone up to his/her face, we don't need to worry about
        // false touches, and thus don't need to turn the screen off so
        // aggressively.)
        // Note that we need to make a fresh call to this method any
        // time the speaker state changes.  (That happens in
        // PhoneUtils.turnOnSpeaker().)
        boolean isSpeakerInUse = (state == Phone.State.OFFHOOK) && PhoneUtils.isSpeakerOn(this);

        // TODO (bug 1440854): The screen timeout *might* also need to
        // depend on the bluetooth state, but this isn't as clear-cut as
        // the speaker state (since while using BT it's common for the
        // user to put the phone straight into a pocket, in which case the
        // timeout should probably still be short.)

        if (DBG) Log.d(LOG_TAG, "updateWakeState: callscreen " + isShowingCallScreen
                       + ", dialer " + isDialerOpened
                       + ", speaker " + isSpeakerInUse + "...");

        //
        // (1) Set the screen timeout.
        //
        // Note that the "screen timeout" value we determine here is
        // meaningless if the screen is forced on (see (2) below.)
        //
        if (!isShowingCallScreen || isSpeakerInUse) {
            // Use the system-wide default timeout.
            setScreenTimeout(ScreenTimeoutDuration.DEFAULT);
        } else {
            // We're on the in-call screen, and *not* using the speakerphone.
            if (isDialerOpened) {
                // The DTMF dialpad is up.  This case is special because
                // the in-call UI has its own "touch lock" mechanism to
                // disable the dialpad after a very short amount of idle
                // time (to avoid false touches from the user's face while
                // in-call.)
                //
                // In this case the *physical* screen just uses the
                // system-wide default timeout.
                setScreenTimeout(ScreenTimeoutDuration.DEFAULT);
            } else {
                // We're on the in-call screen, and not using the DTMF dialpad.
                // There's actually no touchable UI onscreen at all in
                // this state.  Also, the user is (most likely) not
                // looking at the screen at all, since they're probably
                // holding the phone up to their face.  Here we use a
                // special screen timeout value specific to the in-call
                // screen, purely to save battery life.

//                setScreenTimeout(ScreenTimeoutDuration.MEDIUM);
setScreenTimeout(mSettings.mScreenAwake ? ScreenTimeoutDuration.DEFAULT : ScreenTimeoutDuration.MEDIUM);
            }
        }

        //
        // (2) Decide whether to force the screen on or not.
        //
        // Force the screen to be on if the phone is ringing or dialing,
        // or if we're displaying the "Call ended" UI for a connection in
        // the "disconnected" state.
        //
        boolean isRinging = (state == Phone.State.RINGING);
        boolean isDialing = (phone.getForegroundCall().getState() == Call.State.DIALING);
        boolean showingDisconnectedConnection =
                PhoneUtils.hasDisconnectedConnections(phone) && isShowingCallScreen;
        boolean keepScreenOn = isRinging || isDialing || showingDisconnectedConnection;
        if (DBG) Log.d(LOG_TAG, "updateWakeState: keepScreenOn = " + keepScreenOn
                       + " (isRinging " + isRinging
                       + ", isDialing " + isDialing
                       + ", showingDisc " + showingDisconnectedConnection + ")");
        // keepScreenOn == true means we'll hold a full wake lock:
        requestWakeState(keepScreenOn ? WakeState.FULL : WakeState.SLEEP);
    }

    /**
     * Wrapper around the PowerManagerService.preventScreenOn() API.
     * This allows the in-call UI to prevent the screen from turning on
     * even if a subsequent call to updateWakeState() causes us to acquire
     * a full wake lock.
     */
    /* package */ void preventScreenOn(boolean prevent) {
        if (VDBG) Log.d(LOG_TAG, "- preventScreenOn(" + prevent + ")...");
        try {
            mPowerManagerService.preventScreenOn(prevent);
        } catch (RemoteException e) {
            Log.w(LOG_TAG, "mPowerManagerService.preventScreenOn() failed: " + e);
        }
    }

    /**
     * Sets or clears the flag that tells the PowerManager that touch
     * (and cheek) events should NOT be considered "user activity".
     *
     * Since the in-call UI is totally insensitive to touch in most
     * states, we set this flag whenever the InCallScreen is in the
     * foreground.  (Otherwise, repeated unintentional touches could
     * prevent the device from going to sleep.)
     *
     * There *are* some some touch events that really do count as user
     * activity, though.  For those, we need to manually poke the
     * PowerManager's userActivity method; see pokeUserActivity().
     */
    /* package */ void setIgnoreTouchUserActivity(boolean ignore) {
        if (VDBG) Log.d(LOG_TAG, "setIgnoreTouchUserActivity(" + ignore + ")...");
        mIgnoreTouchUserActivity = ignore;
        updatePokeLock();
    }

    /**
     * Manually pokes the PowerManager's userActivity method.  Since we
     * hold the POKE_LOCK_IGNORE_TOUCH_AND_CHEEK_EVENTS poke lock while
     * the InCallScreen is active, we need to do this for touch events
     * that really do count as user activity (like DTMF key presses, or
     * unlocking the "touch lock" overlay.)
     */
    /* package */ void pokeUserActivity() {
        if (VDBG) Log.d(LOG_TAG, "pokeUserActivity()...");
        try {
            mPowerManagerService.userActivity(SystemClock.uptimeMillis(), false);
        } catch (RemoteException e) {
            Log.w(LOG_TAG, "mPowerManagerService.userActivity() failed: " + e);
        }
    }

    /**
     * Set when a new outgoing call is beginning, so we can update
     * the proximity sensor state.
     * Cleared when the InCallScreen is no longer in the foreground,
     * in case the call fails without changing the telephony state.
     */
    /* package */ void setBeginningCall(boolean beginning) {
        // Note that we are beginning a new call, for proximity sensor support
        mBeginningCall = beginning;
        // Update the Proximity sensor based on mBeginningCall state
        updateProximitySensorMode(phone.getState());
    }

    /**
     * Updates the wake lock used to control proximity sensor behavior,
     * based on the current state of the phone.  This method is called
     * from the CallNotifier on any phone state change.
     *
     * On devices that have a proximity sensor, to avoid false touches
     * during a call, we hold a PROXIMITY_SCREEN_OFF_WAKE_LOCK wake lock
     * whenever the phone is off hook.  (When held, that wake lock causes
     * the screen to turn off automatically when the sensor detects an
     * object close to the screen.)
     *
     * This method is a no-op for devices that don't have a proximity
     * sensor.
     *
     * Note this method doesn't care if the InCallScreen is the foreground
     * activity or not.  That's because we want the proximity sensor to be
     * enabled any time the phone is in use, to avoid false cheek events
     * for whatever app you happen to be running.
     *
     * Proximity wake lock will *not* be held if any one of the
     * conditions is true while on a call:
     * 1) If the audio is routed via Bluetooth
     * 2) If a wired headset is connected
     * 3) if the speaker is ON
     * 4) If the slider is open(i.e. the hardkeyboard is *not* hidden)
     *
     * @param state current state of the phone (see {@link Phone#State})
     */
    /* package */ void updateProximitySensorMode(Phone.State state) {
        if (VDBG) Log.d(LOG_TAG, "updateProximitySensorMode: state = " + state);

        if (proximitySensorModeEnabled()) {
            synchronized (mProximityWakeLock) {
                // turn proximity sensor off and turn screen on immediately if
                // we are using a headset or the keyboard is open.
                boolean screenOnImmediately = (isHeadsetPlugged()
                            || PhoneUtils.isSpeakerOn(this)
                            || ((mBtHandsfree != null) && mBtHandsfree.isAudioOn())
                            || mIsHardKeyboardOpen);

                if (((state == Phone.State.OFFHOOK) || mBeginningCall)&& !screenOnImmediately) {
                    // Phone is in use!  Arrange for the screen to turn off
                    // automatically when the sensor detects a close object.
                    if (!mProximityWakeLock.isHeld()) {
                        if (DBG) Log.d(LOG_TAG, "updateProximitySensorMode: acquiring...");
                        mProximityWakeLock.acquire();
                    } else {
                        if (VDBG) Log.d(LOG_TAG, "updateProximitySensorMode: lock already held.");
                    }
                } else {
                    // Phone is either idle, or ringing.  We don't want any
                    // special proximity sensor behavior in either case.
                    if (mProximityWakeLock.isHeld()) {
                        if (DBG) Log.d(LOG_TAG, "updateProximitySensorMode: releasing...");
                        // Wait until user has moved the phone away from his head if we are
                        // releasing due to the phone call ending.
                        // Qtherwise, turn screen on immediately
                        int flags =
                            (screenOnImmediately ? 0 : PowerManager.WAIT_FOR_PROXIMITY_NEGATIVE);
                        mProximityWakeLock.release(flags);
                    } else {
                        if (VDBG) {
                            Log.d(LOG_TAG, "updateProximitySensorMode: lock already released.");
                        }
                    }
                }
            }
        }
    }

    /**
     * Notifies the phone app when the phone state changes.
     * Currently used only for proximity sensor support.
     */
    /* package */ void updatePhoneState(Phone.State state) {
        if (state != mLastPhoneState) {
            mLastPhoneState = state;
            updateProximitySensorMode(state);
            // clear our beginning call flag
            mBeginningCall = false;
            // While we are in call, the in-call screen should dismiss the keyguard.
            // This allows the user to press Home to go directly home without going through
            // an insecure lock screen.
            // But we do not want to do this if there is no active call so we do not
            // bypass the keyguard if the call is not answered or declined.
            if (mInCallScreen != null) {
                mInCallScreen.updateKeyguardPolicy(state == Phone.State.OFFHOOK);
            }
        }
    }

    /* package */ Phone.State getPhoneState() {
        return mLastPhoneState;
    }

    /**
     * @return true if this device supports the "proximity sensor
     * auto-lock" feature while in-call (see updateProximitySensorMode()).
     */
    /* package */ boolean proximitySensorModeEnabled() {
        return (mProximityWakeLock != null);
    }

    KeyguardManager getKeyguardManager() {
        return mKeyguardManager;
    }

    private void onMMIComplete(AsyncResult r) {
        if (VDBG) Log.d(LOG_TAG, "onMMIComplete()...");
        MmiCode mmiCode = (MmiCode) r.result;
        PhoneUtils.displayMMIComplete(phone, getInstance(), mmiCode, null, null);
    }

    private void initForNewRadioTechnology() {
        if (DBG) Log.d(LOG_TAG, "initForNewRadioTechnology...");

        if (phone.getPhoneType() == Phone.PHONE_TYPE_CDMA) {
            // Create an instance of CdmaPhoneCallState and initialize it to IDLE
            cdmaPhoneCallState = new CdmaPhoneCallState();
            cdmaPhoneCallState.CdmaPhoneCallStateInit();

            //create instances of CDMA OTA data classes
            if (cdmaOtaProvisionData == null) {
                cdmaOtaProvisionData = new OtaUtils.CdmaOtaProvisionData();
            }
            if (cdmaOtaConfigData == null) {
                cdmaOtaConfigData = new OtaUtils.CdmaOtaConfigData();
            }
            if (cdmaOtaScreenState == null) {
                cdmaOtaScreenState = new OtaUtils.CdmaOtaScreenState();
            }
        }

        ringer.updateRingerContextAfterRadioTechnologyChange(this.phone);
        notifier.updateCallNotifierRegistrationsAfterRadioTechnologyChange();
        if (mBtHandsfree != null) {
            mBtHandsfree.updateBtHandsfreeAfterRadioTechnologyChange();
        }
        if (mInCallScreen != null) {
            mInCallScreen.updateAfterRadioTechnologyChange();
        }

        // Update registration for ICC status after radio technology change
        IccCard sim = phone.getIccCard();
        if (sim != null) {
            if (DBG) Log.d(LOG_TAG, "Update registration for ICC status...");

            //Register all events new to the new active phone
            sim.registerForAbsent(mHandler, EVENT_SIM_ABSENT, null);
            sim.registerForLocked(mHandler, EVENT_SIM_LOCKED, null);
            sim.registerForNetworkLocked(mHandler, EVENT_SIM_NETWORK_LOCKED, null);
        }
    }


    /**
     * @return true if a wired headset is currently plugged in.
     *
     * @see Intent.ACTION_HEADSET_PLUG (which we listen for in mReceiver.onReceive())
     */
    boolean isHeadsetPlugged() {
        return mIsHeadsetPlugged;
    }

    /**
     * @return true if the onscreen UI should currently be showing the
     * special "bluetooth is active" indication in a couple of places (in
     * which UI elements turn blue and/or show the bluetooth logo.)
     *
     * This depends on the BluetoothHeadset state *and* the current
     * telephony state; see shouldShowBluetoothIndication().
     *
     * @see CallCard
     * @see NotificationMgr.updateInCallNotification
     */
    /* package */ boolean showBluetoothIndication() {
        return mShowBluetoothIndication;
    }

    /**
     * Recomputes the mShowBluetoothIndication flag based on the current
     * bluetooth state and current telephony state.
     *
     * This needs to be called any time the bluetooth headset state or the
     * telephony state changes.
     *
     * @param forceUiUpdate if true, force the UI elements that care
     *                      about this flag to update themselves.
     */
    /* package */ void updateBluetoothIndication(boolean forceUiUpdate) {
        mShowBluetoothIndication = shouldShowBluetoothIndication(mBluetoothHeadsetState,
                                                                 mBluetoothHeadsetAudioState,
                                                                 phone);
        if (forceUiUpdate) {
            // Post Handler messages to the various components that might
            // need to be refreshed based on the new state.
            if (isShowingCallScreen()) mInCallScreen.requestUpdateBluetoothIndication();
            mHandler.sendEmptyMessage(EVENT_UPDATE_INCALL_NOTIFICATION);
        }

        // Update the Proximity sensor based on Bluetooth audio state
        updateProximitySensorMode(phone.getState());
    }

    /**
     * UI policy helper function for the couple of places in the UI that
     * have some way of indicating that "bluetooth is in use."
     *
     * @return true if the onscreen UI should indicate that "bluetooth is in use",
     *         based on the specified bluetooth headset state, and the
     *         current state of the phone.
     * @see showBluetoothIndication()
     */
    private static boolean shouldShowBluetoothIndication(int bluetoothState,
                                                         int bluetoothAudioState,
                                                         Phone phone) {
        // We want the UI to indicate that "bluetooth is in use" in two
        // slightly different cases:
        //
        // (a) The obvious case: if a bluetooth headset is currently in
        //     use for an ongoing call.
        //
        // (b) The not-so-obvious case: if an incoming call is ringing,
        //     and we expect that audio *will* be routed to a bluetooth
        //     headset once the call is answered.

        switch (phone.getState()) {
            case OFFHOOK:
                // This covers normal active calls, and also the case if
                // the foreground call is DIALING or ALERTING.  In this
                // case, bluetooth is considered "active" if a headset
                // is connected *and* audio is being routed to it.
                return ((bluetoothState == BluetoothHeadset.STATE_CONNECTED)
                        && (bluetoothAudioState == BluetoothHeadset.AUDIO_STATE_CONNECTED));

            case RINGING:
                // If an incoming call is ringing, we're *not* yet routing
                // audio to the headset (since there's no in-call audio
                // yet!)  In this case, if a bluetooth headset is
                // connected at all, we assume that it'll become active
                // once the user answers the phone.
                return (bluetoothState == BluetoothHeadset.STATE_CONNECTED);

            default:  // Presumably IDLE
                return false;
        }
    }


    /**
     * Receiver for misc intent broadcasts the Phone app cares about.
     */
    private class PhoneAppBroadcastReceiver extends BroadcastReceiver {
        @Override
        public void onReceive(Context context, Intent intent) {
            String action = intent.getAction();
            if (action.equals(Intent.ACTION_AIRPLANE_MODE_CHANGED)) {
                boolean enabled = System.getInt(getContentResolver(),
                        System.AIRPLANE_MODE_ON, 0) == 0;
                phone.setRadioPower(enabled);
            } else if (action.equals(BluetoothHeadset.ACTION_STATE_CHANGED)) {
                mBluetoothHeadsetState = intent.getIntExtra(BluetoothHeadset.EXTRA_STATE,
                                                            BluetoothHeadset.STATE_ERROR);
                if (VDBG) Log.d(LOG_TAG, "mReceiver: HEADSET_STATE_CHANGED_ACTION");
                if (VDBG) Log.d(LOG_TAG, "==> new state: " + mBluetoothHeadsetState);
                updateBluetoothIndication(true);  // Also update any visible UI if necessary
            } else if (action.equals(BluetoothHeadset.ACTION_AUDIO_STATE_CHANGED)) {
                mBluetoothHeadsetAudioState =
                        intent.getIntExtra(BluetoothHeadset.EXTRA_AUDIO_STATE,
                                           BluetoothHeadset.STATE_ERROR);
                if (VDBG) Log.d(LOG_TAG, "mReceiver: HEADSET_AUDIO_STATE_CHANGED_ACTION");
                if (VDBG) Log.d(LOG_TAG, "==> new state: " + mBluetoothHeadsetAudioState);
                updateBluetoothIndication(true);  // Also update any visible UI if necessary
            } else if (action.equals(TelephonyIntents.ACTION_ANY_DATA_CONNECTION_STATE_CHANGED)) {
                if (VDBG) Log.d(LOG_TAG, "mReceiver: ACTION_ANY_DATA_CONNECTION_STATE_CHANGED");
                if (VDBG) Log.d(LOG_TAG, "- state: " + intent.getStringExtra(Phone.STATE_KEY));
                if (VDBG) Log.d(LOG_TAG, "- reason: "
                                + intent.getStringExtra(Phone.STATE_CHANGE_REASON_KEY));

                // The "data disconnected due to roaming" notification is
                // visible if you've lost data connectivity because you're
                // roaming and you have the "data roaming" feature turned off.
                boolean disconnectedDueToRoaming = false;
                if ("DISCONNECTED".equals(intent.getStringExtra(Phone.STATE_KEY))) {
                    String reason = intent.getStringExtra(Phone.STATE_CHANGE_REASON_KEY);
                    if (Phone.REASON_ROAMING_ON.equals(reason)) {
                        // We just lost our data connection, and the reason
                        // is that we started roaming.  This implies that
                        // the user has data roaming turned off.
                        disconnectedDueToRoaming = true;
                    }
                }
                mHandler.sendEmptyMessage(disconnectedDueToRoaming
                                          ? EVENT_DATA_ROAMING_DISCONNECTED
                                          : EVENT_DATA_ROAMING_OK);
            } else if (action.equals(Intent.ACTION_HEADSET_PLUG)) {
                if (VDBG) Log.d(LOG_TAG, "mReceiver: ACTION_HEADSET_PLUG");
                if (VDBG) Log.d(LOG_TAG, "    state: " + intent.getIntExtra("state", 0));
                if (VDBG) Log.d(LOG_TAG, "    name: " + intent.getStringExtra("name"));
                mIsHeadsetPlugged = (intent.getIntExtra("state", 0) == 1);
                mHandler.sendMessage(mHandler.obtainMessage(EVENT_WIRED_HEADSET_PLUG, 0));
            } else if (action.equals(Intent.ACTION_BATTERY_LOW)) {
                if (VDBG) Log.d(LOG_TAG, "mReceiver: ACTION_BATTERY_LOW");
                notifier.sendBatteryLow();  // Play a warning tone if in-call
            } else if ((action.equals(TelephonyIntents.ACTION_SIM_STATE_CHANGED)) &&
                    (mPUKEntryActivity != null)) {
                // if an attempt to un-PUK-lock the device was made, while we're
                // receiving this state change notification, notify the handler.
                // NOTE: This is ONLY triggered if an attempt to un-PUK-lock has
                // been attempted.
                mHandler.sendMessage(mHandler.obtainMessage(EVENT_SIM_STATE_CHANGED,
                        intent.getStringExtra(IccCard.INTENT_KEY_ICC_STATE)));
            } else if (action.equals(TelephonyIntents.ACTION_RADIO_TECHNOLOGY_CHANGED)) {
                String newPhone = intent.getStringExtra(Phone.PHONE_NAME_KEY);
                Log.d(LOG_TAG, "Radio technology switched. Now " + newPhone + " is active.");
                initForNewRadioTechnology();
            } else if (action.equals(TelephonyIntents.ACTION_SERVICE_STATE_CHANGED)) {
                handleServiceStateChanged(intent);
            } else if (action.equals(TelephonyIntents.ACTION_EMERGENCY_CALLBACK_MODE_CHANGED)) {
                if (phone.getPhoneType() == Phone.PHONE_TYPE_CDMA) {
                    Log.d(LOG_TAG, "Emergency Callback Mode arrived in PhoneApp.");
                    // Start Emergency Callback Mode service
                    if (intent.getBooleanExtra("phoneinECMState", false)) {
                        context.startService(new Intent(context,
                                EmergencyCallbackModeService.class));
                    }
                } else {
                    Log.e(LOG_TAG, "Error! Emergency Callback Mode not supported for " +
                            phone.getPhoneName() + " phones");
                }
<<<<<<< HEAD
// Vibrate 45 sec receiver add by cytown
} else if (action.equals(ACTION_VIBRATE_45)) {
    if (VDBG) Log.d(LOG_TAG, "mReceiver: ACTION_VIBRATE_45");
    mAM.set(AlarmManager.ELAPSED_REALTIME_WAKEUP, SystemClock.elapsedRealtime() + 60000, mVibrateIntent);
    if (DBG) Log.i(LOG_TAG, "vibrate on 45 sec");
    mVibrator.vibrate(70);
    SystemClock.sleep(70);
    mVibrator.cancel();
    if (VDBG) Log.d(LOG_TAG, "mReceiver: force vib cancel");
    //vibrate(70, 70, -1);
=======
            } else if (action.equals(TtyIntent.TTY_PREFERRED_MODE_CHANGE_ACTION)) {
                mPreferredTtyMode = intent.getIntExtra(TtyIntent.TTY_PREFFERED_MODE,
                                                       Phone.TTY_MODE_OFF);
                if (VDBG) Log.d(LOG_TAG, "mReceiver: TTY_PREFERRED_MODE_CHANGE_ACTION");
                if (VDBG) Log.d(LOG_TAG, "    mode: " + mPreferredTtyMode);
                mHandler.sendMessage(mHandler.obtainMessage(EVENT_TTY_PREFERRED_MODE_CHANGED, 0));
>>>>>>> dc4b8d2f
            }
        }
    }

    /**
     * Broadcast receiver for the ACTION_MEDIA_BUTTON broadcast intent.
     *
     * This functionality isn't lumped in with the other intents in
     * PhoneAppBroadcastReceiver because we instantiate this as a totally
     * separate BroadcastReceiver instance, since we need to manually
     * adjust its IntentFilter's priority (to make sure we get these
     * intents *before* the media player.)
     */
    private class MediaButtonBroadcastReceiver extends BroadcastReceiver {
        @Override
        public void onReceive(Context context, Intent intent) {
            KeyEvent event = (KeyEvent) intent.getParcelableExtra(Intent.EXTRA_KEY_EVENT);
            if (VDBG) Log.d(LOG_TAG,
                           "MediaButtonBroadcastReceiver.onReceive()...  event = " + event);
            if ((event != null)
                && (event.getKeyCode() == KeyEvent.KEYCODE_HEADSETHOOK)
                && (event.getAction() == KeyEvent.ACTION_DOWN)) {

                if (event.getRepeatCount() == 0) {
                    // Mute ONLY on the initial keypress.
                    if (VDBG) Log.d(LOG_TAG, "MediaButtonBroadcastReceiver: HEADSETHOOK down!");
                    boolean consumed = PhoneUtils.handleHeadsetHook(phone);
                    if (VDBG) Log.d(LOG_TAG, "==> handleHeadsetHook(): consumed = " + consumed);
                    if (consumed) {
                        // If a headset is attached and the press is consumed, also update
                        // any UI items (such as an InCallScreen mute button) that may need to
                        // be updated if their state changed.
                        if (isShowingCallScreen()) {
                            updateInCallScreenTouchUi();
                        }
                        abortBroadcast();
                    }
                } else if (phone.getState() != Phone.State.IDLE) {
                    // As for any DOWN events other than the initial press, we consume
                    // (and ignore) those too if the phone is in use.  (Otherwise the
                    // music player will handle them, which would be confusing.)
                    abortBroadcast();
                }
            }
        }
    }

    private void handleServiceStateChanged(Intent intent) {
        /**
         * This used to handle updating EriTextWidgetProvider this routine
         * and and listening for ACTION_SERVICE_STATE_CHANGED intents could
         * be removed. But leaving just in case it might be needed in the near
         * future.
         */

        // If service just returned, start sending out the queued messages
        ServiceState ss = ServiceState.newFromBundle(intent.getExtras());

        boolean hasService = true;
        boolean isCdma = false;
        String eriText = "";

        if (ss != null) {
            int state = ss.getState();
            NotificationMgr.getDefault().updateNetworkSelection(state);
            switch (state) {
                case ServiceState.STATE_OUT_OF_SERVICE:
                case ServiceState.STATE_POWER_OFF:
                    hasService = false;
                    break;
            }
        } else {
            hasService = false;
        }
    }

    public boolean isOtaCallInActiveState() {
        boolean otaCallActive = false;
        if (mInCallScreen != null) {
            otaCallActive = mInCallScreen.isOtaCallInActiveState();
        }
        if (VDBG) Log.d(LOG_TAG, "- isOtaCallInActiveState " + otaCallActive);
        return otaCallActive;
    }

    public boolean isOtaCallInEndState() {
        boolean otaCallEnded = false;
        if (mInCallScreen != null) {
            otaCallEnded = mInCallScreen.isOtaCallInEndState();
        }
        if (VDBG) Log.d(LOG_TAG, "- isOtaCallInEndState " + otaCallEnded);
        return otaCallEnded;
    }

    // it is safe to call clearOtaState() even if the InCallScreen isn't active
    public void clearOtaState() {
        if (DBG) Log.d(LOG_TAG, "- clearOtaState ...");
        if ((mInCallScreen != null)
                && (mInCallScreen.otaUtils != null)) {
            mInCallScreen.otaUtils.cleanOtaScreen(true);
            if (DBG) Log.d(LOG_TAG, "  - clearOtaState clears OTA screen");
        }
    }

    // it is safe to call dismissOtaDialogs() even if the InCallScreen isn't active
    public void dismissOtaDialogs() {
        if (DBG) Log.d(LOG_TAG, "- dismissOtaDialogs ...");
        if ((mInCallScreen != null)
                && (mInCallScreen.otaUtils != null)) {
            mInCallScreen.otaUtils.dismissAllOtaDialogs();
            if (DBG) Log.d(LOG_TAG, "  - dismissOtaDialogs clears OTA dialogs");
        }
    }

    // it is safe to call clearInCallScreenMode() even if the InCallScreen isn't active
    public void clearInCallScreenMode() {
        if (DBG) Log.d(LOG_TAG, "- clearInCallScreenMode ...");
        if (mInCallScreen != null) {
            mInCallScreen.resetInCallScreenMode();
        }
    }

    // Update InCallScreen's touch UI. It is safe to call even if InCallScreen isn't active
    public void updateInCallScreenTouchUi() {
        if (DBG) Log.d(LOG_TAG, "- updateInCallScreenTouchUi ...");
        if (mInCallScreen != null) {
            mInCallScreen.requestUpdateTouchUi();
        }
    }

    private void handleQueryTTYModeResponse(Message msg) {
        AsyncResult ar = (AsyncResult) msg.obj;
        if (ar.exception != null) {
            if (DBG) Log.d(LOG_TAG, "handleQueryTTYModeResponse: Error getting TTY state.");
        } else {
            if (DBG) Log.d(LOG_TAG,
                           "handleQueryTTYModeResponse: TTY enable state successfully queried.");

            int ttymode = ((int[]) ar.result)[0];
            if (DBG) Log.d(LOG_TAG, "handleQueryTTYModeResponse:ttymode=" + ttymode);

            Intent ttyModeChanged = new Intent(TtyIntent.TTY_ENABLED_CHANGE_ACTION);
            ttyModeChanged.putExtra("ttyEnabled", ttymode != Phone.TTY_MODE_OFF);
            sendBroadcast(ttyModeChanged);

            String audioTtyMode;
            switch (ttymode) {
            case Phone.TTY_MODE_FULL:
                audioTtyMode = "tty_full";
                break;
            case Phone.TTY_MODE_VCO:
                audioTtyMode = "tty_vco";
                break;
            case Phone.TTY_MODE_HCO:
                audioTtyMode = "tty_hco";
                break;
            case Phone.TTY_MODE_OFF:
            default:
                audioTtyMode = "tty_off";
                break;
            }
            AudioManager audioManager = (AudioManager) getSystemService(Context.AUDIO_SERVICE);
            audioManager.setParameters("tty_mode="+audioTtyMode);
        }
    }

    private void handleSetTTYModeResponse(Message msg) {
        AsyncResult ar = (AsyncResult) msg.obj;

        if (ar.exception != null) {
            if (DBG) Log.d (LOG_TAG,
                    "handleSetTTYModeResponse: Error setting TTY mode, ar.exception"
                    + ar.exception);
        }
        phone.queryTTYMode(mHandler.obtainMessage(EVENT_TTY_MODE_GET));
    }
}<|MERGE_RESOLUTION|>--- conflicted
+++ resolved
@@ -216,7 +216,6 @@
     public OtaUtils.CdmaOtaScreenState cdmaOtaScreenState;
     public OtaUtils.CdmaOtaInCallScreenUiState cdmaOtaInCallScreenUiState;
 
-<<<<<<< HEAD
 // add by cytown
 private static final String ACTION_VIBRATE_45 = "com.android.phone.PhoneApp.ACTION_VIBRATE_45";
 private CallFeaturesSetting mSettings;
@@ -250,12 +249,10 @@
 public void vibrate(int v1, int p1, int v2) {
     new Handler().post(new TriVibRunnable(v1, p1, v2));
 }
-=======
     // TTY feature enabled on this platform
     private boolean mTtyEnabled;
     // Current TTY operating mode selected by user
     private int mPreferredTtyMode = Phone.TTY_MODE_OFF;
->>>>>>> dc4b8d2f
 
     /**
      * Set the restore mute state flag. Used when we are setting the mute state
@@ -509,13 +506,10 @@
             intentFilter.addAction(TelephonyIntents.ACTION_RADIO_TECHNOLOGY_CHANGED);
             intentFilter.addAction(TelephonyIntents.ACTION_SERVICE_STATE_CHANGED);
             intentFilter.addAction(TelephonyIntents.ACTION_EMERGENCY_CALLBACK_MODE_CHANGED);
-<<<<<<< HEAD
-intentFilter.addAction(ACTION_VIBRATE_45);
-=======
+            intentFilter.addAction(ACTION_VIBRATE_45);
             if (mTtyEnabled) {
                 intentFilter.addAction(TtyIntent.TTY_PREFERRED_MODE_CHANGE_ACTION);
             }
->>>>>>> dc4b8d2f
             registerReceiver(mReceiver, intentFilter);
 
             // Use a separate receiver for ACTION_MEDIA_BUTTON broadcasts,
@@ -1504,7 +1498,6 @@
                     Log.e(LOG_TAG, "Error! Emergency Callback Mode not supported for " +
                             phone.getPhoneName() + " phones");
                 }
-<<<<<<< HEAD
 // Vibrate 45 sec receiver add by cytown
 } else if (action.equals(ACTION_VIBRATE_45)) {
     if (VDBG) Log.d(LOG_TAG, "mReceiver: ACTION_VIBRATE_45");
@@ -1515,14 +1508,12 @@
     mVibrator.cancel();
     if (VDBG) Log.d(LOG_TAG, "mReceiver: force vib cancel");
     //vibrate(70, 70, -1);
-=======
             } else if (action.equals(TtyIntent.TTY_PREFERRED_MODE_CHANGE_ACTION)) {
                 mPreferredTtyMode = intent.getIntExtra(TtyIntent.TTY_PREFFERED_MODE,
                                                        Phone.TTY_MODE_OFF);
                 if (VDBG) Log.d(LOG_TAG, "mReceiver: TTY_PREFERRED_MODE_CHANGE_ACTION");
                 if (VDBG) Log.d(LOG_TAG, "    mode: " + mPreferredTtyMode);
                 mHandler.sendMessage(mHandler.obtainMessage(EVENT_TTY_PREFERRED_MODE_CHANGED, 0));
->>>>>>> dc4b8d2f
             }
         }
     }
