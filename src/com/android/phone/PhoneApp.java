--- conflicted
+++ resolved
@@ -215,12 +215,6 @@
                     break;
 
                 case EVENT_SIM_NETWORK_LOCKED:
-<<<<<<< HEAD
-                    if (Config.LOGV) Log.v(LOG_TAG, "show sim depersonal panel");
-                    IccNetworkDepersonalizationPanel ndpPanel =
-                        new IccNetworkDepersonalizationPanel(PhoneApp.getInstance());
-                    ndpPanel.show();
-=======
                     if (getResources().getBoolean(R.bool.ignore_sim_network_locked_events)) {
                         // Some products don't have the concept of a "SIM network lock"
                         Log.i(LOG_TAG, "Ignoring EVENT_SIM_NETWORK_LOCKED event; "
@@ -234,7 +228,6 @@
                                 new IccNetworkDepersonalizationPanel(PhoneApp.getInstance());
                         ndpPanel.show();
                     }
->>>>>>> 09328f1b
                     break;
 
                 case EVENT_UPDATE_INCALL_NOTIFICATION:
@@ -1127,6 +1120,4 @@
             }
         }
     }
-}
-
-
+}