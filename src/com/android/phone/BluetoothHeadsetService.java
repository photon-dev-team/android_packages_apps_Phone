/*
 * Copyright (C) 2006 The Android Open Source Project
 *
 * Licensed under the Apache License, Version 2.0 (the "License");
 * you may not use this file except in compliance with the License.
 * You may obtain a copy of the License at
 *
 *      http://www.apache.org/licenses/LICENSE-2.0
 *
 * Unless required by applicable law or agreed to in writing, software
 * distributed under the License is distributed on an "AS IS" BASIS,
 * WITHOUT WARRANTIES OR CONDITIONS OF ANY KIND, either express or implied.
 * See the License for the specific language governing permissions and
 * limitations under the License.
 */

package com.android.phone;

import android.app.Service;
import android.bluetooth.BluetoothAudioGateway;
import android.bluetooth.BluetoothAdapter;
import android.bluetooth.BluetoothDevice;
import android.bluetooth.BluetoothHeadset;
import android.bluetooth.BluetoothUuid;
import android.bluetooth.HeadsetBase;
import android.bluetooth.IBluetoothHeadset;
import android.os.ParcelUuid;
import android.content.BroadcastReceiver;
import android.content.Context;
import android.content.Intent;
import android.content.IntentFilter;
import android.media.AudioManager;
import android.os.Handler;
import android.os.IBinder;
import android.os.Message;
import android.os.PowerManager;
import android.os.RemoteException;
import android.os.SystemProperties;
import android.provider.Settings;
import android.util.Log;

import com.android.internal.telephony.Call;
import com.android.internal.telephony.Phone;
import com.android.internal.telephony.PhoneFactory;

import java.util.HashMap;
import java.util.LinkedList;
import java.util.ListIterator;
import java.util.Set;

/**
 * Provides Bluetooth Headset and Handsfree profile, as a service in
 * the Phone application.
 * @hide
 */
public class BluetoothHeadsetService extends Service {
    private static final String TAG = "BT HSHFP";
    private static final boolean DBG = true;

    private static final String PREF_NAME = BluetoothHeadsetService.class.getSimpleName();
    private static final String PREF_LAST_HEADSET = "lastHeadsetAddress";

    private static final int PHONE_STATE_CHANGED = 1;

    private static final String BLUETOOTH_ADMIN_PERM = android.Manifest.permission.BLUETOOTH_ADMIN;
    private static final String BLUETOOTH_PERM = android.Manifest.permission.BLUETOOTH;

    private static boolean sHasStarted = false;

    private BluetoothAdapter mAdapter;
    private PowerManager mPowerManager;
    private BluetoothAudioGateway mAg;
    private HeadsetBase mHeadset;
    private int mState;
    private int mHeadsetType;
    private BluetoothHandsfree mBtHandsfree;
    private BluetoothDevice mRemoteDevice;
    private LinkedList<BluetoothDevice> mAutoConnectQueue;
    private Call mForegroundCall;
    private Call mRingingCall;
    private Phone mPhone;

    private final HeadsetPriority mHeadsetPriority = new HeadsetPriority();

    public BluetoothHeadsetService() {
        mState = BluetoothHeadset.STATE_DISCONNECTED;
        mHeadsetType = BluetoothHandsfree.TYPE_UNKNOWN;
    }

    @Override
    public void onCreate() {
        super.onCreate();
        mAdapter = BluetoothAdapter.getDefaultAdapter();
        mPowerManager = (PowerManager) getSystemService(Context.POWER_SERVICE);
        mBtHandsfree = PhoneApp.getInstance().getBluetoothHandsfree();
        mAg = new BluetoothAudioGateway(mAdapter);
        mPhone = PhoneFactory.getDefaultPhone();
        mRingingCall = mPhone.getRingingCall();
        mForegroundCall = mPhone.getForegroundCall();
        if (mAdapter.isEnabled()) {
            mHeadsetPriority.load();
        }
        IntentFilter filter = new IntentFilter(
                BluetoothDevice.ACTION_ACL_DISCONNECT_REQUESTED);
        filter.addAction(BluetoothAdapter.ACTION_STATE_CHANGED);
        filter.addAction(BluetoothDevice.ACTION_BOND_STATE_CHANGED);
        filter.addAction(AudioManager.VOLUME_CHANGED_ACTION);
        registerReceiver(mBluetoothReceiver, filter);

        mPhone.registerForPreciseCallStateChanged(mStateChangeHandler, PHONE_STATE_CHANGED, null);
    }

    @Override
    public void onStart(Intent intent, int startId) {
         if (mAdapter == null) {
            Log.w(TAG, "Stopping BluetoothHeadsetService: device does not have BT");
            stopSelf();
        } else {
            if (!sHasStarted) {
                if (DBG) log("Starting BluetoothHeadsetService");
                if (mAdapter.isEnabled()) {
                    mAg.start(mIncomingConnectionHandler);
                    mBtHandsfree.onBluetoothEnabled();
                    // BT might have only just started, wait 6 seconds until
                    // SDP records are registered before reconnecting headset
                    mHandler.sendMessageDelayed(mHandler.obtainMessage(RECONNECT_LAST_HEADSET),
                            6000);
                }
                sHasStarted = true;
            }
        }
    }

    private final Handler mIncomingConnectionHandler = new Handler() {
        @Override
        public void handleMessage(Message msg) {
            BluetoothAudioGateway.IncomingConnectionInfo info =
                    (BluetoothAudioGateway.IncomingConnectionInfo)msg.obj;
            int type = BluetoothHandsfree.TYPE_UNKNOWN;
            switch(msg.what) {
            case BluetoothAudioGateway.MSG_INCOMING_HEADSET_CONNECTION:
                type = BluetoothHandsfree.TYPE_HEADSET;
                break;
            case BluetoothAudioGateway.MSG_INCOMING_HANDSFREE_CONNECTION:
                type = BluetoothHandsfree.TYPE_HANDSFREE;
                break;
            }

            Log.i(TAG, "Incoming rfcomm (" + BluetoothHandsfree.typeToString(type) +
                  ") connection from " + info.mRemoteDevice + "on channel " + info.mRfcommChan);

            int priority = BluetoothHeadset.PRIORITY_OFF;
            HeadsetBase headset;
            try {
                priority = mBinder.getPriority(info.mRemoteDevice);
            } catch (RemoteException e) {}
            if (priority <= BluetoothHeadset.PRIORITY_OFF) {
                Log.i(TAG, "Rejecting incoming connection because priority = " + priority);

                headset = new HeadsetBase(mPowerManager, mAdapter, info.mRemoteDevice,
                        info.mSocketFd, info.mRfcommChan, null);
                headset.disconnect();
                return;
            }
            switch (mState) {
            case BluetoothHeadset.STATE_DISCONNECTED:
                // headset connecting us, lets join
                mRemoteDevice = info.mRemoteDevice;
                setState(BluetoothHeadset.STATE_CONNECTING);
                headset = new HeadsetBase(mPowerManager, mAdapter, mRemoteDevice, info.mSocketFd,
                        info.mRfcommChan, mConnectedStatusHandler);
                mHeadsetType = type;

                mConnectingStatusHandler.obtainMessage(RFCOMM_CONNECTED, headset).sendToTarget();

                break;
            case BluetoothHeadset.STATE_CONNECTING:
                if (!info.mRemoteDevice.equals(mRemoteDevice)) {
                    // different headset, ignoring
                    Log.i(TAG, "Already attempting connect to " + mRemoteDevice +
                          ", disconnecting " + info.mRemoteDevice);

                    headset = new HeadsetBase(mPowerManager, mAdapter, info.mRemoteDevice,
                            info.mSocketFd, info.mRfcommChan, null);
                    headset.disconnect();
                }
                // If we are here, we are in danger of a race condition
                // incoming rfcomm connection, but we are also attempting an
                // outgoing connection. Lets try and interrupt the outgoing
                // connection.
                Log.i(TAG, "Incoming and outgoing connections to " + info.mRemoteDevice +
                            ". Cancel outgoing connection.");
                if (mConnectThread != null) {
                    mConnectThread.interrupt();
                }

                // Now continue with new connection, including calling callback
                mHeadset = new HeadsetBase(mPowerManager, mAdapter, mRemoteDevice,
                        info.mSocketFd, info.mRfcommChan, mConnectedStatusHandler);
                mHeadsetType = type;

                setState(BluetoothHeadset.STATE_CONNECTED, BluetoothHeadset.RESULT_SUCCESS);
                mBtHandsfree.connectHeadset(mHeadset, mHeadsetType);

                // Make sure that old outgoing connect thread is dead.
                if (mConnectThread != null) {
                    try {
                        // TODO: Don't block in the main thread
                        Log.w(TAG, "Block in main thread to join stale outgoing connection thread");
                        mConnectThread.join();
                    } catch (InterruptedException e) {
                        Log.e(TAG, "Connection cancelled twice eh?", e);
                    }
                    mConnectThread = null;
                }
                if (DBG) log("Successfully used incoming connection, and cancelled outgoing " +
                      " connection");
                break;
            case BluetoothHeadset.STATE_CONNECTED:
                Log.i(TAG, "Already connected to " + mRemoteDevice + ", disconnecting " +
                      info.mRemoteDevice);

                headset = new HeadsetBase(mPowerManager, mAdapter, info.mRemoteDevice,
                        info.mSocketFd, info.mRfcommChan, null);
                headset.disconnect();
                break;
            }
        }
    };

    private final Handler mStateChangeHandler = new Handler() {
        @Override
        public void handleMessage(Message msg) {
            switch(msg.what) {
            case PHONE_STATE_CHANGED:
                switch(mForegroundCall.getState()) {
                case DIALING:
                case ALERTING:
                    synchronized(this) {
                        if (mState == BluetoothHeadset.STATE_DISCONNECTED) {
                            autoConnectHeadset();
                        }
                    }
                }

                switch(mRingingCall.getState()) {
                case INCOMING:
                case WAITING:
                    synchronized(this) {
                        if (mState == BluetoothHeadset.STATE_DISCONNECTED) {
                            autoConnectHeadset();
                        }
                    }
                break;
                }
            }
        }
    };

    private synchronized void autoConnectHeadset() {
        if (DBG && debugDontReconnect()) {
            return;
        }
        if (mAdapter.isEnabled()) {
            try {
                mBinder.connectHeadset(null);
            } catch (RemoteException e) {}
        }
    }

    private final BroadcastReceiver mBluetoothReceiver = new BroadcastReceiver() {
        @Override
        public void onReceive(Context context, Intent intent) {
            String action = intent.getAction();
            BluetoothDevice device =
                    intent.getParcelableExtra(BluetoothDevice.EXTRA_DEVICE);

            if ((mState == BluetoothHeadset.STATE_CONNECTED ||
                    mState == BluetoothHeadset.STATE_CONNECTING) &&
                    action.equals(BluetoothDevice.ACTION_ACL_DISCONNECT_REQUESTED) &&
                    device.equals(mRemoteDevice)) {
                try {
                    mBinder.disconnectHeadset();
                } catch (RemoteException e) {}
            } else if (action.equals(BluetoothAdapter.ACTION_STATE_CHANGED)) {
                switch (intent.getIntExtra(BluetoothAdapter.EXTRA_STATE,
                                           BluetoothAdapter.ERROR)) {
                case BluetoothAdapter.STATE_ON:
                    mHeadsetPriority.load();
                    mHandler.sendMessageDelayed(mHandler.obtainMessage(RECONNECT_LAST_HEADSET), 8000);
                    mAg.start(mIncomingConnectionHandler);
                    mBtHandsfree.onBluetoothEnabled();
                    break;
                case BluetoothAdapter.STATE_TURNING_OFF:
                    mBtHandsfree.onBluetoothDisabled();
                    mAg.stop();
                    setState(BluetoothHeadset.STATE_DISCONNECTED, BluetoothHeadset.RESULT_FAILURE);
                    break;
                }
            } else if (action.equals(BluetoothDevice.ACTION_BOND_STATE_CHANGED)) {
                int bondState = intent.getIntExtra(BluetoothDevice.EXTRA_BOND_STATE,
                                                   BluetoothDevice.ERROR);
                switch(bondState) {
                case BluetoothDevice.BOND_BONDED:
<<<<<<< HEAD
                    mHeadsetPriority.set(device, BluetoothHeadset.PRIORITY_ON);
                    break;
                case BluetoothDevice.BOND_NONE:
                    mHeadsetPriority.set(device, BluetoothHeadset.PRIORITY_OFF);
=======
                    if (mHeadsetPriority.get(device) == BluetoothHeadset.PRIORITY_UNDEFINED) {
                        mHeadsetPriority.set(device, BluetoothHeadset.PRIORITY_ON);
                    }
                    break;
                case BluetoothDevice.BOND_NONE:
                    mHeadsetPriority.set(device, BluetoothHeadset.PRIORITY_UNDEFINED);
>>>>>>> dc66301e
                    break;
                }
            } else if (action.equals(AudioManager.VOLUME_CHANGED_ACTION)) {
                int streamType = intent.getIntExtra(AudioManager.EXTRA_VOLUME_STREAM_TYPE, -1);
                if (streamType == AudioManager.STREAM_BLUETOOTH_SCO) {
                    mBtHandsfree.sendScoGainUpdate(intent.getIntExtra(
                            AudioManager.EXTRA_VOLUME_STREAM_VALUE, 0));
                }

            }
        }
    };

    private static final int RECONNECT_LAST_HEADSET = 1;
    private static final int CONNECT_HEADSET_DELAYED = 2;
    private Handler mHandler = new Handler() {
        @Override
        public void handleMessage(Message msg) {
            switch (msg.what) {
            case RECONNECT_LAST_HEADSET:
                autoConnectHeadset();
                break;
            case CONNECT_HEADSET_DELAYED:
                getSdpRecordsAndConnect();
                break;
            }
        }
    };

    @Override
    public IBinder onBind(Intent intent) {
        return mBinder;
    }

    // ------------------------------------------------------------------
    // Bluetooth Headset Connect
    // ------------------------------------------------------------------
    private static final int RFCOMM_CONNECTED             = 1;
    private static final int RFCOMM_ERROR                 = 2;

    private long mTimestamp;

    /**
     * Thread for RFCOMM connection
     * Messages are sent to mConnectingStatusHandler as connection progresses.
     */
    private RfcommConnectThread mConnectThread;
    private class RfcommConnectThread extends Thread {
        private BluetoothDevice device;
        private int channel;
        private int type;

        private static final int EINTERRUPT = -1000;

        public RfcommConnectThread(BluetoothDevice device, int channel, int type) {
            super();
            this.device = device;
            this.channel = channel;
            this.type = type;
        }

        private int waitForConnect(HeadsetBase headset) {
            // Try to connect for 20 seconds
            int result = 0;
            for (int i=0; i < 40 && result == 0; i++) {
                // waitForAsyncConnect returns 0 on timeout, 1 on success, < 0 on error.
                result = headset.waitForAsyncConnect(500, mConnectedStatusHandler);
                if (isInterrupted()) {
                    headset.disconnect();
                    return EINTERRUPT;
                }
            }
            return result;
        }

        @Override
        public void run() {
            long timestamp;

            timestamp = System.currentTimeMillis();
            HeadsetBase headset = new HeadsetBase(mPowerManager, mAdapter, device, channel);

            int result = waitForConnect(headset);

            if (result != EINTERRUPT && result != 1) {
                Log.i(TAG, "Trying to connect to rfcomm socket again after 1 sec");
                try {
                    sleep(1000);  // 1 second
                } catch (InterruptedException e) {}

                result = waitForConnect(headset);
            }

            if (result == EINTERRUPT) return;

            if (DBG) log("RFCOMM connection attempt took " +
                  (System.currentTimeMillis() - timestamp) + " ms");
            if (isInterrupted()) {
                headset.disconnect();
                return;
            }
            if (result < 0) {
                Log.w(TAG, "headset.waitForAsyncConnect() error: " + result);
                mConnectingStatusHandler.obtainMessage(RFCOMM_ERROR).sendToTarget();
                return;
            } else if (result == 0) {
                mConnectingStatusHandler.obtainMessage(RFCOMM_ERROR).sendToTarget();
                Log.w(TAG, "mHeadset.waitForAsyncConnect() error: " + result + "(timeout)");
                return;
            } else {
                mConnectingStatusHandler.obtainMessage(RFCOMM_CONNECTED, headset).sendToTarget();
            }
        }
    }

    /**
     * Receives events from mConnectThread back in the main thread.
     */
    private final Handler mConnectingStatusHandler = new Handler() {
        @Override
        public void handleMessage(Message msg) {
            if (mState != BluetoothHeadset.STATE_CONNECTING) {
                return;  // stale events
            }

            switch (msg.what) {
            case RFCOMM_ERROR:
                if (DBG) log("Rfcomm error");
                mConnectThread = null;
                setState(BluetoothHeadset.STATE_DISCONNECTED, BluetoothHeadset.RESULT_FAILURE);
                break;
            case RFCOMM_CONNECTED:
                if (DBG) log("Rfcomm connected");
                mConnectThread = null;
                mHeadset = (HeadsetBase)msg.obj;
                setState(BluetoothHeadset.STATE_CONNECTED, BluetoothHeadset.RESULT_SUCCESS);

                mBtHandsfree.connectHeadset(mHeadset, mHeadsetType);
                break;
            }
        }
    };

    /**
     * Receives events from a connected RFCOMM socket back in the main thread.
     */
    private final Handler mConnectedStatusHandler = new Handler() {
        @Override
        public void handleMessage(Message msg) {
            switch (msg.what) {
            case HeadsetBase.RFCOMM_DISCONNECTED:
                setState(BluetoothHeadset.STATE_DISCONNECTED, BluetoothHeadset.RESULT_FAILURE);
                break;
            }
        }
    };

    private void setState(int state) {
        setState(state, BluetoothHeadset.RESULT_SUCCESS);
    }

    private synchronized void setState(int state, int result) {
        if (state != mState) {
            if (DBG) log("Headset state " + mState + " -> " + state + ", result = " + result);
            if (mState == BluetoothHeadset.STATE_CONNECTED) {
                mBtHandsfree.disconnectHeadset();
                // no longer connected - make sure BT audio is taken down
                mBtHandsfree.audioOff();
            }
            Intent intent = new Intent(BluetoothHeadset.ACTION_STATE_CHANGED);
            intent.putExtra(BluetoothHeadset.EXTRA_PREVIOUS_STATE, mState);
            mState = state;
            intent.putExtra(BluetoothHeadset.EXTRA_STATE, mState);
            intent.putExtra(BluetoothDevice.EXTRA_DEVICE, mRemoteDevice);
            sendBroadcast(intent, BLUETOOTH_PERM);
            if (mState == BluetoothHeadset.STATE_DISCONNECTED) {
                mHeadset = null;
                mRemoteDevice = null;
                mHeadsetType = BluetoothHandsfree.TYPE_UNKNOWN;
                if (mAutoConnectQueue != null) {
                    doNextAutoConnect();
                }
            } else if (mState == BluetoothHeadset.STATE_CONNECTING) {
                // Set the priority to AUTO_CONNECT
                mHeadsetPriority.set(mRemoteDevice, BluetoothHeadset.PRIORITY_AUTO_CONNECT);
            } else if (mState == BluetoothHeadset.STATE_CONNECTED) {
                mAutoConnectQueue = null;  // cancel further auto-connection
                mHeadsetPriority.bump(mRemoteDevice);
            }
        }
    }

    private void getSdpRecordsAndConnect() {
        ParcelUuid[] uuids = mRemoteDevice.getUuids();
        if (uuids != null) {
            if (BluetoothUuid.isUuidPresent(uuids, BluetoothUuid.Handsfree)) {
                log("SDP UUID: TYPE_HANDSFREE");
                mHeadsetType = BluetoothHandsfree.TYPE_HANDSFREE;
                int channel = mRemoteDevice.getServiceChannel(BluetoothUuid.Handsfree);
                mConnectThread = new RfcommConnectThread(mRemoteDevice, channel, mHeadsetType);
                mConnectThread.start();
                return;
            } else if (BluetoothUuid.isUuidPresent(uuids, BluetoothUuid.HSP)) {
                log("SDP UUID: TYPE_HEADSET");
                mHeadsetType = BluetoothHandsfree.TYPE_HEADSET;
                int channel = mRemoteDevice.getServiceChannel(BluetoothUuid.HSP);
                mConnectThread = new RfcommConnectThread(mRemoteDevice, channel, mHeadsetType);
                mConnectThread.start();
                return;
            }
        }
        log("SDP UUID: TYPE_UNKNOWN");
        mHeadsetType = BluetoothHandsfree.TYPE_UNKNOWN;
        setState(BluetoothHeadset.STATE_DISCONNECTED,
                BluetoothHeadset.RESULT_FAILURE);
        return;
    }

    private synchronized boolean doNextAutoConnect() {
        if (mAutoConnectQueue == null || mAutoConnectQueue.size() == 0) {
            mAutoConnectQueue = null;
            return false;
        }
        mRemoteDevice = mAutoConnectQueue.removeFirst();
<<<<<<< HEAD
=======
        // Don't auto connect with docks if we are docked with the dock.
        if (isPhoneDocked(mRemoteDevice)) return doNextAutoConnect();

>>>>>>> dc66301e
        if (DBG) log("pulled " + mRemoteDevice + " off auto-connect queue");
        setState(BluetoothHeadset.STATE_CONNECTING);
        getSdpRecordsAndConnect();

        return true;
    }

    private boolean isPhoneDocked(BluetoothDevice autoConnectDevice) {
        // This works only because these broadcast intents are "sticky"
        Intent i = registerReceiver(null, new IntentFilter(Intent.ACTION_DOCK_EVENT));
        if (i != null) {
            int state = i.getIntExtra(Intent.EXTRA_DOCK_STATE, Intent.EXTRA_DOCK_STATE_UNDOCKED);
            if (state != Intent.EXTRA_DOCK_STATE_UNDOCKED) {
                BluetoothDevice device = i.getParcelableExtra(BluetoothDevice.EXTRA_DEVICE);
                if (device != null && autoConnectDevice.equals(device)) {
                    return true;
                }
            }
        }
        return false;
    }

    /**
     * Handlers for incoming service calls
     */
    private final IBluetoothHeadset.Stub mBinder = new IBluetoothHeadset.Stub() {
        public int getState() {
            enforceCallingOrSelfPermission(BLUETOOTH_PERM, "Need BLUETOOTH permission");
            return mState;
        }
        public BluetoothDevice getCurrentHeadset() {
            enforceCallingOrSelfPermission(BLUETOOTH_PERM, "Need BLUETOOTH permission");
            if (mState == BluetoothHeadset.STATE_DISCONNECTED) {
                return null;
            }
            return mRemoteDevice;
        }
        public boolean connectHeadset(BluetoothDevice device) {
            enforceCallingOrSelfPermission(BLUETOOTH_ADMIN_PERM,
                                           "Need BLUETOOTH_ADMIN permission");
            synchronized (BluetoothHeadsetService.this) {
                if (mState == BluetoothHeadset.STATE_CONNECTED ||
                    mState == BluetoothHeadset.STATE_CONNECTING) {
                    Log.w(TAG, "connectHeadset(" + device + "): failed: already in state " +
                          mState + " with headset " + mRemoteDevice);
                    return false;
                }
                if (device == null) {
                    mAutoConnectQueue = mHeadsetPriority.getSorted();
                    return doNextAutoConnect();
                }
                mRemoteDevice = device;
                setState(BluetoothHeadset.STATE_CONNECTING);
                if (mRemoteDevice.getUuids() == null) {
                    // We might not have got the UUID change notification from
                    // Bluez yet, if we have just paired. Try after 1.5 secs.
                    mHandler.sendMessageDelayed(
                            mHandler.obtainMessage(CONNECT_HEADSET_DELAYED), 1500);
                } else {
                    getSdpRecordsAndConnect();
                }
            }
            return true;
        }
        public boolean isConnected(BluetoothDevice device) {
            enforceCallingOrSelfPermission(BLUETOOTH_PERM, "Need BLUETOOTH permission");
            return mState == BluetoothHeadset.STATE_CONNECTED && mRemoteDevice.equals(device);
        }
        public void disconnectHeadset() {
            enforceCallingOrSelfPermission(BLUETOOTH_ADMIN_PERM,
                                           "Need BLUETOOTH_ADMIN permission");
            synchronized (BluetoothHeadsetService.this) {
                switch (mState) {
                case BluetoothHeadset.STATE_CONNECTING:
                    if (mConnectThread != null) {
                        // cancel the connection thread
                        mConnectThread.interrupt();
                        try {
                            mConnectThread.join();
                        } catch (InterruptedException e) {
                            Log.e(TAG, "Connection cancelled twice?", e);
                        }
                        mConnectThread = null;
                    }
                    if (mHeadset != null) {
                        mHeadset.disconnect();
                        mHeadset = null;
                    }
                    setState(BluetoothHeadset.STATE_DISCONNECTED,
                             BluetoothHeadset.RESULT_CANCELED);
                    break;
                case BluetoothHeadset.STATE_CONNECTED:
                    // Send a dummy battery level message to force headset
                    // out of sniff mode so that it will immediately notice
                    // the disconnection. We are currently sending it for
                    // handsfree only.
                    // TODO: Call hci_conn_enter_active_mode() from
                    // rfcomm_send_disc() in the kernel instead.
                    // See http://b/1716887
                    if (mHeadsetType == BluetoothHandsfree.TYPE_HANDSFREE) {
                        mHeadset.sendURC("+CIEV: 7,3");
                    }

                    if (mHeadset != null) {
                        mHeadset.disconnect();
                        mHeadset = null;
                    }
                    setState(BluetoothHeadset.STATE_DISCONNECTED,
                             BluetoothHeadset.RESULT_CANCELED);
                    break;
                }
            }
        }
        public boolean startVoiceRecognition() {
            enforceCallingOrSelfPermission(BLUETOOTH_PERM, "Need BLUETOOTH permission");
            synchronized (BluetoothHeadsetService.this) {
                if (mState != BluetoothHeadset.STATE_CONNECTED) {
                    return false;
                }
                return mBtHandsfree.startVoiceRecognition();
            }
        }
        public boolean stopVoiceRecognition() {
            enforceCallingOrSelfPermission(BLUETOOTH_PERM, "Need BLUETOOTH permission");
            synchronized (BluetoothHeadsetService.this) {
                if (mState != BluetoothHeadset.STATE_CONNECTED) {
                    return false;
                }
                return mBtHandsfree.stopVoiceRecognition();
            }
        }
        public boolean setPriority(BluetoothDevice device, int priority) {
            enforceCallingOrSelfPermission(BLUETOOTH_ADMIN_PERM,
                                           "Need BLUETOOTH_ADMIN permission");
            if (priority < BluetoothHeadset.PRIORITY_OFF) {
                return false;
            }
            mHeadsetPriority.set(device, priority);
            return true;
        }
        public int getPriority(BluetoothDevice device) {
            enforceCallingOrSelfPermission(BLUETOOTH_PERM, "Need BLUETOOTH permission");

            return mHeadsetPriority.get(device);
        }
        public int getBatteryUsageHint() {
            enforceCallingOrSelfPermission(BLUETOOTH_PERM, "Need BLUETOOTH permission");

            return HeadsetBase.getAtInputCount();
        }
    };

    @Override
    public void onDestroy() {
        super.onDestroy();
        if (DBG) log("Stopping BluetoothHeadsetService");
        unregisterReceiver(mBluetoothReceiver);
        mBtHandsfree.onBluetoothDisabled();
        mAg.stop();
        sHasStarted = false;
        setState(BluetoothHeadset.STATE_DISCONNECTED, BluetoothHeadset.RESULT_CANCELED);
        mHeadsetType = BluetoothHandsfree.TYPE_UNKNOWN;
    }

    private class HeadsetPriority {
        private HashMap<BluetoothDevice, Integer> mPriority =
                new HashMap<BluetoothDevice, Integer>();

        public synchronized boolean load() {
            Set<BluetoothDevice> devices = mAdapter.getBondedDevices();
            if (devices == null) {
                return false;  // for example, bluetooth is off
            }
            for (BluetoothDevice device : devices) {
                load(device);
            }
            return true;
        }

        private synchronized int load(BluetoothDevice device) {
            int priority = Settings.Secure.getInt(getContentResolver(),
                    Settings.Secure.getBluetoothHeadsetPriorityKey(device.getAddress()),
<<<<<<< HEAD
                    BluetoothHeadset.PRIORITY_OFF);
=======
                    BluetoothHeadset.PRIORITY_UNDEFINED);
>>>>>>> dc66301e
            mPriority.put(device, new Integer(priority));
            if (DBG) log("Loaded priority " + device + " = " + priority);
            return priority;
        }

        public synchronized int get(BluetoothDevice device) {
            Integer priority = mPriority.get(device);
            if (priority == null) {
                return load(device);
            }
            return priority.intValue();
        }

        public synchronized void set(BluetoothDevice device, int priority) {
            int oldPriority = get(device);
            if (oldPriority == priority) {
                return;
            }
            mPriority.put(device, new Integer(priority));
            Settings.Secure.putInt(getContentResolver(),
                    Settings.Secure.getBluetoothHeadsetPriorityKey(device.getAddress()),
                    priority);
            if (DBG) log("Saved priority " + device + " = " + priority);
        }

        /** Mark this headset as highest priority */
        public synchronized void bump(BluetoothDevice device) {
            int oldPriority = get(device);
            int maxPriority = BluetoothHeadset.PRIORITY_AUTO_CONNECT;

            // Find max, not including given address
            for (BluetoothDevice d : mPriority.keySet()) {
                if (device.equals(d)) continue;
                int p = mPriority.get(d).intValue();
                if (p > maxPriority) {
                    maxPriority = p;
                }
            }
            if (maxPriority >= oldPriority) {
                int p = maxPriority + 1;
                set(device, p);
                if (p >= Integer.MAX_VALUE) {
                    rebalance();
                }
            }
        }

        /** shifts all non-zero priorities to be monotonically increasing from
         * PRIORITY_AUTO_CONNECT */
        private synchronized void rebalance() {
            LinkedList<BluetoothDevice> sorted = getSorted();
            if (DBG) log("Rebalancing " + sorted.size() + " headset priorities");

            ListIterator<BluetoothDevice> li = sorted.listIterator(sorted.size());
            int priority = BluetoothHeadset.PRIORITY_AUTO_CONNECT;
            while (li.hasPrevious()) {
                BluetoothDevice device = li.previous();
                set(device, priority);
                priority++;
            }
        }

        /** Get list of headsets sorted by decreasing priority.
         * Headsets with priority less than AUTO_CONNECT are not included */
        public synchronized LinkedList<BluetoothDevice> getSorted() {
            LinkedList<BluetoothDevice> sorted = new LinkedList<BluetoothDevice>();
            HashMap<BluetoothDevice, Integer> toSort =
                    new HashMap<BluetoothDevice, Integer>(mPriority);

            // add in sorted order. this could be more efficient.
            while (true) {
                BluetoothDevice maxDevice = null;
                int maxPriority = BluetoothHeadset.PRIORITY_AUTO_CONNECT;
                for (BluetoothDevice device : toSort.keySet()) {
                    int priority = toSort.get(device).intValue();
                    if (priority >= maxPriority) {
                        maxDevice = device;
                        maxPriority = priority;
                    }
                }
                if (maxDevice == null) {
                    break;
                }
                sorted.addLast(maxDevice);
                toSort.remove(maxDevice);
            }
            return sorted;
        }
    }

    /** If this property is false, then don't auto-reconnect BT headset */
    private static final String DEBUG_AUTO_RECONNECT = "debug.bt.hshfp.auto_reconnect";

    private boolean debugDontReconnect() {
        return (!SystemProperties.getBoolean(DEBUG_AUTO_RECONNECT, true));
    }

    private static void log(String msg) {
        Log.d(TAG, msg);
    }
}<|MERGE_RESOLUTION|>--- conflicted
+++ resolved
@@ -302,19 +302,12 @@
                                                    BluetoothDevice.ERROR);
                 switch(bondState) {
                 case BluetoothDevice.BOND_BONDED:
-<<<<<<< HEAD
-                    mHeadsetPriority.set(device, BluetoothHeadset.PRIORITY_ON);
-                    break;
-                case BluetoothDevice.BOND_NONE:
-                    mHeadsetPriority.set(device, BluetoothHeadset.PRIORITY_OFF);
-=======
                     if (mHeadsetPriority.get(device) == BluetoothHeadset.PRIORITY_UNDEFINED) {
                         mHeadsetPriority.set(device, BluetoothHeadset.PRIORITY_ON);
                     }
                     break;
                 case BluetoothDevice.BOND_NONE:
                     mHeadsetPriority.set(device, BluetoothHeadset.PRIORITY_UNDEFINED);
->>>>>>> dc66301e
                     break;
                 }
             } else if (action.equals(AudioManager.VOLUME_CHANGED_ACTION)) {
@@ -539,12 +532,9 @@
             return false;
         }
         mRemoteDevice = mAutoConnectQueue.removeFirst();
-<<<<<<< HEAD
-=======
         // Don't auto connect with docks if we are docked with the dock.
         if (isPhoneDocked(mRemoteDevice)) return doNextAutoConnect();
 
->>>>>>> dc66301e
         if (DBG) log("pulled " + mRemoteDevice + " off auto-connect queue");
         setState(BluetoothHeadset.STATE_CONNECTING);
         getSdpRecordsAndConnect();
@@ -727,11 +717,7 @@
         private synchronized int load(BluetoothDevice device) {
             int priority = Settings.Secure.getInt(getContentResolver(),
                     Settings.Secure.getBluetoothHeadsetPriorityKey(device.getAddress()),
-<<<<<<< HEAD
-                    BluetoothHeadset.PRIORITY_OFF);
-=======
                     BluetoothHeadset.PRIORITY_UNDEFINED);
->>>>>>> dc66301e
             mPriority.put(device, new Integer(priority));
             if (DBG) log("Loaded priority " + device + " = " + priority);
             return priority;
