/*
 * Copyright (C) 2006 The Android Open Source Project
 *
 * Licensed under the Apache License, Version 2.0 (the "License");
 * you may not use this file except in compliance with the License.
 * You may obtain a copy of the License at
 *
 *      http://www.apache.org/licenses/LICENSE-2.0
 *
 * Unless required by applicable law or agreed to in writing, software
 * distributed under the License is distributed on an "AS IS" BASIS,
 * WITHOUT WARRANTIES OR CONDITIONS OF ANY KIND, either express or implied.
 * See the License for the specific language governing permissions and
 * limitations under the License.
 */

package com.android.phone;

import com.android.internal.telephony.Call;
import com.android.internal.telephony.CallerInfo;
import com.android.internal.telephony.CallerInfoAsyncQuery;
import com.android.internal.telephony.cdma.CdmaCallWaitingNotification;
import com.android.internal.telephony.cdma.SignalToneUtil;
import com.android.internal.telephony.cdma.CdmaInformationRecords.CdmaDisplayInfoRec;
import com.android.internal.telephony.cdma.CdmaInformationRecords.CdmaSignalInfoRec;
import com.android.internal.telephony.Connection;
import com.android.internal.telephony.Phone;
import com.android.internal.telephony.PhoneBase;
import com.android.internal.telephony.CallManager;

import android.app.ActivityManagerNative;
import android.content.Context;
import android.media.AudioManager;
import android.media.ToneGenerator;
import android.os.AsyncResult;
import android.os.Handler;
import android.os.Message;
import android.os.RemoteException;
import android.os.SystemClock;
import android.os.SystemProperties;
import android.os.Vibrator;
import android.provider.CallLog;
import android.provider.CallLog.Calls;
import android.provider.Settings;
import android.telephony.PhoneNumberUtils;
import android.telephony.PhoneStateListener;
import android.telephony.TelephonyManager;
import android.text.TextUtils;
import android.util.EventLog;
import android.util.Log;


/**
 * Phone app module that listens for phone state changes and various other
 * events from the telephony layer, and triggers any resulting UI behavior
 * (like starting the Ringer and Incoming Call UI, playing in-call tones,
 * updating notifications, writing call log entries, etc.)
 */
public class CallNotifier extends Handler
        implements CallerInfoAsyncQuery.OnQueryCompleteListener {
    private static final String LOG_TAG = "CallNotifier";
    private static final boolean DBG =
            (PhoneApp.DBG_LEVEL >= 1) && (SystemProperties.getInt("ro.debuggable", 0) == 1);
    private static final boolean VDBG = (PhoneApp.DBG_LEVEL >= 2);

    // Maximum time we allow the CallerInfo query to run,
    // before giving up and falling back to the default ringtone.
    private static final int RINGTONE_QUERY_WAIT_TIME = 500;  // msec

    // Timers related to CDMA Call Waiting
    // 1) For displaying Caller Info
    // 2) For disabling "Add Call" menu option once User selects Ignore or CW Timeout occures
    private static final int CALLWAITING_CALLERINFO_DISPLAY_TIME = 20000; // msec
    private static final int CALLWAITING_ADDCALL_DISABLE_TIME = 30000; // msec

    // Time to display the  DisplayInfo Record sent by CDMA network
    private static final int DISPLAYINFO_NOTIFICATION_TIME = 2000; // msec

    // Boolean to keep track of whether or not a CDMA Call Waiting call timed out.
    //
    // This is CDMA-specific, because with CDMA we *don't* get explicit
    // notification from the telephony layer that a call-waiting call has
    // stopped ringing.  Instead, when a call-waiting call first comes in we
    // start a 20-second timer (see CALLWAITING_CALLERINFO_DISPLAY_DONE), and
    // if the timer expires we clean up the call and treat it as a missed call.
    //
    // If this field is true, that means that the current Call Waiting call
    // "timed out" and should be logged in Call Log as a missed call.  If it's
    // false when we reach onCdmaCallWaitingReject(), we can assume the user
    // explicitly rejected this call-waiting call.
    //
    // This field is reset to false any time a call-waiting call first comes
    // in, and after cleaning up a missed call-waiting call.  It's only ever
    // set to true when the CALLWAITING_CALLERINFO_DISPLAY_DONE timer fires.
    //
    // TODO: do we really need a member variable for this?  Don't we always
    // know at the moment we call onCdmaCallWaitingReject() whether this is an
    // explicit rejection or not?
    // (Specifically: when we call onCdmaCallWaitingReject() from
    // PhoneUtils.hangupRingingCall() that means the user deliberately rejected
    // the call, and if we call onCdmaCallWaitingReject() because of a
    // CALLWAITING_CALLERINFO_DISPLAY_DONE event that means that it timed
    // out...)
    private boolean mCallWaitingTimeOut = false;

    // values used to track the query state
    private static final int CALLERINFO_QUERY_READY = 0;
    private static final int CALLERINFO_QUERYING = -1;

    // the state of the CallerInfo Query.
    private int mCallerInfoQueryState;

    // object used to synchronize access to mCallerInfoQueryState
    private Object mCallerInfoQueryStateGuard = new Object();

    // Event used to indicate a query timeout.
    private static final int RINGER_CUSTOM_RINGTONE_QUERY_TIMEOUT = 100;

    // Events from the Phone object:
    private static final int PHONE_STATE_CHANGED = 1;
    private static final int PHONE_NEW_RINGING_CONNECTION = 2;
    private static final int PHONE_DISCONNECT = 3;
    private static final int PHONE_UNKNOWN_CONNECTION_APPEARED = 4;
    private static final int PHONE_INCOMING_RING = 5;
    private static final int PHONE_STATE_DISPLAYINFO = 6;
    private static final int PHONE_STATE_SIGNALINFO = 7;
    private static final int PHONE_CDMA_CALL_WAITING = 8;
    private static final int PHONE_ENHANCED_VP_ON = 9;
    private static final int PHONE_ENHANCED_VP_OFF = 10;
    private static final int PHONE_RINGBACK_TONE = 11;
    private static final int PHONE_RESEND_MUTE = 12;

    // Events generated internally:
    private static final int PHONE_MWI_CHANGED = 21;
    private static final int PHONE_BATTERY_LOW = 22;
    private static final int CALLWAITING_CALLERINFO_DISPLAY_DONE = 23;
    private static final int CALLWAITING_ADDCALL_DISABLE_TIMEOUT = 24;
    private static final int DISPLAYINFO_NOTIFICATION_DONE = 25;
    private static final int EVENT_OTA_PROVISION_CHANGE = 26;
    private static final int CDMA_CALL_WAITING_REJECT = 27;

    // Emergency call related defines:
    private static final int EMERGENCY_TONE_OFF = 0;
    private static final int EMERGENCY_TONE_ALERT = 1;
    private static final int EMERGENCY_TONE_VIBRATE = 2;

    private PhoneApp mApplication;
    private CallManager mCM;
    private Ringer mRinger;
    private BluetoothHandsfree mBluetoothHandsfree;
    private CallLogAsync mCallLog;
    private boolean mSilentRingerRequested;

    // ToneGenerator instance for playing SignalInfo tones
    private ToneGenerator mSignalInfoToneGenerator;

    // The tone volume relative to other sounds in the stream SignalInfo
    private static final int TONE_RELATIVE_VOLUME_SIGNALINFO = 80;

    private Call.State mPreviousCdmaCallState;
    private boolean mVoicePrivacyState = false;
    private boolean mIsCdmaRedialCall = false;

    // Emergency call tone and vibrate:
    private int mIsEmergencyToneOn;
    private int mCurrentEmergencyToneState = EMERGENCY_TONE_OFF;
    private EmergencyTonePlayerVibrator mEmergencyTonePlayerVibrator;

    // Ringback tone player
    private InCallTonePlayer mInCallRingbackTonePlayer;

    // Call waiting tone player
    private InCallTonePlayer mCallWaitingTonePlayer;

    // Cached AudioManager
    private AudioManager mAudioManager;

    public CallNotifier(PhoneApp app, Phone phone, Ringer ringer,
                        BluetoothHandsfree btMgr, CallLogAsync callLog) {
        mApplication = app;
        mCM = app.mCM;
        mCallLog = callLog;

        mAudioManager = (AudioManager) mApplication.getSystemService(Context.AUDIO_SERVICE);

        registerForNotifications();

        // Instantiate the ToneGenerator for SignalInfo and CallWaiting
        // TODO: We probably don't need the mSignalInfoToneGenerator instance
        // around forever. Need to change it so as to create a ToneGenerator instance only
        // when a tone is being played and releases it after its done playing.
        try {
            mSignalInfoToneGenerator = new ToneGenerator(AudioManager.STREAM_VOICE_CALL,
                    TONE_RELATIVE_VOLUME_SIGNALINFO);
        } catch (RuntimeException e) {
            Log.w(LOG_TAG, "CallNotifier: Exception caught while creating " +
                    "mSignalInfoToneGenerator: " + e);
            mSignalInfoToneGenerator = null;
        }

        mRinger = ringer;
        mBluetoothHandsfree = btMgr;

        TelephonyManager telephonyManager = (TelephonyManager)app.getSystemService(
                Context.TELEPHONY_SERVICE);
        telephonyManager.listen(mPhoneStateListener,
                PhoneStateListener.LISTEN_MESSAGE_WAITING_INDICATOR
                | PhoneStateListener.LISTEN_CALL_FORWARDING_INDICATOR);
    }

    @Override
    public void handleMessage(Message msg) {
        switch (msg.what) {
            case PHONE_NEW_RINGING_CONNECTION:
                if (DBG) log("RINGING... (new)");
                onNewRingingConnection((AsyncResult) msg.obj);
                mSilentRingerRequested = false;
                break;

            case PHONE_INCOMING_RING:
                // repeat the ring when requested by the RIL, and when the user has NOT
                // specifically requested silence.
                if (msg.obj != null && ((AsyncResult) msg.obj).result != null) {
                    PhoneBase pb =  (PhoneBase)((AsyncResult)msg.obj).result;

                    if ((pb.getState() == Phone.State.RINGING)
                            && (mSilentRingerRequested == false)) {
                        if (DBG) log("RINGING... (PHONE_INCOMING_RING event)");
                        mRinger.ring();
                    } else {
                        if (DBG) log("RING before NEW_RING, skipping");
                    }
                }
                break;

            case PHONE_STATE_CHANGED:
                onPhoneStateChanged((AsyncResult) msg.obj);
                break;

            case PHONE_DISCONNECT:
                if (DBG) log("DISCONNECT");
                onDisconnect((AsyncResult) msg.obj);
                break;

            case PHONE_UNKNOWN_CONNECTION_APPEARED:
                onUnknownConnectionAppeared((AsyncResult) msg.obj);
                break;

            case RINGER_CUSTOM_RINGTONE_QUERY_TIMEOUT:
                // CallerInfo query is taking too long!  But we can't wait
                // any more, so start ringing NOW even if it means we won't
                // use the correct custom ringtone.
                Log.w(LOG_TAG, "CallerInfo query took too long; manually starting ringer");

                // In this case we call onCustomRingQueryComplete(), just
                // like if the query had completed normally.  (But we're
                // going to get the default ringtone, since we never got
                // the chance to call Ringer.setCustomRingtoneUri()).
                onCustomRingQueryComplete();
                break;

            case PHONE_MWI_CHANGED:
                onMwiChanged(mApplication.phone.getMessageWaitingIndicator());
                break;

            case PHONE_BATTERY_LOW:
                onBatteryLow();
                break;

            case PHONE_CDMA_CALL_WAITING:
                if (DBG) log("Received PHONE_CDMA_CALL_WAITING event");
                onCdmaCallWaiting((AsyncResult) msg.obj);
                break;

            case CDMA_CALL_WAITING_REJECT:
                Log.i(LOG_TAG, "Received CDMA_CALL_WAITING_REJECT event");
                onCdmaCallWaitingReject();
                break;

            case CALLWAITING_CALLERINFO_DISPLAY_DONE:
                Log.i(LOG_TAG, "Received CALLWAITING_CALLERINFO_DISPLAY_DONE event");
                mCallWaitingTimeOut = true;
                onCdmaCallWaitingReject();
                break;

            case CALLWAITING_ADDCALL_DISABLE_TIMEOUT:
                if (DBG) log("Received CALLWAITING_ADDCALL_DISABLE_TIMEOUT event ...");
                // Set the mAddCallMenuStateAfterCW state to true
                mApplication.cdmaPhoneCallState.setAddCallMenuStateAfterCallWaiting(true);
                mApplication.updateInCallScreenTouchUi();
                break;

            case PHONE_STATE_DISPLAYINFO:
                if (DBG) log("Received PHONE_STATE_DISPLAYINFO event");
                onDisplayInfo((AsyncResult) msg.obj);
                break;

            case PHONE_STATE_SIGNALINFO:
                if (DBG) log("Received PHONE_STATE_SIGNALINFO event");
                onSignalInfo((AsyncResult) msg.obj);
                break;

            case DISPLAYINFO_NOTIFICATION_DONE:
                if (DBG) log("Received Display Info notification done event ...");
                CdmaDisplayInfo.dismissDisplayInfoRecord();
                break;

            case EVENT_OTA_PROVISION_CHANGE:
                mApplication.handleOtaEvents(msg);
                break;

            case PHONE_ENHANCED_VP_ON:
                if (DBG) log("PHONE_ENHANCED_VP_ON...");
                if (!mVoicePrivacyState) {
                    int toneToPlay = InCallTonePlayer.TONE_VOICE_PRIVACY;
                    new InCallTonePlayer(toneToPlay).start();
                    mVoicePrivacyState = true;
                    // Update the VP icon:
                    if (DBG) log("- updating notification for VP state...");
                    NotificationMgr.getDefault().updateInCallNotification();
                }
                break;

            case PHONE_ENHANCED_VP_OFF:
                if (DBG) log("PHONE_ENHANCED_VP_OFF...");
                if (mVoicePrivacyState) {
                    int toneToPlay = InCallTonePlayer.TONE_VOICE_PRIVACY;
                    new InCallTonePlayer(toneToPlay).start();
                    mVoicePrivacyState = false;
                    // Update the VP icon:
                    if (DBG) log("- updating notification for VP state...");
                    NotificationMgr.getDefault().updateInCallNotification();
                }
                break;

            case PHONE_RINGBACK_TONE:
                onRingbackTone((AsyncResult) msg.obj);
                break;

            case PHONE_RESEND_MUTE:
                onResendMute();
                break;

            default:
                // super.handleMessage(msg);
        }
    }

    PhoneStateListener mPhoneStateListener = new PhoneStateListener() {
        @Override
        public void onMessageWaitingIndicatorChanged(boolean mwi) {
            onMwiChanged(mwi);
        }

        @Override
        public void onCallForwardingIndicatorChanged(boolean cfi) {
            onCfiChanged(cfi);
        }
    };

    private void onNewRingingConnection(AsyncResult r) {
        Connection c = (Connection) r.result;
        if (DBG) log("onNewRingingConnection(): " + c);
        Call ringing = c.getCall();
        Phone phone = ringing.getPhone();

        // Incoming calls are totally ignored if the device isn't provisioned yet
        boolean provisioned = Settings.Secure.getInt(mApplication.getContentResolver(),
            Settings.Secure.DEVICE_PROVISIONED, 0) != 0;
        if (!provisioned && !PhoneUtils.isPhoneInEcm(phone)) {
            Log.i(LOG_TAG, "CallNotifier: rejecting incoming call: not provisioned / ECM");
            // Send the caller straight to voicemail, just like
            // "rejecting" an incoming call.
            PhoneUtils.hangupRingingCall(ringing);
            return;
        }

        // Incoming calls are totally ignored if OTA call is active
        if (TelephonyCapabilities.supportsOtasp(phone)) {
            boolean activateState = (mApplication.cdmaOtaScreenState.otaScreenState
                    == OtaUtils.CdmaOtaScreenState.OtaScreenState.OTA_STATUS_ACTIVATION);
            boolean dialogState = (mApplication.cdmaOtaScreenState.otaScreenState
                    == OtaUtils.CdmaOtaScreenState.OtaScreenState.OTA_STATUS_SUCCESS_FAILURE_DLG);
            boolean spcState = mApplication.cdmaOtaProvisionData.inOtaSpcState;

            if (spcState) {
                Log.i(LOG_TAG, "CallNotifier: rejecting incoming call: OTA call is active");
                PhoneUtils.hangupRingingCall(ringing);
                return;
            } else if (activateState || dialogState) {
                if (dialogState) mApplication.dismissOtaDialogs();
                mApplication.clearOtaState();
                mApplication.clearInCallScreenMode();
            }
        }

        if (c == null) {
            Log.w(LOG_TAG, "CallNotifier.onNewRingingConnection(): null connection!");
            // Should never happen, but if it does just bail out and do nothing.
            return;
        }

        if (!c.isRinging()) {
            Log.i(LOG_TAG, "CallNotifier.onNewRingingConnection(): connection not ringing!");
            // This is a very strange case: an incoming call that stopped
            // ringing almost instantly after the onNewRingingConnection()
            // event.  There's nothing we can do here, so just bail out
            // without doing anything.  (But presumably we'll log it in
            // the call log when the disconnect event comes in...)
            return;
        }

        // Stop any signalInfo tone being played on receiving a Call
<<<<<<< HEAD
        stopSignalInfoTone();
=======
        if (phone.getPhoneType() == Phone.PHONE_TYPE_CDMA) {
            stopSignalInfoTone();
        }
>>>>>>> fa03557a

        Call.State state = c.getState();
        // State will be either INCOMING or WAITING.
        if (VDBG) log("- connection is ringing!  state = " + state);
        // if (DBG) PhoneUtils.dumpCallState(mPhone);

        // No need to do any service state checks here (like for
        // "emergency mode"), since in those states the SIM won't let
        // us get incoming connections in the first place.

        // TODO: Consider sending out a serialized broadcast Intent here
        // (maybe "ACTION_NEW_INCOMING_CALL"), *before* starting the
        // ringer and going to the in-call UI.  The intent should contain
        // the caller-id info for the current connection, and say whether
        // it would be a "call waiting" call or a regular ringing call.
        // If anybody consumed the broadcast, we'd bail out without
        // ringing or bringing up the in-call UI.
        //
        // This would give 3rd party apps a chance to listen for (and
        // intercept) new ringing connections.  An app could reject the
        // incoming call by consuming the broadcast and doing nothing, or
        // it could "pick up" the call (without any action by the user!)
        // by firing off an ACTION_ANSWER intent.
        //
        // We'd need to protect this with a new "intercept incoming calls"
        // system permission.

        // Obtain a partial wake lock to make sure the CPU doesn't go to
        // sleep before we finish bringing up the InCallScreen.
        // (This will be upgraded soon to a full wake lock; see
        // showIncomingCall().)
        if (VDBG) log("Holding wake lock on new incoming connection.");
        mApplication.requestWakeState(PhoneApp.WakeState.PARTIAL);

        // - don't ring for call waiting connections
        // - do this before showing the incoming call panel
        if (PhoneUtils.isRealIncomingCall(state)) {
            startIncomingCallQuery(c);
        } else {
            if (VDBG) log("- starting call waiting tone...");
            if (mCallWaitingTonePlayer == null) {
                mCallWaitingTonePlayer = new InCallTonePlayer(InCallTonePlayer.TONE_CALL_WAITING);
                mCallWaitingTonePlayer.start();
            }
            // in this case, just fall through like before, and call
            // showIncomingCall().
            if (DBG) log("- showing incoming call (this is a WAITING call)...");
            showIncomingCall();
        }

        // Note we *don't* post a status bar notification here, since
        // we're not necessarily ready to actually show the incoming call
        // to the user.  (For calls in the INCOMING state, at least, we
        // still need to run a caller-id query, and we may not even ring
        // at all if the "send directly to voicemail" flag is set.)
        //
        // Instead, we update the notification (and potentially launch the
        // InCallScreen) from the showIncomingCall() method, which runs
        // when the caller-id query completes or times out.

        if (VDBG) log("- onNewRingingConnection() done.");
    }

    /**
     * Helper method to manage the start of incoming call queries
     */
    private void startIncomingCallQuery(Connection c) {
        // TODO: cache the custom ringer object so that subsequent
        // calls will not need to do this query work.  We can keep
        // the MRU ringtones in memory.  We'll still need to hit
        // the database to get the callerinfo to act as a key,
        // but at least we can save the time required for the
        // Media player setup.  The only issue with this is that
        // we may need to keep an eye on the resources the Media
        // player uses to keep these ringtones around.

        // make sure we're in a state where we can be ready to
        // query a ringtone uri.
        boolean shouldStartQuery = false;
        synchronized (mCallerInfoQueryStateGuard) {
            if (mCallerInfoQueryState == CALLERINFO_QUERY_READY) {
                mCallerInfoQueryState = CALLERINFO_QUERYING;
                shouldStartQuery = true;
            }
        }
        if (shouldStartQuery) {
            // create a custom ringer using the default ringer first
            mRinger.setCustomRingtoneUri(Settings.System.DEFAULT_RINGTONE_URI);

            // query the callerinfo to try to get the ringer.
            PhoneUtils.CallerInfoToken cit = PhoneUtils.startGetCallerInfo(
                    mApplication, c, this, this);

            // if this has already been queried then just ring, otherwise
            // we wait for the alloted time before ringing.
            if (cit.isFinal) {
                if (VDBG) log("- CallerInfo already up to date, using available data");
                onQueryComplete(0, this, cit.currentInfo);
            } else {
                if (VDBG) log("- Starting query, posting timeout message.");
                sendEmptyMessageDelayed(RINGER_CUSTOM_RINGTONE_QUERY_TIMEOUT,
                        RINGTONE_QUERY_WAIT_TIME);
            }
            // The call to showIncomingCall() will happen after the
            // queries are complete (or time out).
        } else {
            // This should never happen; its the case where an incoming call
            // arrives at the same time that the query is still being run,
            // and before the timeout window has closed.
            EventLog.writeEvent(EventLogTags.PHONE_UI_MULTIPLE_QUERY);

            // In this case, just log the request and ring.
            if (VDBG) log("RINGING... (request to ring arrived while query is running)");
            mRinger.ring();

            // in this case, just fall through like before, and call
            // showIncomingCall().
            if (DBG) log("- showing incoming call (couldn't start query)...");
            showIncomingCall();
        }
    }

    /**
     * Performs the final steps of the onNewRingingConnection sequence:
     * starts the ringer, and brings up the "incoming call" UI.
     *
     * Normally, this is called when the CallerInfo query completes (see
     * onQueryComplete()).  In this case, onQueryComplete() has already
     * configured the Ringer object to use the custom ringtone (if there
     * is one) for this caller.  So we just tell the Ringer to start, and
     * proceed to the InCallScreen.
     *
     * But this method can *also* be called if the
     * RINGTONE_QUERY_WAIT_TIME timeout expires, which means that the
     * CallerInfo query is taking too long.  In that case, we log a
     * warning but otherwise we behave the same as in the normal case.
     * (We still tell the Ringer to start, but it's going to use the
     * default ringtone.)
     */
    private void onCustomRingQueryComplete() {
        boolean isQueryExecutionTimeExpired = false;
        synchronized (mCallerInfoQueryStateGuard) {
            if (mCallerInfoQueryState == CALLERINFO_QUERYING) {
                mCallerInfoQueryState = CALLERINFO_QUERY_READY;
                isQueryExecutionTimeExpired = true;
            }
        }
        if (isQueryExecutionTimeExpired) {
            // There may be a problem with the query here, since the
            // default ringtone is playing instead of the custom one.
            Log.w(LOG_TAG, "CallerInfo query took too long; falling back to default ringtone");
            EventLog.writeEvent(EventLogTags.PHONE_UI_RINGER_QUERY_ELAPSED);
        }

        // Make sure we still have an incoming call!
        //
        // (It's possible for the incoming call to have been disconnected
        // while we were running the query.  In that case we better not
        // start the ringer here, since there won't be any future
        // DISCONNECT event to stop it!)
        //
        // Note we don't have to worry about the incoming call going away
        // *after* this check but before we call mRinger.ring() below,
        // since in that case we *will* still get a DISCONNECT message sent
        // to our handler.  (And we will correctly stop the ringer when we
        // process that event.)
        if (mCM.getState() != Phone.State.RINGING) {
            Log.i(LOG_TAG, "onCustomRingQueryComplete: No incoming call! Bailing out...");
            // Don't start the ringer *or* bring up the "incoming call" UI.
            // Just bail out.
            return;
        }

        // Ring, either with the queried ringtone or default one.
        if (VDBG) log("RINGING... (onCustomRingQueryComplete)");
        mRinger.ring();

        // ...and display the incoming call to the user:
        if (DBG) log("- showing incoming call (custom ring query complete)...");
        showIncomingCall();
    }

    private void onUnknownConnectionAppeared(AsyncResult r) {
        Phone.State state = mCM.getState();

        if (state == Phone.State.OFFHOOK) {
            // basically do onPhoneStateChanged + display the incoming call UI
            onPhoneStateChanged(r);
            if (DBG) log("- showing incoming call (unknown connection appeared)...");
            showIncomingCall();
        }
    }

    /**
     * Informs the user about a new incoming call.
     *
     * In most cases this means "bring up the full-screen incoming call
     * UI".  However, if an immersive activity is running, the system
     * NotificationManager will instead pop up a small notification window
     * on top of the activity.
     *
     * Watch out: be sure to call this method only once per incoming call,
     * or otherwise we may end up launching the InCallScreen multiple
     * times (which can lead to slow responsiveness and/or visible
     * glitches.)
     *
     * Note this method handles only the onscreen UI for incoming calls;
     * the ringer and/or vibrator are started separately (see the various
     * calls to Ringer.ring() in this class.)
     *
     * @see NotificationMgr.updateInCallNotification()
     */
    private void showIncomingCall() {
        if (DBG) log("showIncomingCall()...");

        // Before bringing up the "incoming call" UI, force any system
        // dialogs (like "recent tasks" or the power dialog) to close first.
        try {
            ActivityManagerNative.getDefault().closeSystemDialogs("call");
        } catch (RemoteException e) {
        }

        // Go directly to the in-call screen.
        // (No need to do anything special if we're already on the in-call
        // screen; it'll notice the phone state change and update itself.)

        // But first, grab a full wake lock.  We do this here, before we
        // even fire off the InCallScreen intent, to make sure the
        // ActivityManager doesn't try to pause the InCallScreen as soon
        // as it comes up.  (See bug 1648751.)
        //
        // And since the InCallScreen isn't visible yet (we haven't even
        // fired off the intent yet), we DON'T want the screen to actually
        // come on right now.  So *before* acquiring the wake lock we need
        // to call preventScreenOn(), which tells the PowerManager that
        // the screen should stay off even if someone's holding a full
        // wake lock.  (This prevents any flicker during the "incoming
        // call" sequence.  The corresponding preventScreenOn(false) call
        // will come from the InCallScreen when it's finally ready to be
        // displayed.)
        //
        // TODO: this is all a temporary workaround.  The real fix is to add
        // an Activity attribute saying "this Activity wants to wake up the
        // phone when it's displayed"; that way the ActivityManager could
        // manage the wake locks *and* arrange for the screen to come on at
        // the exact moment that the InCallScreen is ready to be displayed.
        // (See bug 1648751.)
        //
        // TODO: also, we should probably *not* do any of this if the
        // screen is already on(!)

        mApplication.preventScreenOn(true);
        mApplication.requestWakeState(PhoneApp.WakeState.FULL);

        // Post the "incoming call" notification.  This will usually take
        // us straight to the incoming call screen (thanks to the
        // notification's "fullScreenIntent" field), but if an immersive
        // activity is running it'll just appear as a notification.
        if (DBG) log("- updating notification from showIncomingCall()...");
        NotificationMgr.getDefault().updateInCallNotification();
    }

    /**
     * Updates the phone UI in response to phone state changes.
     *
     * Watch out: certain state changes are actually handled by their own
     * specific methods:
     *   - see onNewRingingConnection() for new incoming calls
     *   - see onDisconnect() for calls being hung up or disconnected
     */
    private void onPhoneStateChanged(AsyncResult r) {
        Phone.State state = mCM.getState();
        if (VDBG) log("onPhoneStateChanged: state = " + state);

        // Turn status bar notifications on or off depending upon the state
        // of the phone.  Notification Alerts (audible or vibrating) should
        // be on if and only if the phone is IDLE.
        NotificationMgr.getDefault().getStatusBarMgr()
                .enableNotificationAlerts(state == Phone.State.IDLE);

        Phone fgPhone = mCM.getFgPhone();
        if (fgPhone.getPhoneType() == Phone.PHONE_TYPE_CDMA) {
            if ((fgPhone.getForegroundCall().getState() == Call.State.ACTIVE)
                    && ((mPreviousCdmaCallState == Call.State.DIALING)
                    ||  (mPreviousCdmaCallState == Call.State.ALERTING))) {
                if (mIsCdmaRedialCall) {
                    int toneToPlay = InCallTonePlayer.TONE_REDIAL;
                    new InCallTonePlayer(toneToPlay).start();
                }
                // Stop any signal info tone when call moves to ACTIVE state
                stopSignalInfoTone();
            }
            mPreviousCdmaCallState = fgPhone.getForegroundCall().getState();
        }

        // Have the PhoneApp recompute its mShowBluetoothIndication
        // flag based on the (new) telephony state.
        // There's no need to force a UI update since we update the
        // in-call notification ourselves (below), and the InCallScreen
        // listens for phone state changes itself.
        mApplication.updateBluetoothIndication(false);

        // Update the proximity sensor mode (on devices that have a
        // proximity sensor).
        mApplication.updatePhoneState(state);

        if (state == Phone.State.OFFHOOK) {
            // stop call waiting tone if needed when answering
            if (mCallWaitingTonePlayer != null) {
                mCallWaitingTonePlayer.stopTone();
                mCallWaitingTonePlayer = null;
            }

            if (VDBG) log("onPhoneStateChanged: OFF HOOK");
            // make sure audio is in in-call mode now
            PhoneUtils.setAudioMode(mCM);

            // if the call screen is showing, let it handle the event,
            // otherwise handle it here.
            if (!mApplication.isShowingCallScreen()) {
                mApplication.setScreenTimeout(PhoneApp.ScreenTimeoutDuration.DEFAULT);
                mApplication.requestWakeState(PhoneApp.WakeState.SLEEP);
            }

            // Since we're now in-call, the Ringer should definitely *not*
            // be ringing any more.  (This is just a sanity-check; we
            // already stopped the ringer explicitly back in
            // PhoneUtils.answerCall(), before the call to phone.acceptCall().)
            // TODO: Confirm that this call really *is* unnecessary, and if so,
            // remove it!
            if (DBG) log("stopRing()... (OFFHOOK state)");
            mRinger.stopRing();

            // put a icon in the status bar
            if (DBG) log("- updating notification for phone state change...");
            NotificationMgr.getDefault().updateInCallNotification();
        }

        if (fgPhone.getPhoneType() == Phone.PHONE_TYPE_CDMA) {
            Connection c = fgPhone.getForegroundCall().getLatestConnection();
            if ((c != null) && (PhoneNumberUtils.isEmergencyNumber(c.getAddress()))) {
                if (VDBG) log("onPhoneStateChanged: it is an emergency call.");
                Call.State callState = fgPhone.getForegroundCall().getState();
                if (mEmergencyTonePlayerVibrator == null) {
                    mEmergencyTonePlayerVibrator = new EmergencyTonePlayerVibrator();
                }

                if (callState == Call.State.DIALING || callState == Call.State.ALERTING) {
                    mIsEmergencyToneOn = Settings.System.getInt(
                            mApplication.getContentResolver(),
                            Settings.System.EMERGENCY_TONE, EMERGENCY_TONE_OFF);
                    if (mIsEmergencyToneOn != EMERGENCY_TONE_OFF &&
                        mCurrentEmergencyToneState == EMERGENCY_TONE_OFF) {
                        if (mEmergencyTonePlayerVibrator != null) {
                            mEmergencyTonePlayerVibrator.start();
                        }
                    }
                } else if (callState == Call.State.ACTIVE) {
                    if (mCurrentEmergencyToneState != EMERGENCY_TONE_OFF) {
                        if (mEmergencyTonePlayerVibrator != null) {
                            mEmergencyTonePlayerVibrator.stop();
                        }
                    }
                }
            }
        }

        if ((fgPhone.getPhoneType() == Phone.PHONE_TYPE_GSM)
                || (fgPhone.getPhoneType() == Phone.PHONE_TYPE_SIP)) {
            Call.State callState = mCM.getActiveFgCallState();
            if (!callState.isDialing()) {
                // If call get activated or disconnected before the ringback
                // tone stops, we have to stop it to prevent disturbing.
                if (mInCallRingbackTonePlayer != null) {
                    mInCallRingbackTonePlayer.stopTone();
                    mInCallRingbackTonePlayer = null;
                }
            }
        }
    }

    void updateCallNotifierRegistrationsAfterRadioTechnologyChange() {
        if (DBG) Log.d(LOG_TAG, "updateCallNotifierRegistrationsAfterRadioTechnologyChange...");
        // Unregister all events from the old obsolete phone
        mCM.unregisterForNewRingingConnection(this);
        mCM.unregisterForPreciseCallStateChanged(this);
        mCM.unregisterForDisconnect(this);
        mCM.unregisterForUnknownConnection(this);
        mCM.unregisterForIncomingRing(this);
        mCM.unregisterForCallWaiting(this);
        mCM.unregisterForDisplayInfo(this);
        mCM.unregisterForSignalInfo(this);
        mCM.unregisterForCdmaOtaStatusChange(this);
        mCM.unregisterForRingbackTone(this);
        mCM.unregisterForResendIncallMute(this);

        // Release the ToneGenerator used for playing SignalInfo and CallWaiting
        if (mSignalInfoToneGenerator != null) {
            mSignalInfoToneGenerator.release();
        }

        // Clear ringback tone player
        mInCallRingbackTonePlayer = null;

        // Clear call waiting tone player
        mCallWaitingTonePlayer = null;

        mCM.unregisterForInCallVoicePrivacyOn(this);
        mCM.unregisterForInCallVoicePrivacyOff(this);

        // Register all events new to the new active phone
        registerForNotifications();
    }

    private void registerForNotifications() {
        mCM.registerForNewRingingConnection(this, PHONE_NEW_RINGING_CONNECTION, null);
        mCM.registerForPreciseCallStateChanged(this, PHONE_STATE_CHANGED, null);
        mCM.registerForDisconnect(this, PHONE_DISCONNECT, null);
        mCM.registerForUnknownConnection(this, PHONE_UNKNOWN_CONNECTION_APPEARED, null);
        mCM.registerForIncomingRing(this, PHONE_INCOMING_RING, null);

        if (TelephonyCapabilities.supportsOtasp(mApplication.phone)) {
            mCM.registerForCdmaOtaStatusChange(this, EVENT_OTA_PROVISION_CHANGE, null);
        }
        mCM.registerForCallWaiting(this, PHONE_CDMA_CALL_WAITING, null);
        mCM.registerForDisplayInfo(this, PHONE_STATE_DISPLAYINFO, null);
        mCM.registerForSignalInfo(this, PHONE_STATE_SIGNALINFO, null);
        mCM.registerForInCallVoicePrivacyOn(this, PHONE_ENHANCED_VP_ON, null);
        mCM.registerForInCallVoicePrivacyOff(this, PHONE_ENHANCED_VP_OFF, null);
        mCM.registerForRingbackTone(this, PHONE_RINGBACK_TONE, null);
        mCM.registerForResendIncallMute(this, PHONE_RESEND_MUTE, null);
    }

    /**
     * Implemented for CallerInfoAsyncQuery.OnQueryCompleteListener interface.
     * refreshes the CallCard data when it called.  If called with this
     * class itself, it is assumed that we have been waiting for the ringtone
     * and direct to voicemail settings to update.
     */
    public void onQueryComplete(int token, Object cookie, CallerInfo ci) {
        if (cookie instanceof Long) {
            if (VDBG) log("CallerInfo query complete, posting missed call notification");

            NotificationMgr.getDefault().notifyMissedCall(ci.name, ci.phoneNumber,
                    ci.phoneLabel, ((Long) cookie).longValue());
        } else if (cookie instanceof CallNotifier) {
            if (VDBG) log("CallerInfo query complete (for CallNotifier), "
                          + "updating state for incoming call..");

            // get rid of the timeout messages
            removeMessages(RINGER_CUSTOM_RINGTONE_QUERY_TIMEOUT);

            boolean isQueryExecutionTimeOK = false;
            synchronized (mCallerInfoQueryStateGuard) {
                if (mCallerInfoQueryState == CALLERINFO_QUERYING) {
                    mCallerInfoQueryState = CALLERINFO_QUERY_READY;
                    isQueryExecutionTimeOK = true;
                }
            }
            //if we're in the right state
            if (isQueryExecutionTimeOK) {

                // send directly to voicemail.
                if (ci.shouldSendToVoicemail) {
                    if (DBG) log("send to voicemail flag detected. hanging up.");
                    PhoneUtils.hangupRingingCall(mCM.getFirstActiveRingingCall());
                    return;
                }

                // set the ringtone uri to prepare for the ring.
                if (ci.contactRingtoneUri != null) {
                    if (DBG) log("custom ringtone found, setting up ringer.");
                    Ringer r = ((CallNotifier) cookie).mRinger;
                    r.setCustomRingtoneUri(ci.contactRingtoneUri);
                }
                // ring, and other post-ring actions.
                onCustomRingQueryComplete();
            }
        }
    }

    private void onDisconnect(AsyncResult r) {
        if (VDBG) log("onDisconnect()...  CallManager state: " + mCM.getState());

<<<<<<< HEAD
        mVoicePrivacyState = false;
=======
        Connection c = (Connection) r.result;
        if (DBG && c != null) {
            log("- onDisconnect: cause = " + c.getDisconnectCause()
                + ", incoming = " + c.isIncoming()
                + ", date = " + c.getCreateTime());
        }


        mCdmaVoicePrivacyState = false;
>>>>>>> fa03557a
        int autoretrySetting = 0;
        if ((c != null) && (c.getCall().getPhone().getPhoneType() == Phone.PHONE_TYPE_CDMA)) {
            autoretrySetting = android.provider.Settings.System.getInt(mApplication.
                    getContentResolver(),android.provider.Settings.System.CALL_AUTO_RETRY, 0);
        }

<<<<<<< HEAD
        // Stop any signalInfo tone being played when a call gets ended
        stopSignalInfoTone();
=======
        if ((c != null) && (c.getCall().getPhone().getPhoneType() == Phone.PHONE_TYPE_CDMA)) {
            // Stop any signalInfo tone being played when a call gets ended
            stopSignalInfoTone();
>>>>>>> fa03557a

        if (mPhone.getPhoneType() == Phone.PHONE_TYPE_CDMA) {
            // Resetting the CdmaPhoneCallState members
            mApplication.cdmaPhoneCallState.resetCdmaPhoneCallState();

            // Remove Call waiting timers
            removeMessages(CALLWAITING_CALLERINFO_DISPLAY_DONE);
            removeMessages(CALLWAITING_ADDCALL_DISABLE_TIMEOUT);
        }

        // Stop the ringer if it was ringing (for an incoming call that
        // either disconnected by itself, or was rejected by the user.)
        //
        // TODO: We technically *shouldn't* stop the ringer if the
        // foreground or background call disconnects while an incoming call
        // is still ringing, but that's a really rare corner case.
        // It's safest to just unconditionally stop the ringer here.

        // CDMA: For Call collision cases i.e. when the user makes an out going call
        // and at the same time receives an Incoming Call, the Incoming Call is given
        // higher preference. At this time framework sends a disconnect for the Out going
        // call connection hence we should *not* be stopping the ringer being played for
        // the Incoming Call
        Call ringingCall = mCM.getFirstActiveRingingCall();
        if (ringingCall.getPhone().getPhoneType() == Phone.PHONE_TYPE_CDMA) {
            if (PhoneUtils.isRealIncomingCall(ringingCall.getState())) {
                // Also we need to take off the "In Call" icon from the Notification
                // area as the Out going Call never got connected
                if (DBG) log("cancelCallInProgressNotification()... (onDisconnect)");
                NotificationMgr.getDefault().cancelCallInProgressNotification();
            } else {
                if (DBG) log("stopRing()... (onDisconnect)");
                mRinger.stopRing();
            }
        } else { // GSM
            if (DBG) log("stopRing()... (onDisconnect)");
            mRinger.stopRing();
        }

        // stop call waiting tone if needed when disconnecting
        if (mCallWaitingTonePlayer != null) {
            mCallWaitingTonePlayer.stopTone();
            mCallWaitingTonePlayer = null;
        }

        // If this is the end of an OTASP call, pass it on to the PhoneApp.
        if (c != null && TelephonyCapabilities.supportsOtasp(mPhone)) {
            final String number = c.getAddress();
            if (mPhone.isOtaSpNumber(number)) {
                if (DBG) log("onDisconnect: this was an OTASP call!");
                mApplication.handleOtaspDisconnect();
            }
        }

        // Check for the various tones we might need to play (thru the
        // earpiece) after a call disconnects.
        int toneToPlay = InCallTonePlayer.TONE_NONE;

        // The "Busy" or "Congestion" tone is the highest priority:
        if (c != null) {
            Connection.DisconnectCause cause = c.getDisconnectCause();
            if (cause == Connection.DisconnectCause.BUSY) {
                if (DBG) log("- need to play BUSY tone!");
                toneToPlay = InCallTonePlayer.TONE_BUSY;
            } else if (cause == Connection.DisconnectCause.CONGESTION) {
                if (DBG) log("- need to play CONGESTION tone!");
                toneToPlay = InCallTonePlayer.TONE_CONGESTION;
            } else if (((cause == Connection.DisconnectCause.NORMAL)
                    || (cause == Connection.DisconnectCause.LOCAL))
                    && (mApplication.isOtaCallInActiveState())) {
                if (DBG) log("- need to play OTA_CALL_END tone!");
                toneToPlay = InCallTonePlayer.TONE_OTA_CALL_END;
            } else if (cause == Connection.DisconnectCause.CDMA_REORDER) {
                if (DBG) log("- need to play CDMA_REORDER tone!");
                toneToPlay = InCallTonePlayer.TONE_REORDER;
            } else if (cause == Connection.DisconnectCause.CDMA_INTERCEPT) {
                if (DBG) log("- need to play CDMA_INTERCEPT tone!");
                toneToPlay = InCallTonePlayer.TONE_INTERCEPT;
            } else if (cause == Connection.DisconnectCause.CDMA_DROP) {
                if (DBG) log("- need to play CDMA_DROP tone!");
                toneToPlay = InCallTonePlayer.TONE_CDMA_DROP;
            } else if (cause == Connection.DisconnectCause.OUT_OF_SERVICE) {
                if (DBG) log("- need to play OUT OF SERVICE tone!");
                toneToPlay = InCallTonePlayer.TONE_OUT_OF_SERVICE;
            } else if (cause == Connection.DisconnectCause.UNOBTAINABLE_NUMBER) {
                if (DBG) log("- need to play TONE_UNOBTAINABLE_NUMBER tone!");
                toneToPlay = InCallTonePlayer.TONE_UNOBTAINABLE_NUMBER;
            } else if (cause == Connection.DisconnectCause.ERROR_UNSPECIFIED) {
                if (DBG) log("- DisconnectCause is ERROR_UNSPECIFIED: play TONE_CALL_ENDED!");
                toneToPlay = InCallTonePlayer.TONE_CALL_ENDED;
            }
        }

        // If we don't need to play BUSY or CONGESTION, then play the
        // "call ended" tone if this was a "regular disconnect" (i.e. a
        // normal call where one end or the other hung up) *and* this
        // disconnect event caused the phone to become idle.  (In other
        // words, we *don't* play the sound if one call hangs up but
        // there's still an active call on the other line.)
        // TODO: We may eventually want to disable this via a preference.
        if ((toneToPlay == InCallTonePlayer.TONE_NONE)
            && (mCM.getState() == Phone.State.IDLE)
            && (c != null)) {
            Connection.DisconnectCause cause = c.getDisconnectCause();
            if ((cause == Connection.DisconnectCause.NORMAL)  // remote hangup
                || (cause == Connection.DisconnectCause.LOCAL)) {  // local hangup
                if (VDBG) log("- need to play CALL_ENDED tone!");
                toneToPlay = InCallTonePlayer.TONE_CALL_ENDED;
                mIsCdmaRedialCall = false;
            }
        }

        if (mCM.getState() == Phone.State.IDLE) {
            // Don't reset the audio mode or bluetooth/speakerphone state
            // if we still need to let the user hear a tone through the earpiece.
            if (toneToPlay == InCallTonePlayer.TONE_NONE) {
                resetAudioStateAfterDisconnect();
            }

            NotificationMgr.getDefault().cancelCallInProgressNotification();

            // If the InCallScreen is *not* in the foreground, forcibly
            // dismiss it to make sure it won't still be in the activity
            // history.  (But if it *is* in the foreground, don't mess
            // with it; it needs to be visible, displaying the "Call
            // ended" state.)
            if (!mApplication.isShowingCallScreen()) {
                if (VDBG) log("onDisconnect: force InCallScreen to finish()");
                mApplication.dismissCallScreen();
            } else {
                if (VDBG) log("onDisconnect: In call screen. Set short timeout.");
                mApplication.clearUserActivityTimeout();
            }
        }

        if (c != null) {
            final String number = c.getAddress();
            final long date = c.getCreateTime();
            final long duration = c.getDurationMillis();
            final Connection.DisconnectCause cause = c.getDisconnectCause();
            final Phone phone = c.getCall().getPhone();

            // Set the "type" to be displayed in the call log (see constants in CallLog.Calls)
            final int callLogType;
            if (c.isIncoming()) {
                callLogType = (cause == Connection.DisconnectCause.INCOMING_MISSED ?
                               Calls.MISSED_TYPE : Calls.INCOMING_TYPE);
            } else {
                callLogType = Calls.OUTGOING_TYPE;
            }
            if (VDBG) log("- callLogType: " + callLogType + ", UserData: " + c.getUserData());


            {
                final CallerInfo ci = getCallerInfoFromConnection(c);  // May be null.
                final String logNumber = getLogNumber(c, ci);

                if (DBG) log("- onDisconnect(): logNumber set to: " + logNumber);

                // TODO: In getLogNumber we use the presentation from
                // the connection for the CNAP. Should we use the one
                // below instead? (comes from caller info)

                // For international calls, 011 needs to be logged as +
                final int presentation = getPresentation(c, ci);

                if (phone.getPhoneType() == Phone.PHONE_TYPE_CDMA) {
                    if ((PhoneNumberUtils.isEmergencyNumber(number))
                            && (mCurrentEmergencyToneState != EMERGENCY_TONE_OFF)) {
                        if (mEmergencyTonePlayerVibrator != null) {
                            mEmergencyTonePlayerVibrator.stop();
                        }
                    }
                }

<<<<<<< HEAD
                // On some devices, to avoid accidental redialing of
                // emergency numbers, we *never* log emergency calls to
                // the Call Log.  (This behavior is set on a per-product
                // basis, based on carrier requirements.)
                final boolean okToLogEmergencyNumber =
                        mApplication.getResources().getBoolean(
                                R.bool.allow_emergency_numbers_in_call_log);

                // Don't call isOtaSpNumber() on phones that don't support OTASP.
                final boolean isOtaspNumber = TelephonyCapabilities.supportsOtasp(mPhone)
                        && mPhone.isOtaSpNumber(number);
=======
                // To prevent accidental redial of emergency numbers
                // (carrier requirement) the quickest solution is to
                // not log the emergency number. We gate on CDMA
                // (ugly) when we actually mean carrier X.
                // TODO: Clean this up and come up with a unified strategy.
                final boolean shouldNotlogEmergencyNumber =
                        (phone.getPhoneType() == Phone.PHONE_TYPE_CDMA);

                // Don't call isOtaSpNumber on GSM phones.
                final boolean isOtaNumber = (phone.getPhoneType() == Phone.PHONE_TYPE_CDMA)
                        && phone.isOtaSpNumber(number);
>>>>>>> fa03557a
                final boolean isEmergencyNumber = PhoneNumberUtils.isEmergencyNumber(number);

                // Don't log emergency numbers if the device doesn't allow it,
                // and never log OTASP calls.
                final boolean okToLogThisCall =
                        (!isEmergencyNumber || okToLogEmergencyNumber)
                        && !isOtaspNumber;

                if (okToLogThisCall) {
                    CallLogAsync.AddCallArgs args =
                            new CallLogAsync.AddCallArgs(
                                mApplication, ci, logNumber, presentation,
                                callLogType, date, duration);
                    mCallLog.addCall(args);
                }
            }

            if (callLogType == Calls.MISSED_TYPE) {
                // Show the "Missed call" notification.
                // (Note we *don't* do this if this was an incoming call that
                // the user deliberately rejected.)
                showMissedCallNotification(c, date);
            }

            // Possibly play a "post-disconnect tone" thru the earpiece.
            // We do this here, rather than from the InCallScreen
            // activity, since we need to do this even if you're not in
            // the Phone UI at the moment the connection ends.
            if (toneToPlay != InCallTonePlayer.TONE_NONE) {
                if (VDBG) log("- starting post-disconnect tone (" + toneToPlay + ")...");
                new InCallTonePlayer(toneToPlay).start();

                // TODO: alternatively, we could start an InCallTonePlayer
                // here with an "unlimited" tone length,
                // and manually stop it later when this connection truly goes
                // away.  (The real connection over the network was closed as soon
                // as we got the BUSY message.  But our telephony layer keeps the
                // connection open for a few extra seconds so we can show the
                // "busy" indication to the user.  We could stop the busy tone
                // when *that* connection's "disconnect" event comes in.)
            }

            if (mCM.getState() == Phone.State.IDLE) {
                // Release screen wake locks if the in-call screen is not
                // showing. Otherwise, let the in-call screen handle this because
                // it needs to show the call ended screen for a couple of
                // seconds.
                if (!mApplication.isShowingCallScreen()) {
                    if (VDBG) log("- NOT showing in-call screen; releasing wake locks!");
                    mApplication.setScreenTimeout(PhoneApp.ScreenTimeoutDuration.DEFAULT);
                    mApplication.requestWakeState(PhoneApp.WakeState.SLEEP);
                } else {
                    if (VDBG) log("- still showing in-call screen; not releasing wake locks.");
                }
            } else {
                if (VDBG) log("- phone still in use; not releasing wake locks.");
            }

            if (((mPreviousCdmaCallState == Call.State.DIALING)
                    || (mPreviousCdmaCallState == Call.State.ALERTING))
                    && (!PhoneNumberUtils.isEmergencyNumber(number))
                    && (cause != Connection.DisconnectCause.INCOMING_MISSED )
                    && (cause != Connection.DisconnectCause.NORMAL)
                    && (cause != Connection.DisconnectCause.LOCAL)
                    && (cause != Connection.DisconnectCause.INCOMING_REJECTED)) {
                if (!mIsCdmaRedialCall) {
                    if (autoretrySetting == InCallScreen.AUTO_RETRY_ON) {
                        // TODO: (Moto): The contact reference data may need to be stored and use
                        // here when redialing a call. For now, pass in NULL as the URI parameter.
<<<<<<< HEAD
                        PhoneUtils.placeCall(mPhoneContext, mPhone, number, null, false, null);
=======
                        PhoneUtils.placeCall(phone, number, null);
>>>>>>> fa03557a
                        mIsCdmaRedialCall = true;
                    } else {
                        mIsCdmaRedialCall = false;
                    }
                } else {
                    mIsCdmaRedialCall = false;
                }
            }
        }
    }

    /**
     * Resets the audio mode and speaker state when a call ends.
     */
    private void resetAudioStateAfterDisconnect() {
        if (VDBG) log("resetAudioStateAfterDisconnect()...");

        if (mBluetoothHandsfree != null) {
            mBluetoothHandsfree.audioOff();
        }

        // call turnOnSpeaker() with state=false and store=true even if speaker
        // is already off to reset user requested speaker state.
        PhoneUtils.turnOnSpeaker(mApplication, false, true);

        PhoneUtils.setAudioMode(mCM);
    }

    private void onMwiChanged(boolean visible) {
        if (VDBG) log("onMwiChanged(): " + visible);
        NotificationMgr.getDefault().updateMwi(visible);
    }

    /**
     * Posts a delayed PHONE_MWI_CHANGED event, to schedule a "retry" for a
     * failed NotificationMgr.updateMwi() call.
     */
    /* package */ void sendMwiChangedDelayed(long delayMillis) {
        Message message = Message.obtain(this, PHONE_MWI_CHANGED);
        sendMessageDelayed(message, delayMillis);
    }

    private void onCfiChanged(boolean visible) {
        if (VDBG) log("onCfiChanged(): " + visible);
        NotificationMgr.getDefault().updateCfi(visible);
    }

    /**
     * Indicates whether or not this ringer is ringing.
     */
    boolean isRinging() {
        return mRinger.isRinging();
    }

    /**
     * Stops the current ring, and tells the notifier that future
     * ring requests should be ignored.
     */
    void silenceRinger() {
        mSilentRingerRequested = true;
        if (DBG) log("stopRing()... (silenceRinger)");
        mRinger.stopRing();
    }

    /**
     * Posts a PHONE_BATTERY_LOW event, causing us to play a warning
     * tone if the user is in-call.
     */
    /* package */ void sendBatteryLow() {
        Message message = Message.obtain(this, PHONE_BATTERY_LOW);
        sendMessage(message);
    }

    private void onBatteryLow() {
        if (DBG) log("onBatteryLow()...");

        // A "low battery" warning tone is now played by
        // StatusBarPolicy.updateBattery().
    }


    /**
     * Helper class to play tones through the earpiece (or speaker / BT)
     * during a call, using the ToneGenerator.
     *
     * To use, just instantiate a new InCallTonePlayer
     * (passing in the TONE_* constant for the tone you want)
     * and start() it.
     *
     * When we're done playing the tone, if the phone is idle at that
     * point, we'll reset the audio routing and speaker state.
     * (That means that for tones that get played *after* a call
     * disconnects, like "busy" or "congestion" or "call ended", you
     * should NOT call resetAudioStateAfterDisconnect() yourself.
     * Instead, just start the InCallTonePlayer, which will automatically
     * defer the resetAudioStateAfterDisconnect() call until the tone
     * finishes playing.)
     */
    private class InCallTonePlayer extends Thread {
        private int mToneId;
        private int mState;
        // The possible tones we can play.
        public static final int TONE_NONE = 0;
        public static final int TONE_CALL_WAITING = 1;
        public static final int TONE_BUSY = 2;
        public static final int TONE_CONGESTION = 3;
        public static final int TONE_BATTERY_LOW = 4;
        public static final int TONE_CALL_ENDED = 5;
        public static final int TONE_VOICE_PRIVACY = 6;
        public static final int TONE_REORDER = 7;
        public static final int TONE_INTERCEPT = 8;
        public static final int TONE_CDMA_DROP = 9;
        public static final int TONE_OUT_OF_SERVICE = 10;
        public static final int TONE_REDIAL = 11;
        public static final int TONE_OTA_CALL_END = 12;
        public static final int TONE_RING_BACK = 13;
        public static final int TONE_UNOBTAINABLE_NUMBER = 14;

        // The tone volume relative to other sounds in the stream
        private static final int TONE_RELATIVE_VOLUME_HIPRI = 80;
        private static final int TONE_RELATIVE_VOLUME_LOPRI = 50;

        // Buffer time (in msec) to add on to tone timeout value.
        // Needed mainly when the timeout value for a tone is the
        // exact duration of the tone itself.
        private static final int TONE_TIMEOUT_BUFFER = 20;

        // The tone state
        private static final int TONE_OFF = 0;
        private static final int TONE_ON = 1;
        private static final int TONE_STOPPED = 2;

        InCallTonePlayer(int toneId) {
            super();
            mToneId = toneId;
            mState = TONE_OFF;
        }

        @Override
        public void run() {
            if (VDBG) log("InCallTonePlayer.run(toneId = " + mToneId + ")...");

            int toneType = 0;  // passed to ToneGenerator.startTone()
            int toneVolume;  // passed to the ToneGenerator constructor
            int toneLengthMillis;
            int phoneType = mCM.getFgPhone().getPhoneType();

            switch (mToneId) {
                case TONE_CALL_WAITING:
                    toneType = ToneGenerator.TONE_SUP_CALL_WAITING;
                    toneVolume = TONE_RELATIVE_VOLUME_HIPRI;
                    // Call waiting tone is stopped by stopTone() method
                    toneLengthMillis = Integer.MAX_VALUE - TONE_TIMEOUT_BUFFER;
                    break;
                case TONE_BUSY:
                    if (phoneType == Phone.PHONE_TYPE_CDMA) {
                        toneType = ToneGenerator.TONE_CDMA_NETWORK_BUSY_ONE_SHOT;
                        toneVolume = TONE_RELATIVE_VOLUME_LOPRI;
                        toneLengthMillis = 1000;
                    } else if ((phoneType == Phone.PHONE_TYPE_GSM)
                            || (phoneType == Phone.PHONE_TYPE_SIP)) {
                        toneType = ToneGenerator.TONE_SUP_BUSY;
                        toneVolume = TONE_RELATIVE_VOLUME_HIPRI;
                        toneLengthMillis = 4000;
                    } else {
                        throw new IllegalStateException("Unexpected phone type: " + phoneType);
                    }
                    break;
                case TONE_CONGESTION:
                    toneType = ToneGenerator.TONE_SUP_CONGESTION;
                    toneVolume = TONE_RELATIVE_VOLUME_HIPRI;
                    toneLengthMillis = 4000;
                    break;
                case TONE_BATTERY_LOW:
                    // For now, use ToneGenerator.TONE_PROP_ACK (two quick
                    // beeps).  TODO: is there some other ToneGenerator
                    // tone that would be more appropriate here?  Or
                    // should we consider adding a new custom tone?
                    toneType = ToneGenerator.TONE_PROP_ACK;
                    toneVolume = TONE_RELATIVE_VOLUME_HIPRI;
                    toneLengthMillis = 1000;
                    break;
                case TONE_CALL_ENDED:
                    toneType = ToneGenerator.TONE_PROP_PROMPT;
                    toneVolume = TONE_RELATIVE_VOLUME_HIPRI;
                    toneLengthMillis = 200;
                    break;
                 case TONE_OTA_CALL_END:
                    if (mApplication.cdmaOtaConfigData.otaPlaySuccessFailureTone ==
                            OtaUtils.OTA_PLAY_SUCCESS_FAILURE_TONE_ON) {
                        toneType = ToneGenerator.TONE_CDMA_ALERT_CALL_GUARD;
                        toneVolume = TONE_RELATIVE_VOLUME_HIPRI;
                        toneLengthMillis = 750;
                    } else {
                        toneType = ToneGenerator.TONE_PROP_PROMPT;
                        toneVolume = TONE_RELATIVE_VOLUME_HIPRI;
                        toneLengthMillis = 200;
                    }
                    break;
                case TONE_VOICE_PRIVACY:
                    toneType = ToneGenerator.TONE_CDMA_ALERT_NETWORK_LITE;
                    toneVolume = TONE_RELATIVE_VOLUME_HIPRI;
                    toneLengthMillis = 5000;
                    break;
                case TONE_REORDER:
                    toneType = ToneGenerator.TONE_CDMA_ABBR_REORDER;
                    toneVolume = TONE_RELATIVE_VOLUME_LOPRI;
                    toneLengthMillis = 4000;
                    break;
                case TONE_INTERCEPT:
                    toneType = ToneGenerator.TONE_CDMA_ABBR_INTERCEPT;
                    toneVolume = TONE_RELATIVE_VOLUME_LOPRI;
                    toneLengthMillis = 500;
                    break;
                case TONE_CDMA_DROP:
                case TONE_OUT_OF_SERVICE:
                    toneType = ToneGenerator.TONE_CDMA_CALLDROP_LITE;
                    toneVolume = TONE_RELATIVE_VOLUME_LOPRI;
                    toneLengthMillis = 375;
                    break;
                case TONE_REDIAL:
                    toneType = ToneGenerator.TONE_CDMA_ALERT_AUTOREDIAL_LITE;
                    toneVolume = TONE_RELATIVE_VOLUME_LOPRI;
                    toneLengthMillis = 5000;
                    break;
                case TONE_RING_BACK:
                    toneType = ToneGenerator.TONE_SUP_RINGTONE;
                    toneVolume = TONE_RELATIVE_VOLUME_HIPRI;
                    // Call ring back tone is stopped by stopTone() method
                    toneLengthMillis = Integer.MAX_VALUE - TONE_TIMEOUT_BUFFER;
                    break;
                case TONE_UNOBTAINABLE_NUMBER:
                    toneType = ToneGenerator.TONE_SUP_ERROR;
                    toneVolume = TONE_RELATIVE_VOLUME_HIPRI;
                    toneLengthMillis = 4000;
                    break;
                default:
                    throw new IllegalArgumentException("Bad toneId: " + mToneId);
            }

            // If the mToneGenerator creation fails, just continue without it.  It is
            // a local audio signal, and is not as important.
            ToneGenerator toneGenerator;
            try {
                int stream;
                if (mBluetoothHandsfree != null) {
                    stream = mBluetoothHandsfree.isAudioOn() ? AudioManager.STREAM_BLUETOOTH_SCO:
                        AudioManager.STREAM_VOICE_CALL;
                } else {
                    stream = AudioManager.STREAM_VOICE_CALL;
                }
                toneGenerator = new ToneGenerator(stream, toneVolume);
                // if (DBG) log("- created toneGenerator: " + toneGenerator);
            } catch (RuntimeException e) {
                Log.w(LOG_TAG,
                      "InCallTonePlayer: Exception caught while creating ToneGenerator: " + e);
                toneGenerator = null;
            }

            // Using the ToneGenerator (with the CALL_WAITING / BUSY /
            // CONGESTION tones at least), the ToneGenerator itself knows
            // the right pattern of tones to play; we do NOT need to
            // manually start/stop each individual tone, or manually
            // insert the correct delay between tones.  (We just start it
            // and let it run for however long we want the tone pattern to
            // continue.)
            //
            // TODO: When we stop the ToneGenerator in the middle of a
            // "tone pattern", it sounds bad if we cut if off while the
            // tone is actually playing.  Consider adding API to the
            // ToneGenerator to say "stop at the next silent part of the
            // pattern", or simply "play the pattern N times and then
            // stop."
            boolean needToStopTone = true;
            boolean okToPlayTone = false;

            if (toneGenerator != null) {
                int ringerMode = mAudioManager.getRingerMode();
                if (phoneType == Phone.PHONE_TYPE_CDMA) {
                    if (toneType == ToneGenerator.TONE_CDMA_ALERT_CALL_GUARD) {
                        if ((ringerMode != AudioManager.RINGER_MODE_SILENT) &&
                                (ringerMode != AudioManager.RINGER_MODE_VIBRATE)) {
                            if (DBG) log("- InCallTonePlayer: start playing call tone=" + toneType);
                            okToPlayTone = true;
                            needToStopTone = false;
                        }
                    } else if ((toneType == ToneGenerator.TONE_CDMA_NETWORK_BUSY_ONE_SHOT) ||
                            (toneType == ToneGenerator.TONE_CDMA_ABBR_REORDER) ||
                            (toneType == ToneGenerator.TONE_CDMA_ABBR_INTERCEPT) ||
                            (toneType == ToneGenerator.TONE_CDMA_CALLDROP_LITE)) {
                        if (ringerMode != AudioManager.RINGER_MODE_SILENT) {
                            if (DBG) log("InCallTonePlayer:playing call fail tone:" + toneType);
                            okToPlayTone = true;
                            needToStopTone = false;
                        }
                    } else if ((toneType == ToneGenerator.TONE_CDMA_ALERT_AUTOREDIAL_LITE) ||
                               (toneType == ToneGenerator.TONE_CDMA_ALERT_NETWORK_LITE)) {
                        if ((ringerMode != AudioManager.RINGER_MODE_SILENT) &&
                                (ringerMode != AudioManager.RINGER_MODE_VIBRATE)) {
                            if (DBG) log("InCallTonePlayer:playing tone for toneType=" + toneType);
                            okToPlayTone = true;
                            needToStopTone = false;
                        }
                    } else { // For the rest of the tones, always OK to play.
                        okToPlayTone = true;
                    }
                } else {  // Not "CDMA"
                    okToPlayTone = true;
                }

                synchronized (this) {
                    if (okToPlayTone && mState != TONE_STOPPED) {
                        mState = TONE_ON;
                        toneGenerator.startTone(toneType);
                        try {
                            wait(toneLengthMillis + TONE_TIMEOUT_BUFFER);
                        } catch  (InterruptedException e) {
                            Log.w(LOG_TAG,
                                  "InCallTonePlayer stopped: " + e);
                        }
                        if (needToStopTone) {
                            toneGenerator.stopTone();
                        }
                    }
                    // if (DBG) log("- InCallTonePlayer: done playing.");
                    toneGenerator.release();
                    mState = TONE_OFF;
                }
            }

            // Finally, do the same cleanup we otherwise would have done
            // in onDisconnect().
            //
            // (But watch out: do NOT do this if the phone is in use,
            // since some of our tones get played *during* a call (like
            // CALL_WAITING and BATTERY_LOW) and we definitely *don't*
            // want to reset the audio mode / speaker / bluetooth after
            // playing those!
            // This call is really here for use with tones that get played
            // *after* a call disconnects, like "busy" or "congestion" or
            // "call ended", where the phone has already become idle but
            // we need to defer the resetAudioStateAfterDisconnect() call
            // till the tone finishes playing.)
            if (mCM.getState() == Phone.State.IDLE) {
                resetAudioStateAfterDisconnect();
            }
        }

        public void stopTone() {
            synchronized (this) {
                if (mState == TONE_ON) {
                    notify();
                }
                mState = TONE_STOPPED;
            }
        }
    }

    /**
     * Displays a notification when the phone receives a DisplayInfo record.
     */
    private void onDisplayInfo(AsyncResult r) {
        // Extract the DisplayInfo String from the message
        CdmaDisplayInfoRec displayInfoRec = (CdmaDisplayInfoRec)(r.result);

        if (displayInfoRec != null) {
            String displayInfo = displayInfoRec.alpha;
            if (DBG) log("onDisplayInfo: displayInfo=" + displayInfo);
            CdmaDisplayInfo.displayInfoRecord(mApplication, displayInfo);

            // start a 2 second timer
            sendEmptyMessageDelayed(DISPLAYINFO_NOTIFICATION_DONE,
                    DISPLAYINFO_NOTIFICATION_TIME);
        }
    }

    /**
     * Helper class to play SignalInfo tones using the ToneGenerator.
     *
     * To use, just instantiate a new SignalInfoTonePlayer
     * (passing in the ToneID constant for the tone you want)
     * and start() it.
     */
    private class SignalInfoTonePlayer extends Thread {
        private int mToneId;

        SignalInfoTonePlayer(int toneId) {
            super();
            mToneId = toneId;
        }

        @Override
        public void run() {
            if (DBG) log("SignalInfoTonePlayer.run(toneId = " + mToneId + ")...");

            if (mSignalInfoToneGenerator != null) {
                //First stop any ongoing SignalInfo tone
                mSignalInfoToneGenerator.stopTone();

                //Start playing the new tone if its a valid tone
                mSignalInfoToneGenerator.startTone(mToneId);
            }
        }
    }

    /**
     * Plays a tone when the phone receives a SignalInfo record.
     */
    private void onSignalInfo(AsyncResult r) {
        if (PhoneUtils.isRealIncomingCall(mCM.getFirstActiveRingingCall().getState())) {
            // Do not start any new SignalInfo tone when Call state is INCOMING
            // and stop any previous SignalInfo tone which is being played
            stopSignalInfoTone();
        } else {
            // Extract the SignalInfo String from the message
            CdmaSignalInfoRec signalInfoRec = (CdmaSignalInfoRec)(r.result);
            // Only proceed if a Signal info is present.
            if (signalInfoRec != null) {
                boolean isPresent = signalInfoRec.isPresent;
                if (DBG) log("onSignalInfo: isPresent=" + isPresent);
                if (isPresent) {// if tone is valid
                    int uSignalType = signalInfoRec.signalType;
                    int uAlertPitch = signalInfoRec.alertPitch;
                    int uSignal = signalInfoRec.signal;

                    if (DBG) log("onSignalInfo: uSignalType=" + uSignalType + ", uAlertPitch=" +
                            uAlertPitch + ", uSignal=" + uSignal);
                    //Map the Signal to a ToneGenerator ToneID only if Signal info is present
                    int toneID = SignalToneUtil.getAudioToneFromSignalInfo
                            (uSignalType, uAlertPitch, uSignal);

                    //Create the SignalInfo tone player and pass the ToneID
                    new SignalInfoTonePlayer(toneID).start();
                }
            }
        }
    }

    /**
     * Stops a SignalInfo tone in the following condition
     * 1 - On receiving a New Ringing Call
     * 2 - On disconnecting a call
     * 3 - On answering a Call Waiting Call
     */
    /* package */ void stopSignalInfoTone() {
        if (DBG) log("stopSignalInfoTone: Stopping SignalInfo tone player");
        new SignalInfoTonePlayer(ToneGenerator.TONE_CDMA_SIGNAL_OFF).start();
    }

    /**
     * Plays a Call waiting tone if it is present in the second incoming call.
     */
    private void onCdmaCallWaiting(AsyncResult r) {
        // Remove any previous Call waiting timers in the queue
        removeMessages(CALLWAITING_CALLERINFO_DISPLAY_DONE);
        removeMessages(CALLWAITING_ADDCALL_DISABLE_TIMEOUT);

        // Set the Phone Call State to SINGLE_ACTIVE as there is only one connection
        // else we would not have received Call waiting
        mApplication.cdmaPhoneCallState.setCurrentCallState(
                CdmaPhoneCallState.PhoneCallState.SINGLE_ACTIVE);

        // Display the incoming call to the user if the InCallScreen isn't
        // already in the foreground.
        if (!mApplication.isShowingCallScreen()) {
            if (DBG) log("- showing incoming call (CDMA call waiting)...");
            showIncomingCall();
        }

        // Start timer for CW display
        mCallWaitingTimeOut = false;
        sendEmptyMessageDelayed(CALLWAITING_CALLERINFO_DISPLAY_DONE,
                CALLWAITING_CALLERINFO_DISPLAY_TIME);

        // Set the mAddCallMenuStateAfterCW state to false
        mApplication.cdmaPhoneCallState.setAddCallMenuStateAfterCallWaiting(false);

        // Start the timer for disabling "Add Call" menu option
        sendEmptyMessageDelayed(CALLWAITING_ADDCALL_DISABLE_TIMEOUT,
                CALLWAITING_ADDCALL_DISABLE_TIME);

        // Extract the Call waiting information
        CdmaCallWaitingNotification infoCW = (CdmaCallWaitingNotification) r.result;
        int isPresent = infoCW.isPresent;
        if (DBG) log("onCdmaCallWaiting: isPresent=" + isPresent);
        if (isPresent == 1 ) {//'1' if tone is valid
            int uSignalType = infoCW.signalType;
            int uAlertPitch = infoCW.alertPitch;
            int uSignal = infoCW.signal;
            if (DBG) log("onCdmaCallWaiting: uSignalType=" + uSignalType + ", uAlertPitch="
                    + uAlertPitch + ", uSignal=" + uSignal);
            //Map the Signal to a ToneGenerator ToneID only if Signal info is present
            int toneID =
                SignalToneUtil.getAudioToneFromSignalInfo(uSignalType, uAlertPitch, uSignal);

            //Create the SignalInfo tone player and pass the ToneID
            new SignalInfoTonePlayer(toneID).start();
        }
    }

    /**
     * Posts a event causing us to clean up after rejecting (or timing-out) a
     * CDMA call-waiting call.
     *
     * This method is safe to call from any thread.
     * @see onCdmaCallWaitingReject()
     */
    /* package */ void sendCdmaCallWaitingReject() {
        sendEmptyMessage(CDMA_CALL_WAITING_REJECT);
    }

    /**
     * Performs Call logging based on Timeout or Ignore Call Waiting Call for CDMA,
     * and finally calls Hangup on the Call Waiting connection.
     *
     * This method should be called only from the UI thread.
     * @see sendCdmaCallWaitingReject()
     */
    private void onCdmaCallWaitingReject() {
        final Call ringingCall = mCM.getFirstActiveRingingCall();

        // Call waiting timeout scenario
        if (ringingCall.getState() == Call.State.WAITING) {
            // Code for perform Call logging and missed call notification
            Connection c = ringingCall.getLatestConnection();

            if (c != null) {
                String number = c.getAddress();
                int presentation = c.getNumberPresentation();
                final long date = c.getCreateTime();
                final long duration = c.getDurationMillis();
                final int callLogType = mCallWaitingTimeOut ?
                        Calls.MISSED_TYPE : Calls.INCOMING_TYPE;

                // get the callerinfo object and then log the call with it.
                Object o = c.getUserData();
                final CallerInfo ci;
                if ((o == null) || (o instanceof CallerInfo)) {
                    ci = (CallerInfo) o;
                } else {
                    ci = ((PhoneUtils.CallerInfoToken) o).currentInfo;
                }

                // Do final CNAP modifications of logNumber prior to logging [mimicking
                // onDisconnect()]
                final String logNumber = PhoneUtils.modifyForSpecialCnapCases(
                        mApplication, ci, number, presentation);
                final int newPresentation = (ci != null) ? ci.numberPresentation : presentation;
                if (DBG) log("- onCdmaCallWaitingReject(): logNumber set to: " + logNumber
                        + ", newPresentation value is: " + newPresentation);

                CallLogAsync.AddCallArgs args =
                        new CallLogAsync.AddCallArgs(
                            mApplication, ci, logNumber, presentation,
                            callLogType, date, duration);

                mCallLog.addCall(args);

                if (callLogType == Calls.MISSED_TYPE) {
                    // Add missed call notification
                    showMissedCallNotification(c, date);
                } else {
                    // Remove Call waiting 20 second display timer in the queue
                    removeMessages(CALLWAITING_CALLERINFO_DISPLAY_DONE);
                }

                // Hangup the RingingCall connection for CW
                PhoneUtils.hangup(c);
            }

            //Reset the mCallWaitingTimeOut boolean
            mCallWaitingTimeOut = false;
        }
    }

    /**
     * Return the private variable mPreviousCdmaCallState.
     */
    /* package */ Call.State getPreviousCdmaCallState() {
        return mPreviousCdmaCallState;
    }

    /**
     * Return the private variable mVoicePrivacyState.
     */
    /* package */ boolean getVoicePrivacyState() {
        return mVoicePrivacyState;
    }

    /**
     * Return the private variable mIsCdmaRedialCall.
     */
    /* package */ boolean getIsCdmaRedialCall() {
        return mIsCdmaRedialCall;
    }

    /**
     * Helper function used to show a missed call notification.
     */
    private void showMissedCallNotification(Connection c, final long date) {
        PhoneUtils.CallerInfoToken info =
            PhoneUtils.startGetCallerInfo(mApplication, c, this, Long.valueOf(date));
        if (info != null) {
            // at this point, we've requested to start a query, but it makes no
            // sense to log this missed call until the query comes back.
            if (VDBG) log("showMissedCallNotification: Querying for CallerInfo on missed call...");
            if (info.isFinal) {
                // it seems that the query we have actually is up to date.
                // send the notification then.
                CallerInfo ci = info.currentInfo;

                // Check number presentation value; if we have a non-allowed presentation,
                // then display an appropriate presentation string instead as the missed
                // call.
                String name = ci.name;
                String number = ci.phoneNumber;
                if (ci.numberPresentation == Connection.PRESENTATION_RESTRICTED) {
                    name = mApplication.getString(R.string.private_num);
                } else if (ci.numberPresentation != Connection.PRESENTATION_ALLOWED) {
                    name = mApplication.getString(R.string.unknown);
                } else {
                    number = PhoneUtils.modifyForSpecialCnapCases(mApplication,
                            ci, number, ci.numberPresentation);
                }
                NotificationMgr.getDefault().notifyMissedCall(name, number,
                        ci.phoneLabel, date);
            }
        } else {
            // getCallerInfo() can return null in rare cases, like if we weren't
            // able to get a valid phone number out of the specified Connection.
            Log.w(LOG_TAG, "showMissedCallNotification: got null CallerInfo for Connection " + c);
        }
    }

    /**
     *  Inner class to handle emergency call tone and vibrator
     */
    private class EmergencyTonePlayerVibrator {
        private final int EMG_VIBRATE_LENGTH = 1000;  // ms.
        private final int EMG_VIBRATE_PAUSE  = 1000;  // ms.
        private final long[] mVibratePattern =
                new long[] { EMG_VIBRATE_LENGTH, EMG_VIBRATE_PAUSE };

        private ToneGenerator mToneGenerator;
        private Vibrator mEmgVibrator;

        /**
         * constructor
         */
        public EmergencyTonePlayerVibrator() {
        }

        /**
         * Start the emergency tone or vibrator.
         */
        private void start() {
            if (VDBG) log("call startEmergencyToneOrVibrate.");
            int ringerMode = mAudioManager.getRingerMode();

            if ((mIsEmergencyToneOn == EMERGENCY_TONE_ALERT) &&
                    (ringerMode == AudioManager.RINGER_MODE_NORMAL)) {
                if (VDBG) log("Play Emergency Tone.");
                mToneGenerator = new ToneGenerator (AudioManager.STREAM_VOICE_CALL,
                        InCallTonePlayer.TONE_RELATIVE_VOLUME_HIPRI);
                if (mToneGenerator != null) {
                    mToneGenerator.startTone(ToneGenerator.TONE_CDMA_EMERGENCY_RINGBACK);
                    mCurrentEmergencyToneState = EMERGENCY_TONE_ALERT;
                }
            } else if (mIsEmergencyToneOn == EMERGENCY_TONE_VIBRATE) {
                if (VDBG) log("Play Emergency Vibrate.");
                mEmgVibrator = new Vibrator();
                if (mEmgVibrator != null) {
                    mEmgVibrator.vibrate(mVibratePattern, 0);
                    mCurrentEmergencyToneState = EMERGENCY_TONE_VIBRATE;
                }
            }
        }

        /**
         * If the emergency tone is active, stop the tone or vibrator accordingly.
         */
        private void stop() {
            if (VDBG) log("call stopEmergencyToneOrVibrate.");

            if ((mCurrentEmergencyToneState == EMERGENCY_TONE_ALERT)
                    && (mToneGenerator != null)) {
                mToneGenerator.stopTone();
                mToneGenerator.release();
            } else if ((mCurrentEmergencyToneState == EMERGENCY_TONE_VIBRATE)
                    && (mEmgVibrator != null)) {
                mEmgVibrator.cancel();
            }
            mCurrentEmergencyToneState = EMERGENCY_TONE_OFF;
        }
    }

    private void onRingbackTone(AsyncResult r) {
        boolean playTone = (Boolean)(r.result);

        if (playTone == true) {
            // Only play when foreground call is in DIALING or ALERTING.
            // to prevent a late coming playtone after ALERTING.
            // Don't play ringback tone if it is in play, otherwise it will cut
            // the current tone and replay it
            if (mCM.getActiveFgCallState().isDialing() &&
                mInCallRingbackTonePlayer == null) {
                mInCallRingbackTonePlayer = new InCallTonePlayer(InCallTonePlayer.TONE_RING_BACK);
                mInCallRingbackTonePlayer.start();
            }
        } else {
            if (mInCallRingbackTonePlayer != null) {
                mInCallRingbackTonePlayer.stopTone();
                mInCallRingbackTonePlayer = null;
            }
        }
    }

    /**
     * Toggle mute and unmute requests while keeping the same mute state
     */
    private void onResendMute() {
        boolean muteState = PhoneUtils.getMute();
        PhoneUtils.setMute(!muteState);
        PhoneUtils.setMute(muteState);
    }

    /**
     * Retrieve the phone number from the caller info or the connection.
     *
     * For incoming call the number is in the Connection object. For
     * outgoing call we use the CallerInfo phoneNumber field if
     * present. All the processing should have been done already (CDMA vs GSM numbers).
     *
     * If CallerInfo is missing the phone number, get it from the connection.
     * Apply the Call Name Presentation (CNAP) transform in the connection on the number.
     *
     * @param conn The phone connection.
     * @param info The CallerInfo. Maybe null.
     * @return the phone number.
     */
    private String getLogNumber(Connection conn, CallerInfo callerInfo) {
        String number = null;

        if (conn.isIncoming()) {
            number = conn.getAddress();
        } else {
            // For emergency and voicemail calls,
            // CallerInfo.phoneNumber does *not* contain a valid phone
            // number.  Instead it contains an I18N'd string such as
            // "Emergency Number" or "Voice Mail" so we get the number
            // from the connection.
            if (null == callerInfo || TextUtils.isEmpty(callerInfo.phoneNumber) ||
                callerInfo.isEmergencyNumber() || callerInfo.isVoiceMailNumber()) {
                if (conn.getCall().getPhone().getPhoneType() == Phone.PHONE_TYPE_CDMA) {
                    // In cdma getAddress() is not always equals to getOrigDialString().
                    number = conn.getOrigDialString();
                } else {
                    number = conn.getAddress();
                }
            } else {
                number = callerInfo.phoneNumber;
            }
        }

        if (null == number) {
            return null;
        } else {
            int presentation = conn.getNumberPresentation();

            // Do final CNAP modifications.
            number = PhoneUtils.modifyForSpecialCnapCases(mApplication, callerInfo,
                                                          number, presentation);
            if (!PhoneNumberUtils.isUriNumber(number)) {
                number = PhoneNumberUtils.stripSeparators(number);
            }
            if (VDBG) log("getLogNumber: " + number);
            return number;
        }
    }

    /**
     * Get the caller info.
     *
     * @param conn The phone connection.
     * @return The CallerInfo associated with the connection. Maybe null.
     */
    private CallerInfo getCallerInfoFromConnection(Connection conn) {
        CallerInfo ci = null;
        Object o = conn.getUserData();

        if ((o == null) || (o instanceof CallerInfo)) {
            ci = (CallerInfo) o;
        } else {
            ci = ((PhoneUtils.CallerInfoToken) o).currentInfo;
        }
        return ci;
    }

    /**
     * Get the presentation from the callerinfo if not null otherwise,
     * get it from the connection.
     *
     * @param conn The phone connection.
     * @param info The CallerInfo. Maybe null.
     * @return The presentation to use in the logs.
     */
    private int getPresentation(Connection conn, CallerInfo callerInfo) {
        int presentation;

        if (null == callerInfo) {
            presentation = conn.getNumberPresentation();
        } else {
            presentation = callerInfo.numberPresentation;
            if (DBG) log("- getPresentation(): ignoring connection's presentation: " +
                         conn.getNumberPresentation());
        }
        if (DBG) log("- getPresentation: presentation: " + presentation);
        return presentation;
    }

    private void log(String msg) {
        Log.d(LOG_TAG, msg);
    }
}<|MERGE_RESOLUTION|>--- conflicted
+++ resolved
@@ -411,13 +411,7 @@
         }
 
         // Stop any signalInfo tone being played on receiving a Call
-<<<<<<< HEAD
         stopSignalInfoTone();
-=======
-        if (phone.getPhoneType() == Phone.PHONE_TYPE_CDMA) {
-            stopSignalInfoTone();
-        }
->>>>>>> fa03557a
 
         Call.State state = c.getState();
         // State will be either INCOMING or WAITING.
@@ -902,9 +896,7 @@
     private void onDisconnect(AsyncResult r) {
         if (VDBG) log("onDisconnect()...  CallManager state: " + mCM.getState());
 
-<<<<<<< HEAD
         mVoicePrivacyState = false;
-=======
         Connection c = (Connection) r.result;
         if (DBG && c != null) {
             log("- onDisconnect: cause = " + c.getDisconnectCause()
@@ -912,23 +904,14 @@
                 + ", date = " + c.getCreateTime());
         }
 
-
-        mCdmaVoicePrivacyState = false;
->>>>>>> fa03557a
         int autoretrySetting = 0;
         if ((c != null) && (c.getCall().getPhone().getPhoneType() == Phone.PHONE_TYPE_CDMA)) {
             autoretrySetting = android.provider.Settings.System.getInt(mApplication.
                     getContentResolver(),android.provider.Settings.System.CALL_AUTO_RETRY, 0);
         }
 
-<<<<<<< HEAD
         // Stop any signalInfo tone being played when a call gets ended
         stopSignalInfoTone();
-=======
-        if ((c != null) && (c.getCall().getPhone().getPhoneType() == Phone.PHONE_TYPE_CDMA)) {
-            // Stop any signalInfo tone being played when a call gets ended
-            stopSignalInfoTone();
->>>>>>> fa03557a
 
         if (mPhone.getPhoneType() == Phone.PHONE_TYPE_CDMA) {
             // Resetting the CdmaPhoneCallState members
@@ -1104,7 +1087,6 @@
                     }
                 }
 
-<<<<<<< HEAD
                 // On some devices, to avoid accidental redialing of
                 // emergency numbers, we *never* log emergency calls to
                 // the Call Log.  (This behavior is set on a per-product
@@ -1114,21 +1096,8 @@
                                 R.bool.allow_emergency_numbers_in_call_log);
 
                 // Don't call isOtaSpNumber() on phones that don't support OTASP.
-                final boolean isOtaspNumber = TelephonyCapabilities.supportsOtasp(mPhone)
-                        && mPhone.isOtaSpNumber(number);
-=======
-                // To prevent accidental redial of emergency numbers
-                // (carrier requirement) the quickest solution is to
-                // not log the emergency number. We gate on CDMA
-                // (ugly) when we actually mean carrier X.
-                // TODO: Clean this up and come up with a unified strategy.
-                final boolean shouldNotlogEmergencyNumber =
-                        (phone.getPhoneType() == Phone.PHONE_TYPE_CDMA);
-
-                // Don't call isOtaSpNumber on GSM phones.
-                final boolean isOtaNumber = (phone.getPhoneType() == Phone.PHONE_TYPE_CDMA)
+                final boolean isOtaspNumber = TelephonyCapabilities.supportsOtasp(phone)
                         && phone.isOtaSpNumber(number);
->>>>>>> fa03557a
                 final boolean isEmergencyNumber = PhoneNumberUtils.isEmergencyNumber(number);
 
                 // Don't log emergency numbers if the device doesn't allow it,
@@ -1198,11 +1167,7 @@
                     if (autoretrySetting == InCallScreen.AUTO_RETRY_ON) {
                         // TODO: (Moto): The contact reference data may need to be stored and use
                         // here when redialing a call. For now, pass in NULL as the URI parameter.
-<<<<<<< HEAD
-                        PhoneUtils.placeCall(mPhoneContext, mPhone, number, null, false, null);
-=======
-                        PhoneUtils.placeCall(phone, number, null);
->>>>>>> fa03557a
+                        PhoneUtils.placeCall(mApplication, phone, number, null, false, null);
                         mIsCdmaRedialCall = true;
                     } else {
                         mIsCdmaRedialCall = false;
