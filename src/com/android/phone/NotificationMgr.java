--- conflicted
+++ resolved
@@ -30,6 +30,7 @@
 import android.media.AudioManager;
 import android.net.Uri;
 import android.os.SystemClock;
+import android.os.SystemProperties;
 import android.preference.PreferenceManager;
 import android.provider.CallLog.Calls;
 import android.provider.ContactsContract.PhoneLookup;
@@ -891,12 +892,7 @@
 
 
                 notification = new Notification(
-<<<<<<< HEAD
-                        mContext,  // context
                         R.drawable.stat_sys_phone_call_forward,  // icon
-=======
-                        android.R.drawable.stat_sys_phone_call_forward, // icon
->>>>>>> 47abf25f
                         null, // tickerText
                         0); // The "timestamp" of this notification is meaningless;
                             // we only care about whether CFI is currently on or not.
