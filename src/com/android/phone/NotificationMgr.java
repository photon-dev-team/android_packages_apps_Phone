/*
 * Copyright (C) 2006 The Android Open Source Project
 *
 * Licensed under the Apache License, Version 2.0 (the "License");
 * you may not use this file except in compliance with the License.
 * You may obtain a copy of the License at
 *
 *      http://www.apache.org/licenses/LICENSE-2.0
 *
 * Unless required by applicable law or agreed to in writing, software
 * distributed under the License is distributed on an "AS IS" BASIS,
 * WITHOUT WARRANTIES OR CONDITIONS OF ANY KIND, either express or implied.
 * See the License for the specific language governing permissions and
 * limitations under the License.
 */

package com.android.phone;

import android.app.Notification;
import android.app.NotificationManager;
import android.app.PendingIntent;
import android.app.StatusBarManager;
import android.content.AsyncQueryHandler;
import android.content.ComponentName;
import android.content.ContentResolver;
import android.content.Context;
import android.content.Intent;
import android.content.SharedPreferences;
import android.database.Cursor;
import android.media.AudioManager;
import android.net.Uri;
import android.os.SystemClock;
import android.os.SystemProperties;
import android.preference.PreferenceManager;
import android.provider.CallLog.Calls;
import android.provider.ContactsContract.PhoneLookup;
import android.provider.Settings;
import android.telephony.PhoneNumberUtils;
import android.telephony.ServiceState;
import android.text.TextUtils;
import android.util.Log;
import android.widget.RemoteViews;
import android.widget.Toast;

import com.android.internal.telephony.Call;
import com.android.internal.telephony.CallerInfo;
import com.android.internal.telephony.CallerInfoAsyncQuery;
import com.android.internal.telephony.Connection;
import com.android.internal.telephony.Phone;
import com.android.internal.telephony.PhoneBase;
import com.android.internal.telephony.CallManager;

/**
 * NotificationManager-related utility code for the Phone app.
 */
public class NotificationMgr implements CallerInfoAsyncQuery.OnQueryCompleteListener{
    private static final String LOG_TAG = "NotificationMgr";
    private static final boolean DBG =
            (PhoneApp.DBG_LEVEL >= 1) && (SystemProperties.getInt("ro.debuggable", 0) == 1);

    private static final String[] CALL_LOG_PROJECTION = new String[] {
        Calls._ID,
        Calls.NUMBER,
        Calls.DATE,
        Calls.DURATION,
        Calls.TYPE,
    };

    // notification types
    static final int MISSED_CALL_NOTIFICATION = 1;
    static final int IN_CALL_NOTIFICATION = 2;
    static final int MMI_NOTIFICATION = 3;
    static final int NETWORK_SELECTION_NOTIFICATION = 4;
    static final int VOICEMAIL_NOTIFICATION = 5;
    static final int CALL_FORWARD_NOTIFICATION = 6;
    static final int DATA_DISCONNECTED_ROAMING_NOTIFICATION = 7;
    static final int SELECTED_OPERATOR_FAIL_NOTIFICATION = 8;

    private static NotificationMgr sMe = null;
    private Phone mPhone;
    private CallManager mCM;

    private Context mContext;
    private NotificationManager mNotificationMgr;
    private StatusBarManager mStatusBar;
    private StatusBarMgr mStatusBarMgr;
    private Toast mToast;
    private boolean mShowingSpeakerphoneIcon;
    private boolean mShowingMuteIcon;

    // used to track the missed call counter, default to 0.
    private int mNumberMissedCalls = 0;

    // Currently-displayed resource IDs for some status bar icons (or zero
    // if no notification is active):
    private int mInCallResId;

    // used to track the notification of selected network unavailable
    private boolean mSelectedUnavailableNotify = false;

    // Retry params for the getVoiceMailNumber() call; see updateMwi().
    private static final int MAX_VM_NUMBER_RETRIES = 5;
    private static final int VM_NUMBER_RETRY_DELAY_MILLIS = 10000;
    private int mVmNumberRetriesRemaining = MAX_VM_NUMBER_RETRIES;

    // Query used to look up caller-id info for the "call log" notification.
    private QueryHandler mQueryHandler = null;
    private static final int CALL_LOG_TOKEN = -1;
    private static final int CONTACT_TOKEN = -2;

    NotificationMgr(Context context) {
        mContext = context;
        mNotificationMgr = (NotificationManager)
            context.getSystemService(Context.NOTIFICATION_SERVICE);

        mStatusBar = (StatusBarManager) context.getSystemService(Context.STATUS_BAR_SERVICE);

        PhoneApp app = PhoneApp.getInstance();
        mPhone = app.phone;
        mCM = app.mCM;
    }

    static void init(Context context) {
        sMe = new NotificationMgr(context);

        // update the notifications that need to be touched at startup.
        sMe.updateNotificationsAtStartup();
    }

    static NotificationMgr getDefault() {
        return sMe;
    }

    /**
     * Class that controls the status bar.  This class maintains a set
     * of state and acts as an interface between the Phone process and
     * the Status bar.  All interaction with the status bar should be
     * though the methods contained herein.
     */

    /**
     * Factory method
     */
    StatusBarMgr getStatusBarMgr() {
        if (mStatusBarMgr == null) {
            mStatusBarMgr = new StatusBarMgr();
        }
        return mStatusBarMgr;
    }

    /**
     * StatusBarMgr implementation
     */
    class StatusBarMgr {
        // current settings
        private boolean mIsNotificationEnabled = true;
        private boolean mIsExpandedViewEnabled = true;

        private StatusBarMgr () {
        }

        /**
         * Sets the notification state (enable / disable
         * vibrating notifications) for the status bar,
         * updates the status bar service if there is a change.
         * Independent of the remaining Status Bar
         * functionality, including icons and expanded view.
         */
        void enableNotificationAlerts(boolean enable) {
            if (mIsNotificationEnabled != enable) {
                mIsNotificationEnabled = enable;
                updateStatusBar();
            }
        }

        /**
         * Sets the ability to expand the notifications for the
         * status bar, updates the status bar service if there
         * is a change. Independent of the remaining Status Bar
         * functionality, including icons and notification
         * alerts.
         */
        void enableExpandedView(boolean enable) {
            if (mIsExpandedViewEnabled != enable) {
                mIsExpandedViewEnabled = enable;
                updateStatusBar();
            }
        }

        /**
         * Method to synchronize status bar state with our current
         * state.
         */
        void updateStatusBar() {
            int state = StatusBarManager.DISABLE_NONE;

            if (!mIsExpandedViewEnabled) {
                state |= StatusBarManager.DISABLE_EXPAND;
            }

            if (!mIsNotificationEnabled) {
                state |= StatusBarManager.DISABLE_NOTIFICATION_ALERTS;
            }

            // send the message to the status bar manager.
            if (DBG) log("updating status bar state: " + state);
            mStatusBar.disable(state);
        }
    }

    /**
     * Makes sure phone-related notifications are up to date on a
     * freshly-booted device.
     */
    private void updateNotificationsAtStartup() {
        if (DBG) log("updateNotificationsAtStartup()...");

        // instantiate query handler
        mQueryHandler = new QueryHandler(mContext.getContentResolver());

        // setup query spec, look for all Missed calls that are new.
        StringBuilder where = new StringBuilder("type=");
        where.append(Calls.MISSED_TYPE);
        where.append(" AND new=1");

        // start the query
        if (DBG) log("- start call log query...");
        mQueryHandler.startQuery(CALL_LOG_TOKEN, null, Calls.CONTENT_URI,  CALL_LOG_PROJECTION,
                where.toString(), null, Calls.DEFAULT_SORT_ORDER);

        // Update (or cancel) the in-call notification
        if (DBG) log("- updating in-call notification at startup...");
        updateInCallNotification();

        // Depend on android.app.StatusBarManager to be set to
        // disable(DISABLE_NONE) upon startup.  This will be the
        // case even if the phone app crashes.
    }

    /** The projection to use when querying the phones table */
    static final String[] PHONES_PROJECTION = new String[] {
        PhoneLookup.NUMBER,
        PhoneLookup.DISPLAY_NAME
    };

    /**
     * Class used to run asynchronous queries to re-populate
     * the notifications we care about.
     */
    private class QueryHandler extends AsyncQueryHandler {

        /**
         * Used to store relevant fields for the Missed Call
         * notifications.
         */
        private class NotificationInfo {
            public String name;
            public String number;
            public String label;
            public long date;
        }

        public QueryHandler(ContentResolver cr) {
            super(cr);
        }

        /**
         * Handles the query results.  There are really 2 steps to this,
         * similar to what happens in RecentCallsListActivity.
         *  1. Find the list of missed calls
         *  2. For each call, run a query to retrieve the caller's name.
         */
        @Override
        protected void onQueryComplete(int token, Object cookie, Cursor cursor) {
            // TODO: it would be faster to use a join here, but for the purposes
            // of this small record set, it should be ok.

            // Note that CursorJoiner is not useable here because the number
            // comparisons are not strictly equals; the comparisons happen in
            // the SQL function PHONE_NUMBERS_EQUAL, which is not available for
            // the CursorJoiner.

            // Executing our own query is also feasible (with a join), but that
            // will require some work (possibly destabilizing) in Contacts
            // Provider.

            // At this point, we will execute subqueries on each row just as
            // RecentCallsListActivity.java does.
            switch (token) {
                case CALL_LOG_TOKEN:
                    if (DBG) log("call log query complete.");

                    // initial call to retrieve the call list.
                    if (cursor != null) {
                        while (cursor.moveToNext()) {
                            // for each call in the call log list, create
                            // the notification object and query contacts
                            NotificationInfo n = getNotificationInfo (cursor);

                            if (DBG) log("query contacts for number: " + n.number);

                            mQueryHandler.startQuery(CONTACT_TOKEN, n,
                                    Uri.withAppendedPath(PhoneLookup.CONTENT_FILTER_URI, n.number),
                                    PHONES_PROJECTION, null, null, PhoneLookup.NUMBER);
                        }

                        if (DBG) log("closing call log cursor.");
                        cursor.close();
                    }
                    break;
                case CONTACT_TOKEN:
                    if (DBG) log("contact query complete.");

                    // subqueries to get the caller name.
                    if ((cursor != null) && (cookie != null)){
                        NotificationInfo n = (NotificationInfo) cookie;

                        if (cursor.moveToFirst()) {
                            // we have contacts data, get the name.
                            if (DBG) log("contact :" + n.name + " found for phone: " + n.number);
                            n.name = cursor.getString(
                                    cursor.getColumnIndexOrThrow(PhoneLookup.DISPLAY_NAME));
                        }

                        // send the notification
                        if (DBG) log("sending notification.");
                        notifyMissedCall(n.name, n.number, n.label, n.date);

                        if (DBG) log("closing contact cursor.");
                        cursor.close();
                    }
                    break;
                default:
            }
        }

        /**
         * Factory method to generate a NotificationInfo object given a
         * cursor from the call log table.
         */
        private final NotificationInfo getNotificationInfo(Cursor cursor) {
            NotificationInfo n = new NotificationInfo();
            n.name = null;
            n.number = cursor.getString(cursor.getColumnIndexOrThrow(Calls.NUMBER));
            n.label = cursor.getString(cursor.getColumnIndexOrThrow(Calls.TYPE));
            n.date = cursor.getLong(cursor.getColumnIndexOrThrow(Calls.DATE));

            // make sure we update the number depending upon saved values in
            // CallLog.addCall().  If either special values for unknown or
            // private number are detected, we need to hand off the message
            // to the missed call notification.
            if ( (n.number.equals(CallerInfo.UNKNOWN_NUMBER)) ||
                 (n.number.equals(CallerInfo.PRIVATE_NUMBER)) ||
                 (n.number.equals(CallerInfo.PAYPHONE_NUMBER)) ) {
                n.number = null;
            }

            if (DBG) log("NotificationInfo constructed for number: " + n.number);

            return n;
        }
    }

    /**
     * Configures a Notification to emit the blinky green message-waiting/
     * missed-call signal.
     */
    private static void configureLedNotification(Notification note) {
        note.flags |= Notification.FLAG_SHOW_LIGHTS;
        note.defaults |= Notification.DEFAULT_LIGHTS;
    }

    /**
     * Displays a notification about a missed call.
     *
     * @param nameOrNumber either the contact name, or the phone number if no contact
     * @param label the label of the number if nameOrNumber is a name, null if it is a number
     */
    void notifyMissedCall(String name, String number, String label, long date) {
        // When the user clicks this notification, we go to the call log.
        final Intent callLogIntent = PhoneApp.createCallLogIntent();

        // Never display the missed call notification on non-voice-capable
        // devices, even if the device does somehow manage to get an
        // incoming call.
        if (!PhoneApp.sVoiceCapable) {
            if (DBG) log("notifyMissedCall: non-voice-capable device, not posting notification");
            return;
        }

        // title resource id
        int titleResId;
        // the text in the notification's line 1 and 2.
        String expandedText, callName;

        // increment number of missed calls.
        mNumberMissedCalls++;

        // get the name for the ticker text
        // i.e. "Missed call from <caller name or number>"
        if (name != null && TextUtils.isGraphic(name)) {
            callName = name;
        } else if (!TextUtils.isEmpty(number)){
            callName = number;
        } else {
            // use "unknown" if the caller is unidentifiable.
            callName = mContext.getString(R.string.unknown);
        }

        // display the first line of the notification:
        // 1 missed call: call name
        // more than 1 missed call: <number of calls> + "missed calls"
        if (mNumberMissedCalls == 1) {
            titleResId = R.string.notification_missedCallTitle;
            expandedText = callName;
        } else {
            titleResId = R.string.notification_missedCallsTitle;
            expandedText = mContext.getString(R.string.notification_missedCallsMsg,
                    mNumberMissedCalls);
        }

        // make the notification
        Notification note = new Notification(
                android.R.drawable.stat_notify_missed_call, // icon
                mContext.getString(R.string.notification_missedCallTicker, callName), // tickerText
                date // when
                );
        note.setLatestEventInfo(mContext, mContext.getText(titleResId), expandedText,
                PendingIntent.getActivity(mContext, 0, callLogIntent, 0));

        configureLedNotification(note);
        mNotificationMgr.notify(MISSED_CALL_NOTIFICATION, note);
    }

    void cancelMissedCallNotification() {
        // reset the number of missed calls to 0.
        mNumberMissedCalls = 0;
        mNotificationMgr.cancel(MISSED_CALL_NOTIFICATION);
    }

    void notifySpeakerphone() {
        if (!mShowingSpeakerphoneIcon) {
            mStatusBar.setIcon("speakerphone", android.R.drawable.stat_sys_speakerphone, 0);
            mShowingSpeakerphoneIcon = true;
        }
    }

    void cancelSpeakerphone() {
        if (mShowingSpeakerphoneIcon) {
            mStatusBar.removeIcon("speakerphone");
            mShowingSpeakerphoneIcon = false;
        }
    }

    /**
     * Calls either notifySpeakerphone() or cancelSpeakerphone() based on
     * the actual current state of the speaker.
     */
    void updateSpeakerNotification() {
        AudioManager audioManager = (AudioManager) mContext.getSystemService(Context.AUDIO_SERVICE);

        if ((mPhone.getState() == Phone.State.OFFHOOK) && audioManager.isSpeakerphoneOn()) {
            if (DBG) log("updateSpeakerNotification: speaker ON");
            notifySpeakerphone();
        } else {
            if (DBG) log("updateSpeakerNotification: speaker OFF (or not offhook)");
            cancelSpeakerphone();
        }
    }

    private void notifyMute() {
        if (!mShowingMuteIcon) {
            mStatusBar.setIcon("mute", android.R.drawable.stat_notify_call_mute, 0);
            mShowingMuteIcon = true;
        }
    }

    private void cancelMute() {
        if (mShowingMuteIcon) {
            mStatusBar.removeIcon("mute");
            mShowingMuteIcon = false;
        }
    }

    /**
     * Calls either notifyMute() or cancelMute() based on
     * the actual current mute state of the Phone.
     */
    void updateMuteNotification() {
        if ((mCM.getState() == Phone.State.OFFHOOK) && PhoneUtils.getMute()) {
            if (DBG) log("updateMuteNotification: MUTED");
            notifyMute();
        } else {
            if (DBG) log("updateMuteNotification: not muted (or not offhook)");
            cancelMute();
        }
    }

    /**
     * Updates the phone app's status bar notification based on the
     * current telephony state, or cancels the notification if the phone
     * is totally idle.
     */
    void updateInCallNotification() {
        int resId;
        if (DBG) log("updateInCallNotification()...");

        // Never display the "ongoing call" notification on
        // non-voice-capable devices, even if the phone is actually
        // offhook (like during a non-interactive OTASP call.)
        if (!PhoneApp.sVoiceCapable) {
            if (DBG) log("- non-voice-capable device; suppressing notification.");
            return;
        }

        if (mCM.getState() == Phone.State.IDLE) {
            cancelInCall();
            return;
        }

        final PhoneApp app = PhoneApp.getInstance();
        final boolean hasRingingCall = mCM.hasActiveRingingCall();
        final boolean hasActiveCall = mCM.hasActiveFgCall();
        final boolean hasHoldingCall = mCM.hasActiveBgCall();
        if (DBG) {
            log("  - hasRingingCall = " + hasRingingCall);
            log("  - hasActiveCall = " + hasActiveCall);
            log("  - hasHoldingCall = " + hasHoldingCall);
        }

        // Display the appropriate icon in the status bar,
        // based on the current phone and/or bluetooth state.

<<<<<<< HEAD
        boolean enhancedVoicePrivacy = PhoneApp.getInstance().notifier.getVoicePrivacyState();
=======
        boolean enhancedVoicePrivacy = app.notifier.getCdmaVoicePrivacyState();
>>>>>>> 38faa16a
        if (DBG) log("updateInCallNotification: enhancedVoicePrivacy = " + enhancedVoicePrivacy);

        if (hasRingingCall) {
            // There's an incoming ringing call.
            resId = R.drawable.stat_sys_phone_call_ringing;
        } else if (!hasActiveCall && hasHoldingCall) {
            // There's only one call, and it's on hold.
            if (enhancedVoicePrivacy) {
                resId = R.drawable.stat_sys_vp_phone_call_on_hold;
            } else {
                resId = R.drawable.stat_sys_phone_call_on_hold;
            }
        } else if (app.showBluetoothIndication()) {
            // Bluetooth is active.
            if (enhancedVoicePrivacy) {
                resId = R.drawable.stat_sys_vp_phone_call_bluetooth;
            } else {
                resId = R.drawable.stat_sys_phone_call_bluetooth;
            }
        } else {
            if (enhancedVoicePrivacy) {
                resId = R.drawable.stat_sys_vp_phone_call;
            } else {
                resId = R.drawable.stat_sys_phone_call;
            }
        }

        // Note we can't just bail out now if (resId == mInCallResId),
        // since even if the status icon hasn't changed, some *other*
        // notification-related info may be different from the last time
        // we were here (like the caller-id info of the foreground call,
        // if the user swapped calls...)

        if (DBG) log("- Updating status bar icon: resId = " + resId);
        mInCallResId = resId;

        // The icon in the expanded view is the same as in the status bar.
        int expandedViewIcon = mInCallResId;

        // Even if both lines are in use, we only show a single item in
        // the expanded Notifications UI.  It's labeled "Ongoing call"
        // (or "On hold" if there's only one call, and it's on hold.)
        // Also, we don't have room to display caller-id info from two
        // different calls.  So if both lines are in use, display info
        // from the foreground call.  And if there's a ringing call,
        // display that regardless of the state of the other calls.

        Call currentCall;
        if (hasRingingCall) {
            currentCall = mCM.getFirstActiveRingingCall();
        } else if (hasActiveCall) {
            currentCall = mCM.getActiveFgCall();
        } else {
            currentCall = mCM.getFirstActiveBgCall();
        }
        Connection currentConn = currentCall.getEarliestConnection();

        Notification notification = new Notification();
        notification.icon = mInCallResId;
        notification.flags |= Notification.FLAG_ONGOING_EVENT;

        // PendingIntent that can be used to launch the InCallScreen.  The
        // system fires off this intent if the user pulls down the windowshade
        // and clicks the notification's expanded view.  It's also used to
        // launch the InCallScreen immediately when when there's an incoming
        // call (see the "fullScreenIntent" field below).
        PendingIntent inCallPendingIntent =
                PendingIntent.getActivity(mContext, 0,
                                          PhoneApp.createInCallIntent(), 0);
        notification.contentIntent = inCallPendingIntent;

        // When expanded, the "Ongoing call" notification is (visually)
        // different from most other Notifications, so we need to use a
        // custom view hierarchy.
        // Our custom view, which includes an icon (either "ongoing call" or
        // "on hold") and 2 lines of text: (1) the label (either "ongoing
        // call" with time counter, or "on hold), and (2) the compact name of
        // the current Connection.
        RemoteViews contentView = new RemoteViews(mContext.getPackageName(),
                                                   R.layout.ongoing_call_notification);
        contentView.setImageViewResource(R.id.icon, expandedViewIcon);

        // if the connection is valid, then build what we need for the
        // first line of notification information, and start the chronometer.
        // Otherwise, don't bother and just stick with line 2.
        if (currentConn != null) {
            // Determine the "start time" of the current connection, in terms
            // of the SystemClock.elapsedRealtime() timebase (which is what
            // the Chronometer widget needs.)
            //   We can't use currentConn.getConnectTime(), because (1) that's
            // in the currentTimeMillis() time base, and (2) it's zero when
            // the phone first goes off hook, since the getConnectTime counter
            // doesn't start until the DIALING -> ACTIVE transition.
            //   Instead we start with the current connection's duration,
            // and translate that into the elapsedRealtime() timebase.
            long callDurationMsec = currentConn.getDurationMillis();
            long chronometerBaseTime = SystemClock.elapsedRealtime() - callDurationMsec;

            // Line 1 of the expanded view (in bold text):
            String expandedViewLine1;
            if (hasRingingCall) {
                // Incoming call is ringing.
                // Note this isn't a format string!  (We want "Incoming call"
                // here, not "Incoming call (1:23)".)  But that's OK; if you
                // call String.format() with more arguments than format
                // specifiers, the extra arguments are ignored.
                expandedViewLine1 = mContext.getString(R.string.notification_incoming_call);
            } else if (hasHoldingCall && !hasActiveCall) {
                // Only one call, and it's on hold.
                // Note this isn't a format string either (see comment above.)
                expandedViewLine1 = mContext.getString(R.string.notification_on_hold);
            } else {
                // Normal ongoing call.
                // Format string with a "%s" where the current call time should go.
                expandedViewLine1 = mContext.getString(R.string.notification_ongoing_call_format);
            }

            if (DBG) log("- Updating expanded view: line 1 '" + /*expandedViewLine1*/ "xxxxxxx" + "'");

            // Text line #1 is actually a Chronometer, not a plain TextView.
            // We format the elapsed time of the current call into a line like
            // "Ongoing call (01:23)".
            contentView.setChronometer(R.id.text1,
                                       chronometerBaseTime,
                                       expandedViewLine1,
                                       true);
        } else if (DBG) {
            Log.w(LOG_TAG, "updateInCallNotification: null connection, can't set exp view line 1.");
        }

        // display conference call string if this call is a conference
        // call, otherwise display the connection information.

        // Line 2 of the expanded view (smaller text).  This is usually a
        // contact name or phone number.
        String expandedViewLine2 = "";
        // TODO: it may not make sense for every point to make separate
        // checks for isConferenceCall, so we need to think about
        // possibly including this in startGetCallerInfo or some other
        // common point.
        if (PhoneUtils.isConferenceCall(currentCall)) {
            // if this is a conference call, just use that as the caller name.
            expandedViewLine2 = mContext.getString(R.string.card_title_conf_call);
        } else {
            // If necessary, start asynchronous query to do the caller-id lookup.
            PhoneUtils.CallerInfoToken cit =
                PhoneUtils.startGetCallerInfo(mContext, currentCall, this, this);
            expandedViewLine2 = PhoneUtils.getCompactNameFromCallerInfo(cit.currentInfo, mContext);
            // Note: For an incoming call, the very first time we get here we
            // won't have a contact name yet, since we only just started the
            // caller-id query.  So expandedViewLine2 will start off as a raw
            // phone number, but we'll update it very quickly when the query
            // completes (see onQueryComplete() below.)
        }

        if (DBG) log("- Updating expanded view: line 2 '" + /*expandedViewLine2*/ "xxxxxxx" + "'");
        contentView.setTextViewText(R.id.text2, expandedViewLine2);
        notification.contentView = contentView;

        // TODO: We also need to *update* this notification in some cases,
        // like when a call ends on one line but the other is still in use
        // (ie. make sure the caller info here corresponds to the active
        // line), and maybe even when the user swaps calls (ie. if we only
        // show info here for the "current active call".)

        // Activate a couple of special Notification features if an
        // incoming call is ringing:
        if (hasRingingCall) {
<<<<<<< HEAD
            if (DBG) log("- Using hi-pri notification for ringing call!");

            // This is a high-priority event that should be shown even if the
            // status bar is hidden or if an immersive activity is running.
            notification.flags |= Notification.FLAG_HIGH_PRIORITY;

            // If an immersive activity is running, we have room for a single
            // line of text in the small notification popup window.
            // We use expandedViewLine2 for this (i.e. the name or number of
            // the incoming caller), since that's more relevant than
            // expandedViewLine1 (which is something generic like "Incoming
            // call".)
            notification.tickerText = expandedViewLine2;

            // In most cases, we actually want to launch the incoming call
            // UI at this point (rather than just posting a notification
            // to the status bar).  Setting fullScreenIntent will cause
            // the InCallScreen to be launched immediately *unless* the
            // current foreground activity is marked as "immersive".
=======
            // We actually want to launch the incoming call UI at this point
            // (rather than just posting a notification to the status bar).
            // Setting fullScreenIntent will cause the InCallScreen to be
            // launched immediately.
            if (DBG) log("- Setting fullScreenIntent: " + inCallPendingIntent);
>>>>>>> 38faa16a
            notification.fullScreenIntent = inCallPendingIntent;

            // Ugly hack alert:
            //
            // The NotificationManager has the (undocumented) behavior
            // that it will *ignore* the fullScreenIntent field if you
            // post a new Notification that matches the ID of one that's
            // already active.  Unfortunately this is exactly what happens
            // when you get an incoming call-waiting call:  the
            // "ongoing call" notification is already visible, so the
            // InCallScreen won't get launched in this case!
            // (The result: if you bail out of the in-call UI while on a
            // call and then get a call-waiting call, the incoming call UI
            // won't come up automatically.)
            //
            // The workaround is to just notice this exact case (this is a
            // call-waiting call *and* the InCallScreen is not in the
            // foreground) and manually cancel the in-call notification
            // before (re)posting it.
            //
            // TODO: there should be a cleaner way of avoiding this
            // problem (see discussion in bug 3184149.)
            Call ringingCall = mCM.getFirstActiveRingingCall();
            if ((ringingCall.getState() == Call.State.WAITING) && !app.isShowingCallScreen()) {
                Log.i(LOG_TAG, "updateInCallNotification: call-waiting! force relaunch...");
                // Cancel the IN_CALL_NOTIFICATION immediately before
                // (re)posting it; this seems to force the
                // NotificationManager to launch the fullScreenIntent.
                mNotificationMgr.cancel(IN_CALL_NOTIFICATION);
            }
        }

        if (DBG) log("Notifying IN_CALL_NOTIFICATION: " + notification);
        mNotificationMgr.notify(IN_CALL_NOTIFICATION,
                                notification);

        // Finally, refresh the mute and speakerphone notifications (since
        // some phone state changes can indirectly affect the mute and/or
        // speaker state).
        updateSpeakerNotification();
        updateMuteNotification();
    }

    /**
     * Implemented for CallerInfoAsyncQuery.OnQueryCompleteListener interface.
     * refreshes the contentView when called.
     */
    public void onQueryComplete(int token, Object cookie, CallerInfo ci){
        if (DBG) log("CallerInfo query complete (for NotificationMgr), "
                     + "updating in-call notification..");
        if (DBG) log("- cookie: " + cookie);
        if (DBG) log("- ci: " + ci);

        if (cookie == this) {
            // Ok, this is the caller-id query we fired off in
            // updateInCallNotification(), presumably when an incoming call
            // first appeared.  If the caller-id info matched any contacts,
            // compactName should now be a real person name rather than a raw
            // phone number:
            if (DBG) log("- compactName is now: "
                         + PhoneUtils.getCompactNameFromCallerInfo(ci, mContext));

            // Now that our CallerInfo object has been fully filled-in,
            // refresh the in-call notification.
            if (DBG) log("- updating notification after query complete...");
            updateInCallNotification();
        } else {
            Log.w(LOG_TAG, "onQueryComplete: caller-id query from unknown source! "
                  + "cookie = " + cookie);
        }
    }

    private void cancelInCall() {
        if (DBG) log("cancelInCall()...");
        cancelMute();
        cancelSpeakerphone();
        mNotificationMgr.cancel(IN_CALL_NOTIFICATION);
        mInCallResId = 0;
    }

    void cancelCallInProgressNotification() {
        if (DBG) log("cancelCallInProgressNotification()...");
        if (mInCallResId == 0) {
            return;
        }

        if (DBG) log("cancelCallInProgressNotification: " + mInCallResId);
        cancelInCall();
    }

    /**
     * Updates the message waiting indicator (voicemail) notification.
     *
     * @param visible true if there are messages waiting
     */
    /* package */ void updateMwi(boolean visible) {
        if (DBG) log("updateMwi(): " + visible);
        if (visible) {
            int resId = android.R.drawable.stat_notify_voicemail;

            // This Notification can get a lot fancier once we have more
            // information about the current voicemail messages.
            // (For example, the current voicemail system can't tell
            // us the caller-id or timestamp of a message, or tell us the
            // message count.)

            // But for now, the UI is ultra-simple: if the MWI indication
            // is supposed to be visible, just show a single generic
            // notification.

            String notificationTitle = mContext.getString(R.string.notification_voicemail_title);
            String vmNumber = mPhone.getVoiceMailNumber();
            if (DBG) log("- got vm number: '" + vmNumber + "'");

            // Watch out: vmNumber may be null, for two possible reasons:
            //
            //   (1) This phone really has no voicemail number
            //
            //   (2) This phone *does* have a voicemail number, but
            //       the SIM isn't ready yet.
            //
            // Case (2) *does* happen in practice if you have voicemail
            // messages when the device first boots: we get an MWI
            // notification as soon as we register on the network, but the
            // SIM hasn't finished loading yet.
            //
            // So handle case (2) by retrying the lookup after a short
            // delay.

            if ((vmNumber == null) && !mPhone.getIccRecordsLoaded()) {
                if (DBG) log("- Null vm number: SIM records not loaded (yet)...");

                // TODO: rather than retrying after an arbitrary delay, it
                // would be cleaner to instead just wait for a
                // SIM_RECORDS_LOADED notification.
                // (Unfortunately right now there's no convenient way to
                // get that notification in phone app code.  We'd first
                // want to add a call like registerForSimRecordsLoaded()
                // to Phone.java and GSMPhone.java, and *then* we could
                // listen for that in the CallNotifier class.)

                // Limit the number of retries (in case the SIM is broken
                // or missing and can *never* load successfully.)
                if (mVmNumberRetriesRemaining-- > 0) {
                    if (DBG) log("  - Retrying in " + VM_NUMBER_RETRY_DELAY_MILLIS + " msec...");
                    PhoneApp.getInstance().notifier.sendMwiChangedDelayed(
                            VM_NUMBER_RETRY_DELAY_MILLIS);
                    return;
                } else {
                    Log.w(LOG_TAG, "NotificationMgr.updateMwi: getVoiceMailNumber() failed after "
                          + MAX_VM_NUMBER_RETRIES + " retries; giving up.");
                    // ...and continue with vmNumber==null, just as if the
                    // phone had no VM number set up in the first place.
                }
            }

            if (TelephonyCapabilities.supportsVoiceMessageCount(mPhone)) {
                int vmCount = mPhone.getVoiceMessageCount();
                String titleFormat = mContext.getString(R.string.notification_voicemail_title_count);
                notificationTitle = String.format(titleFormat, vmCount);
            }

            String notificationText;
            if (TextUtils.isEmpty(vmNumber)) {
                notificationText = mContext.getString(
                        R.string.notification_voicemail_no_vm_number);
            } else {
                notificationText = String.format(
                        mContext.getString(R.string.notification_voicemail_text_format),
                        PhoneNumberUtils.formatNumber(vmNumber));
            }

            Intent intent = new Intent(Intent.ACTION_CALL,
                    Uri.fromParts("voicemail", "", null));
            PendingIntent pendingIntent = PendingIntent.getActivity(mContext, 0, intent, 0);

            Notification notification = new Notification(
                    resId,  // icon
                    null, // tickerText
                    System.currentTimeMillis()  // Show the time the MWI notification came in,
                                                // since we don't know the actual time of the
                                                // most recent voicemail message
                    );
            notification.setLatestEventInfo(
                    mContext,  // context
                    notificationTitle,  // contentTitle
                    notificationText,  // contentText
                    pendingIntent  // contentIntent
                    );
            notification.defaults |= Notification.DEFAULT_SOUND;
            notification.flags |= Notification.FLAG_NO_CLEAR;
            configureLedNotification(notification);
            mNotificationMgr.notify(VOICEMAIL_NOTIFICATION, notification);
        } else {
            mNotificationMgr.cancel(VOICEMAIL_NOTIFICATION);
        }
    }

    /**
     * Updates the message call forwarding indicator notification.
     *
     * @param visible true if there are messages waiting
     */
    /* package */ void updateCfi(boolean visible) {
        if (DBG) log("updateCfi(): " + visible);
        if (visible) {
            // If Unconditional Call Forwarding (forward all calls) for VOICE
            // is enabled, just show a notification.  We'll default to expanded
            // view for now, so the there is less confusion about the icon.  If
            // it is deemed too weird to have CF indications as expanded views,
            // then we'll flip the flag back.

            // TODO: We may want to take a look to see if the notification can
            // display the target to forward calls to.  This will require some
            // effort though, since there are multiple layers of messages that
            // will need to propagate that information.

            Notification notification;
            final boolean showExpandedNotification = true;
            if (showExpandedNotification) {
                Intent intent = new Intent(Intent.ACTION_MAIN);
                intent.addFlags(Intent.FLAG_ACTIVITY_NEW_TASK);
                intent.setClassName("com.android.phone",
                        "com.android.phone.CallFeaturesSetting");


                notification = new Notification(
                        R.drawable.stat_sys_phone_call_forward,  // icon
                        null, // tickerText
                        0); // The "timestamp" of this notification is meaningless;
                            // we only care about whether CFI is currently on or not.
                notification.setLatestEventInfo(
                        mContext, // context
                        mContext.getString(R.string.labelCF), // expandedTitle
                        mContext.getString(R.string.sum_cfu_enabled_indicator), // expandedText
                        PendingIntent.getActivity(mContext, 0, intent, 0)); // contentIntent
            } else {
                notification = new Notification(
                        R.drawable.stat_sys_phone_call_forward,  // icon
                        null,  // tickerText
                        System.currentTimeMillis()  // when
                        );
            }

            notification.flags |= Notification.FLAG_ONGOING_EVENT;  // also implies FLAG_NO_CLEAR

            mNotificationMgr.notify(
                    CALL_FORWARD_NOTIFICATION,
                    notification);
        } else {
            mNotificationMgr.cancel(CALL_FORWARD_NOTIFICATION);
        }
    }

    /**
     * Shows the "data disconnected due to roaming" notification, which
     * appears when you lose data connectivity because you're roaming and
     * you have the "data roaming" feature turned off.
     */
    /* package */ void showDataDisconnectedRoaming() {
        if (DBG) log("showDataDisconnectedRoaming()...");

        Intent intent = new Intent(mContext,
                                   Settings.class);  // "Mobile network settings" screen

        Notification notification = new Notification(
                android.R.drawable.stat_sys_warning, // icon
                null, // tickerText
                System.currentTimeMillis());
        notification.setLatestEventInfo(
                mContext, // Context
                mContext.getString(R.string.roaming), // expandedTitle
                mContext.getString(R.string.roaming_reenable_message), // expandedText
                PendingIntent.getActivity(mContext, 0, intent, 0)); // contentIntent

        mNotificationMgr.notify(
                DATA_DISCONNECTED_ROAMING_NOTIFICATION,
                notification);
    }

    /**
     * Turns off the "data disconnected due to roaming" notification.
     */
    /* package */ void hideDataDisconnectedRoaming() {
        if (DBG) log("hideDataDisconnectedRoaming()...");
        mNotificationMgr.cancel(DATA_DISCONNECTED_ROAMING_NOTIFICATION);
    }

    /**
     * Display the network selection "no service" notification
     * @param operator is the numeric operator number
     */
    private void showNetworkSelection(String operator) {
        if (DBG) log("showNetworkSelection(" + operator + ")...");

        String titleText = mContext.getString(
                R.string.notification_network_selection_title);
        String expandedText = mContext.getString(
                R.string.notification_network_selection_text, operator);

        Notification notification = new Notification();
        notification.icon = android.R.drawable.stat_sys_warning;
        notification.when = 0;
        notification.flags = Notification.FLAG_ONGOING_EVENT;
        notification.tickerText = null;

        // create the target network operators settings intent
        Intent intent = new Intent(Intent.ACTION_MAIN);
        intent.setFlags(Intent.FLAG_ACTIVITY_NEW_TASK |
                Intent.FLAG_ACTIVITY_RESET_TASK_IF_NEEDED);
        // Use NetworkSetting to handle the selection intent
        intent.setComponent(new ComponentName("com.android.phone",
                "com.android.phone.NetworkSetting"));
        PendingIntent pi = PendingIntent.getActivity(mContext, 0, intent, 0);

        notification.setLatestEventInfo(mContext, titleText, expandedText, pi);

        mNotificationMgr.notify(SELECTED_OPERATOR_FAIL_NOTIFICATION, notification);
    }

    /**
     * Turn off the network selection "no service" notification
     */
    private void cancelNetworkSelection() {
        if (DBG) log("cancelNetworkSelection()...");
        mNotificationMgr.cancel(SELECTED_OPERATOR_FAIL_NOTIFICATION);
    }

    /**
     * Update notification about no service of user selected operator
     *
     * @param serviceState Phone service state
     */
    void updateNetworkSelection(int serviceState) {
        if (TelephonyCapabilities.supportsNetworkSelection(mPhone)) {
            // get the shared preference of network_selection.
            // empty is auto mode, otherwise it is the operator alpha name
            // in case there is no operator name, check the operator numeric
            SharedPreferences sp =
                    PreferenceManager.getDefaultSharedPreferences(mContext);
            String networkSelection =
                    sp.getString(PhoneBase.NETWORK_SELECTION_NAME_KEY, "");
            if (TextUtils.isEmpty(networkSelection)) {
                networkSelection =
                        sp.getString(PhoneBase.NETWORK_SELECTION_KEY, "");
            }

            if (DBG) log("updateNetworkSelection()..." + "state = " +
                    serviceState + " new network " + networkSelection);

            if (serviceState == ServiceState.STATE_OUT_OF_SERVICE
                    && !TextUtils.isEmpty(networkSelection)) {
                if (!mSelectedUnavailableNotify) {
                    showNetworkSelection(networkSelection);
                    mSelectedUnavailableNotify = true;
                }
            } else {
                if (mSelectedUnavailableNotify) {
                    cancelNetworkSelection();
                    mSelectedUnavailableNotify = false;
                }
            }
        }
    }

    /* package */ void postTransientNotification(int notifyId, CharSequence msg) {
        if (mToast != null) {
            mToast.cancel();
        }

        mToast = Toast.makeText(mContext, msg, Toast.LENGTH_LONG);
        mToast.show();
    }

    private void log(String msg) {
        Log.d(LOG_TAG, msg);
    }
}<|MERGE_RESOLUTION|>--- conflicted
+++ resolved
@@ -531,11 +531,7 @@
         // Display the appropriate icon in the status bar,
         // based on the current phone and/or bluetooth state.
 
-<<<<<<< HEAD
-        boolean enhancedVoicePrivacy = PhoneApp.getInstance().notifier.getVoicePrivacyState();
-=======
-        boolean enhancedVoicePrivacy = app.notifier.getCdmaVoicePrivacyState();
->>>>>>> 38faa16a
+        boolean enhancedVoicePrivacy = app.notifier.getVoicePrivacyState();
         if (DBG) log("updateInCallNotification: enhancedVoicePrivacy = " + enhancedVoicePrivacy);
 
         if (hasRingingCall) {
@@ -704,7 +700,6 @@
         // Activate a couple of special Notification features if an
         // incoming call is ringing:
         if (hasRingingCall) {
-<<<<<<< HEAD
             if (DBG) log("- Using hi-pri notification for ringing call!");
 
             // This is a high-priority event that should be shown even if the
@@ -724,13 +719,7 @@
             // to the status bar).  Setting fullScreenIntent will cause
             // the InCallScreen to be launched immediately *unless* the
             // current foreground activity is marked as "immersive".
-=======
-            // We actually want to launch the incoming call UI at this point
-            // (rather than just posting a notification to the status bar).
-            // Setting fullScreenIntent will cause the InCallScreen to be
-            // launched immediately.
             if (DBG) log("- Setting fullScreenIntent: " + inCallPendingIntent);
->>>>>>> 38faa16a
             notification.fullScreenIntent = inCallPendingIntent;
 
             // Ugly hack alert:
