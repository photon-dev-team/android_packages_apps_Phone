/*
 * Copyright (C) 2006 The Android Open Source Project
 *
 * Licensed under the Apache License, Version 2.0 (the "License");
 * you may not use this file except in compliance with the License.
 * You may obtain a copy of the License at
 *
 *      http://www.apache.org/licenses/LICENSE-2.0
 *
 * Unless required by applicable law or agreed to in writing, software
 * distributed under the License is distributed on an "AS IS" BASIS,
 * WITHOUT WARRANTIES OR CONDITIONS OF ANY KIND, either express or implied.
 * See the License for the specific language governing permissions and
 * limitations under the License.
 */

package com.android.phone;

import android.app.Activity;
import android.app.AlertDialog;
import android.app.Dialog;
import android.bluetooth.BluetoothDevice;
import android.bluetooth.BluetoothHeadset;
import android.content.BroadcastReceiver;
import android.content.Context;
import android.content.DialogInterface.OnCancelListener;
import android.content.DialogInterface;
import android.content.Intent;
import android.content.IntentFilter;
import android.content.res.Resources;
import android.graphics.Typeface;
import android.graphics.drawable.Drawable;
import android.media.AudioManager;
import android.net.Uri;
import android.os.AsyncResult;
import android.os.Bundle;
import android.os.Handler;
import android.os.Message;
import android.os.SystemClock;
import android.os.SystemProperties;
import android.provider.Checkin;
import android.provider.Settings;
import android.telephony.PhoneNumberUtils;
import android.telephony.ServiceState;
import android.text.TextUtils;
import android.text.method.DialerKeyListener;
import android.util.Log;
import android.view.KeyEvent;
import android.view.Menu;
import android.view.MotionEvent;
import android.view.View;
import android.view.ViewConfiguration;
import android.view.ViewGroup;
import android.view.Window;
import android.view.WindowManager;
import android.view.accessibility.AccessibilityEvent;
import android.view.animation.Animation;
import android.view.animation.AnimationUtils;
import android.widget.EditText;
import android.widget.LinearLayout;
import android.widget.SlidingDrawer;
import android.widget.TextView;
import android.widget.Toast;

import com.android.internal.telephony.Call;
import com.android.internal.telephony.Connection;
import com.android.internal.telephony.MmiCode;
import com.android.internal.telephony.Phone;
import com.android.phone.OtaUtils.CdmaOtaInCallScreenUiState;
import com.android.phone.OtaUtils.CdmaOtaScreenState;

import java.util.List;

/**
 * Phone app "in call" screen.
 */
public class InCallScreen extends Activity
        implements View.OnClickListener, View.OnTouchListener {
    private static final String LOG_TAG = "InCallScreen";

    private static final boolean DBG =
            (PhoneApp.DBG_LEVEL >= 1) && (SystemProperties.getInt("ro.debuggable", 0) == 1);
    private static final boolean VDBG = (PhoneApp.DBG_LEVEL >= 2);

    // Enable detailed logs of user actions while on the in-call screen.
    // TODO: For now this is totally disabled.  But for future user
    // research, we should change the PHONE_UI_EVENT_* events to use
    // android.util.EventLog rather than Checkin.logEvent, so that we can
    // select which of those events to upload on a tag-by-tag basis
    // (which means that we could actually ship devices with this logging
    // enabled.)
    /* package */ static final boolean ENABLE_PHONE_UI_EVENT_LOGGING = false;

    /**
     * Intent extra used to specify whether the DTMF dialpad should be
     * initially visible when bringing up the InCallScreen.  (If this
     * extra is present, the dialpad will be initially shown if the extra
     * has the boolean value true, and initially hidden otherwise.)
     */
    // TODO: Should be EXTRA_SHOW_DIALPAD for consistency.
    static final String SHOW_DIALPAD_EXTRA = "com.android.phone.ShowDialpad";

    /**
     * Intent extra to specify the package name of the gateway
     * provider.  Used to get the name displayed in the in-call screen
     * during the call setup. The value is a string.
     */
    // TODO: This extra is currently set by the gateway application as
    // a temporary measure. Ultimately, the framework will securely
    // set it.
    /* package */ static final String EXTRA_GATEWAY_PROVIDER_PACKAGE =
            "com.android.phone.extra.GATEWAY_PROVIDER_PACKAGE";

    /**
     * Intent extra to specify the URI of the provider to place the
     * call. The value is a string. It holds the gateway address
     * (phone gateway URL should start with the 'tel:' scheme) that
     * will actually be contacted to call the number passed in the
     * intent URL or in the EXTRA_PHONE_NUMBER extra.
     */
    // TODO: Should the value be a Uri (Parcelable)? Need to make sure
    // MMI code '#' don't get confused as URI fragments.
    /* package */ static final String EXTRA_GATEWAY_URI =
            "com.android.phone.extra.GATEWAY_URI";

    // Event values used with Checkin.Events.Tag.PHONE_UI events:
    /** The in-call UI became active */
    static final String PHONE_UI_EVENT_ENTER = "enter";
    /** User exited the in-call UI */
    static final String PHONE_UI_EVENT_EXIT = "exit";
    /** User clicked one of the touchable in-call buttons */
    static final String PHONE_UI_EVENT_BUTTON_CLICK = "button_click";

    // Amount of time (in msec) that we display the "Call ended" state.
    // The "short" value is for calls ended by the local user, and the
    // "long" value is for calls ended by the remote caller.
    private static final int CALL_ENDED_SHORT_DELAY =  200;  // msec
    private static final int CALL_ENDED_LONG_DELAY = 2000;  // msec

    // Amount of time (in msec) that we keep the in-call menu onscreen
    // *after* the user changes the state of one of the toggle buttons.
    private static final int MENU_DISMISS_DELAY =  1000;  // msec

    // Amount of time that we display the PAUSE alert Dialog showing the
    // post dial string yet to be send out to the n/w
    private static final int PAUSE_PROMPT_DIALOG_TIMEOUT = 2000;  //msec

    // The "touch lock" overlay timeout comes from Gservices; this is the default.
    private static final int TOUCH_LOCK_DELAY_DEFAULT =  6000;  // msec

    // Amount of time for Displaying "Dialing" for 3way Calling origination
    private static final int THREEWAY_CALLERINFO_DISPLAY_TIME = 3000; // msec

    // Amount of time that we display the provider's overlay if applicable.
    private static final int PROVIDER_OVERLAY_TIMEOUT = 5000;  // msec

    // These are values for the settings of the auto retry mode:
    // 0 = disabled
    // 1 = enabled
    // TODO (Moto):These constants don't really belong here,
    // they should be moved to Settings where the value is being looked up in the first place
    static final int AUTO_RETRY_OFF = 0;
    static final int AUTO_RETRY_ON = 1;

    // Message codes; see mHandler below.
    // Note message codes < 100 are reserved for the PhoneApp.
    private static final int PHONE_STATE_CHANGED = 101;
    private static final int PHONE_DISCONNECT = 102;
    private static final int EVENT_HEADSET_PLUG_STATE_CHANGED = 103;
    private static final int POST_ON_DIAL_CHARS = 104;
    private static final int WILD_PROMPT_CHAR_ENTERED = 105;
    private static final int ADD_VOICEMAIL_NUMBER = 106;
    private static final int DONT_ADD_VOICEMAIL_NUMBER = 107;
    private static final int DELAYED_CLEANUP_AFTER_DISCONNECT = 108;
    private static final int SUPP_SERVICE_FAILED = 110;
    private static final int DISMISS_MENU = 111;
    private static final int ALLOW_SCREEN_ON = 112;
    private static final int TOUCH_LOCK_TIMER = 113;
    private static final int REQUEST_UPDATE_BLUETOOTH_INDICATION = 114;
    private static final int PHONE_CDMA_CALL_WAITING = 115;
    private static final int THREEWAY_CALLERINFO_DISPLAY_DONE = 116;
    private static final int EVENT_OTA_PROVISION_CHANGE = 117;
    private static final int REQUEST_CLOSE_SPC_ERROR_NOTICE = 118;
    private static final int REQUEST_CLOSE_OTA_FAILURE_NOTICE = 119;
    private static final int EVENT_PAUSE_DIALOG_COMPLETE = 120;
    private static final int EVENT_HIDE_PROVIDER_OVERLAY = 121;  // Time to remove the overlay.
    private static final int REQUEST_UPDATE_TOUCH_UI = 122;

    //following constants are used for OTA Call
    public static final String ACTION_SHOW_ACTIVATION =
           "com.android.phone.InCallScreen.SHOW_ACTIVATION";
    public static final String OTA_NUMBER = "*228";
    public static final String EXTRA_OTA_CALL = "android.phone.extra.OTA_CALL";

    // When InCallScreenMode is UNDEFINED set the default action
    // to ACTION_UNDEFINED so if we are resumed the activity will
    // know its undefined. In particular checkIsOtaCall will return
    // false.
    public static final String ACTION_UNDEFINED = "com.android.phone.InCallScreen.UNDEFINED";

    // High-level "modes" of the in-call UI.
    private enum InCallScreenMode {
        /**
         * Normal in-call UI elements visible.
         */
        NORMAL,
        /**
         * "Manage conference" UI is visible, totally replacing the
         * normal in-call UI.
         */
        MANAGE_CONFERENCE,
        /**
         * Non-interactive UI state.  Call card is visible,
         * displaying information about the call that just ended.
         */
        CALL_ENDED,
         /**
         * Normal OTA in-call UI elements visible.
         */
        OTA_NORMAL,
        /**
         * OTA call ended UI visible, replacing normal OTA in-call UI.
         */
        OTA_ENDED,
        /**
         * Default state when not on call
         */
        UNDEFINED
    }
    private InCallScreenMode mInCallScreenMode = InCallScreenMode.UNDEFINED;

    // Possible error conditions that can happen on startup.
    // These are returned as status codes from the various helper
    // functions we call from onCreate() and/or onResume().
    // See syncWithPhoneState() and checkIfOkToInitiateOutgoingCall() for details.
    private enum InCallInitStatus {
        SUCCESS,
        VOICEMAIL_NUMBER_MISSING,
        POWER_OFF,
        EMERGENCY_ONLY,
        PHONE_NOT_IN_USE,
        NO_PHONE_NUMBER_SUPPLIED,
        DIALED_MMI,
        CALL_FAILED
    }
    private InCallInitStatus mInCallInitialStatus;  // see onResume()

    private boolean mRegisteredForPhoneStates;
    private boolean mNeedShowCallLostDialog;

    private Phone mPhone;
    private Call mForegroundCall;
    private Call mBackgroundCall;
    private Call mRingingCall;

    private BluetoothHandsfree mBluetoothHandsfree;
    private BluetoothHeadset mBluetoothHeadset;
    private boolean mBluetoothConnectionPending;
    private long mBluetoothConnectionRequestTime;

    // Main in-call UI ViewGroups
    private ViewGroup mMainFrame;
    private ViewGroup mInCallPanel;

    // Main in-call UI elements:
    private CallCard mCallCard;

    // UI controls:
    private InCallControlState mInCallControlState;
    private InCallMenu mInCallMenu;  // used on some devices
    private InCallTouchUi mInCallTouchUi;  // used on some devices
    private ManageConferenceUtils mManageConferenceUtils;

    // DTMF Dialer controller and its view:
    private DTMFTwelveKeyDialer mDialer;
    private DTMFTwelveKeyDialerView mDialerView;

    // TODO: Move these providers related fields in their own class.
    // Optional overlay when a 3rd party provider is used.
    private boolean mProviderOverlayVisible = false;
    private CharSequence mProviderLabel;
    private Drawable mProviderIcon;
    private Uri mProviderGatewayUri;
    // The formated address extracted from mProviderGatewayUri. User visible.
    private String mProviderAddress;

    // For OTA Call
    public OtaUtils otaUtils;

    private EditText mWildPromptText;

    // "Touch lock overlay" feature
    private boolean mUseTouchLockOverlay;  // True if we use this feature on the current device
    private View mTouchLockOverlay;  // The overlay over the whole screen
    private View mTouchLockIcon;  // The "lock" icon in the middle of the screen
    private Animation mTouchLockFadeIn;
    private long mTouchLockLastTouchTime;  // in SystemClock.uptimeMillis() time base

    // Various dialogs we bring up (see dismissAllDialogs()).
    // TODO: convert these all to use the "managed dialogs" framework.
    //
    // The MMI started dialog can actually be one of 2 items:
    //   1. An alert dialog if the MMI code is a normal MMI
    //   2. A progress dialog if the user requested a USSD
    private Dialog mMmiStartedDialog;
    private AlertDialog mMissingVoicemailDialog;
    private AlertDialog mGenericErrorDialog;
    private AlertDialog mSuppServiceFailureDialog;
    private AlertDialog mWaitPromptDialog;
    private AlertDialog mWildPromptDialog;
    private AlertDialog mCallLostDialog;
    private AlertDialog mPausePromptDialog;
    // NOTE: if you add a new dialog here, be sure to add it to dismissAllDialogs() also.

    // TODO: If the Activity class ever provides an easy way to get the
    // current "activity lifecycle" state, we can remove these flags.
    private boolean mIsDestroyed = false;
    private boolean mIsForegroundActivity = false;

    // For use with CDMA Pause/Wait dialogs
    private String mPostDialStrAfterPause;
    private boolean mPauseInProgress = false;

    // Flag indicating whether or not we should bring up the Call Log when
    // exiting the in-call UI due to the Phone becoming idle.  (This is
    // true if the most recently disconnected Call was initiated by the
    // user, or false if it was an incoming call.)
    // This flag is used by delayedCleanupAfterDisconnect(), and is set by
    // onDisconnect() (which is the only place that either posts a
    // DELAYED_CLEANUP_AFTER_DISCONNECT event *or* calls
    // delayedCleanupAfterDisconnect() directly.)
    private boolean mShowCallLogAfterDisconnect;

    private Handler mHandler = new Handler() {
        @Override
        public void handleMessage(Message msg) {
            if (mIsDestroyed) {
                if (DBG) log("Handler: ignoring message " + msg + "; we're destroyed!");
                return;
            }
            if (!mIsForegroundActivity) {
                if (DBG) log("Handler: handling message " + msg + " while not in foreground");
                // Continue anyway; some of the messages below *want* to
                // be handled even if we're not the foreground activity
                // (like DELAYED_CLEANUP_AFTER_DISCONNECT), and they all
                // should at least be safe to handle if we're not in the
                // foreground...
            }

            PhoneApp app = PhoneApp.getInstance();
            switch (msg.what) {
                case SUPP_SERVICE_FAILED:
                    onSuppServiceFailed((AsyncResult) msg.obj);
                    break;

                case PHONE_STATE_CHANGED:
                    onPhoneStateChanged((AsyncResult) msg.obj);
                    break;

                case PHONE_DISCONNECT:
                    onDisconnect((AsyncResult) msg.obj);
                    break;

                case EVENT_HEADSET_PLUG_STATE_CHANGED:
                    // Update the in-call UI, since some UI elements (in
                    // particular the "Speaker" menu button) change state
                    // depending on whether a headset is plugged in.
                    // TODO: A full updateScreen() is overkill here, since
                    // the value of PhoneApp.isHeadsetPlugged() only affects a
                    // single menu item.  (But even a full updateScreen()
                    // is still pretty cheap, so let's keep this simple
                    // for now.)
                    if (!isBluetoothAudioConnected()) {
                        if (msg.arg1 != 1){
                            // If the state is "not connected", restore the speaker state.
                            // We ONLY want to do this on the wired headset connect /
                            // disconnect events for now though, so we're only triggering
                            // on EVENT_HEADSET_PLUG_STATE_CHANGED.
                            PhoneUtils.restoreSpeakerMode(InCallScreen.this);
                        } else {
                            // If the state is "connected", force the speaker off without
                            // storing the state.
                            PhoneUtils.turnOnSpeaker(InCallScreen.this, false, false);
                            // If the dialpad is open, we need to start the timer that will
                            // eventually bring up the "touch lock" overlay.
                            if (mDialer.isOpened() && !isTouchLocked()) {
                                resetTouchLockTimer();
                            }
                        }
                    }
                    updateScreen();
                    break;

                case PhoneApp.MMI_INITIATE:
                    onMMIInitiate((AsyncResult) msg.obj);
                    break;

                case PhoneApp.MMI_CANCEL:
                    onMMICancel();
                    break;

                // handle the mmi complete message.
                // since the message display class has been replaced with
                // a system dialog in PhoneUtils.displayMMIComplete(), we
                // should finish the activity here to close the window.
                case PhoneApp.MMI_COMPLETE:
                    // Check the code to see if the request is ready to
                    // finish, this includes any MMI state that is not
                    // PENDING.
                    MmiCode mmiCode = (MmiCode) ((AsyncResult) msg.obj).result;
                    // if phone is a CDMA phone display feature code completed message
                    int phoneType = mPhone.getPhoneType();
                    if (phoneType == Phone.PHONE_TYPE_CDMA) {
                        PhoneUtils.displayMMIComplete(mPhone, app, mmiCode, null, null);
                    } else if (phoneType == Phone.PHONE_TYPE_GSM) {
                        if (mmiCode.getState() != MmiCode.State.PENDING) {
                            if (DBG) log("Got MMI_COMPLETE, finishing InCallScreen...");
                            endInCallScreenSession();
                        }
                    }
                    break;

                case POST_ON_DIAL_CHARS:
                    handlePostOnDialChars((AsyncResult) msg.obj, (char) msg.arg1);
                    break;

                case ADD_VOICEMAIL_NUMBER:
                    addVoiceMailNumberPanel();
                    break;

                case DONT_ADD_VOICEMAIL_NUMBER:
                    dontAddVoiceMailNumber();
                    break;

                case DELAYED_CLEANUP_AFTER_DISCONNECT:
                    delayedCleanupAfterDisconnect();
                    break;

                case DISMISS_MENU:
                    // dismissMenu() has no effect if the menu is already closed.
                    dismissMenu(true);  // dismissImmediate = true
                    break;

                case ALLOW_SCREEN_ON:
                    if (VDBG) log("ALLOW_SCREEN_ON message...");
                    // Undo our previous call to preventScreenOn(true).
                    // (Note this will cause the screen to turn on
                    // immediately, if it's currently off because of a
                    // prior preventScreenOn(true) call.)
                    app.preventScreenOn(false);
                    break;

                case TOUCH_LOCK_TIMER:
                    if (VDBG) log("TOUCH_LOCK_TIMER...");
                    touchLockTimerExpired();
                    break;

                case REQUEST_UPDATE_BLUETOOTH_INDICATION:
                    if (VDBG) log("REQUEST_UPDATE_BLUETOOTH_INDICATION...");
                    // The bluetooth headset state changed, so some UI
                    // elements may need to update.  (There's no need to
                    // look up the current state here, since any UI
                    // elements that care about the bluetooth state get it
                    // directly from PhoneApp.showBluetoothIndication().)
                    updateScreen();
                    break;

                case PHONE_CDMA_CALL_WAITING:
                    if (DBG) log("Received PHONE_CDMA_CALL_WAITING event ...");
                    Connection cn = mRingingCall.getLatestConnection();

                    // Only proceed if we get a valid connection object
                    if (cn != null) {
                        // Finally update screen with Call waiting info and request
                        // screen to wake up
                        updateScreen();
                        app.updateWakeState();
                    }
                    break;

                case THREEWAY_CALLERINFO_DISPLAY_DONE:
                    if (DBG) log("Received THREEWAY_CALLERINFO_DISPLAY_DONE event ...");
                    if (app.cdmaPhoneCallState.getCurrentCallState()
                            == CdmaPhoneCallState.PhoneCallState.THRWAY_ACTIVE) {
                        // Set the mThreeWayCallOrigStateDialing state to true
                        app.cdmaPhoneCallState.setThreeWayCallOrigState(false);

                        //Finally update screen with with the current on going call
                        updateScreen();
                    }
                    break;

                case EVENT_OTA_PROVISION_CHANGE:
                    if (otaUtils != null) {
                        otaUtils.onOtaProvisionStatusChanged((AsyncResult) msg.obj);
                    }
                    break;

                case REQUEST_CLOSE_SPC_ERROR_NOTICE:
                    if (otaUtils != null) {
                        otaUtils.onOtaCloseSpcNotice();
                    }
                    break;

                case REQUEST_CLOSE_OTA_FAILURE_NOTICE:
                    if (otaUtils != null) {
                        otaUtils.onOtaCloseFailureNotice();
                    }
                    break;

                case EVENT_PAUSE_DIALOG_COMPLETE:
                    if (mPausePromptDialog != null) {
                        if (DBG) log("- DISMISSING mPausePromptDialog.");
                        mPausePromptDialog.dismiss();  // safe even if already dismissed
                        mPausePromptDialog = null;
                    }
                    break;

                case EVENT_HIDE_PROVIDER_OVERLAY:
                    mProviderOverlayVisible = false;
                    updateProviderOverlay();  // Clear the overlay.
                    break;

                case REQUEST_UPDATE_TOUCH_UI:
                    updateInCallTouchUi();
                    break;
            }
        }
    };

    private final BroadcastReceiver mReceiver = new BroadcastReceiver() {
            @Override
            public void onReceive(Context context, Intent intent) {
                String action = intent.getAction();
                if (action.equals(Intent.ACTION_HEADSET_PLUG)) {
                    // Listen for ACTION_HEADSET_PLUG broadcasts so that we
                    // can update the onscreen UI when the headset state changes.
                    // if (DBG) log("mReceiver: ACTION_HEADSET_PLUG");
                    // if (DBG) log("==> intent: " + intent);
                    // if (DBG) log("    state: " + intent.getIntExtra("state", 0));
                    // if (DBG) log("    name: " + intent.getStringExtra("name"));
                    // send the event and add the state as an argument.
                    Message message = Message.obtain(mHandler, EVENT_HEADSET_PLUG_STATE_CHANGED,
                            intent.getIntExtra("state", 0), 0);
                    mHandler.sendMessage(message);
                }
            }
        };

private CallFeaturesSetting mSettings;
private boolean mForceTouch;

    @Override
    protected void onCreate(Bundle icicle) {
        if (DBG) log("onCreate()...  this = " + this);

        Profiler.callScreenOnCreate();

        super.onCreate(icicle);

        final PhoneApp app = PhoneApp.getInstance();
        app.setInCallScreenInstance(this);

        // set this flag so this activity will stay in front of the keyguard
        int flags = WindowManager.LayoutParams.FLAG_SHOW_WHEN_LOCKED;
        if (app.getPhoneState() == Phone.State.OFFHOOK) {
            // While we are in call, the in-call screen should dismiss the keyguard.
            // This allows the user to press Home to go directly home without going through
            // an insecure lock screen.
            // But we do not want to do this if there is no active call so we do not
            // bypass the keyguard if the call is not answered or declined.
            flags |= WindowManager.LayoutParams.FLAG_DISMISS_KEYGUARD;
        }
        getWindow().addFlags(flags);

        setPhone(app.phone);  // Sets mPhone and mForegroundCall/mBackgroundCall/mRingingCall

        mBluetoothHandsfree = app.getBluetoothHandsfree();
        if (VDBG) log("- mBluetoothHandsfree: " + mBluetoothHandsfree);

        if (mBluetoothHandsfree != null) {
            // The PhoneApp only creates a BluetoothHandsfree instance in the
            // first place if BluetoothAdapter.getDefaultAdapter()
            // succeeds.  So at this point we know the device is BT-capable.
            mBluetoothHeadset = new BluetoothHeadset(this, null);
            if (VDBG) log("- Got BluetoothHeadset: " + mBluetoothHeadset);
        }

        requestWindowFeature(Window.FEATURE_NO_TITLE);

        // Inflate everything in incall_screen.xml and add it to the screen.
        setContentView(R.layout.incall_screen);

        initInCallScreen();

        initDialPad();

        registerForPhoneStates();

        // No need to change wake state here; that happens in onResume() when we
        // are actually displayed.

        // Handle the Intent we were launched with, but only if this is the
        // the very first time we're being launched (ie. NOT if we're being
        // re-initialized after previously being shut down.)
        // Once we're up and running, any future Intents we need
        // to handle will come in via the onNewIntent() method.
        if (icicle == null) {
            if (DBG) log("onCreate(): this is our very first launch, checking intent...");

            // Stash the result code from internalResolveIntent() in the
            // mInCallInitialStatus field.  If it's an error code, we'll
            // handle it in onResume().
            mInCallInitialStatus = internalResolveIntent(getIntent());
            if (DBG) log("onCreate(): mInCallInitialStatus = " + mInCallInitialStatus);
            if (mInCallInitialStatus != InCallInitStatus.SUCCESS) {
                Log.w(LOG_TAG, "onCreate: status " + mInCallInitialStatus
                      + " from internalResolveIntent()");
                // See onResume() for the actual error handling.
            }
        } else {
            mInCallInitialStatus = InCallInitStatus.SUCCESS;
        }

mSettings = CallFeaturesSetting.getInstance(android.preference.PreferenceManager.getDefaultSharedPreferences(this));
mForceTouch = mSettings.mForceTouch;
        // The "touch lock overlay" feature is used only on devices that
        // *don't* use a proximity sensor to turn the screen off while in-call.
        // add by cytown: also turn off if force show the touch keyboard.
        mUseTouchLockOverlay = !app.proximitySensorModeEnabled() && !mForceTouch;

        Profiler.callScreenCreated();
        if (DBG) log("onCreate(): exit");
    }

    private void initDialPad() {
        // Create the dtmf dialer.  The dialer view we use depends on the
        // current platform:
        //
        // - On non-prox-sensor devices, it's the dialpad contained inside
        //   a SlidingDrawer widget (see dtmf_twelve_key_dialer.xml).
        //
        // - On "full touch UI" devices, it's the compact non-sliding
        //   dialpad that appears on the upper half of the screen,
        //   above the main cluster of InCallTouchUi buttons
        //   (see non_drawer_dialpad.xml).
        //
        // TODO: These should both be ViewStubs, and right here we should
        // inflate one or the other.  (Also, while doing that, let's also
        // move this block of code over to initInCallScreen().)
        //
        SlidingDrawer dialerDrawer;
        if (isTouchUiEnabled()) {
            // This is a "full touch" device.
            mDialerView = (DTMFTwelveKeyDialerView) findViewById(R.id.non_drawer_dtmf_dialer);
            if (DBG) log("- Full touch device!  Found dialerView: " + mDialerView);
            dialerDrawer = null;  // No SlidingDrawer used on this device.
        } else {
            // Use the old-style dialpad contained within the SlidingDrawer.
            mDialerView = (DTMFTwelveKeyDialerView) findViewById(R.id.dtmf_dialer);
            if (DBG) log("- Using SlidingDrawer-based dialpad.  Found dialerView: " + mDialerView);
            dialerDrawer = (SlidingDrawer) findViewById(R.id.dialer_container);
            if (DBG) log("  ...and the SlidingDrawer: " + dialerDrawer);
        }
        // Sanity-check that (regardless of the device) at least the
        // dialer view is present:
        if (mDialerView == null) {
            Log.e(LOG_TAG, "onCreate: couldn't find dialerView", new IllegalStateException());
        }
        // Finally, create the DTMFTwelveKeyDialer instance.
        mDialer = new DTMFTwelveKeyDialer(this, mDialerView, dialerDrawer);
    }

    /**
     * Sets the Phone object used internally by the InCallScreen.
     *
     * In normal operation this is called from onCreate(), and the
     * passed-in Phone object comes from the PhoneApp.
     * For testing, test classes can use this method to
     * inject a test Phone instance.
     */
    /* package */ void setPhone(Phone phone) {
        mPhone = phone;
        // Hang onto the three Call objects too; they're singletons that
        // are constant (and never null) for the life of the Phone.
        mForegroundCall = mPhone.getForegroundCall();
        mBackgroundCall = mPhone.getBackgroundCall();
        mRingingCall = mPhone.getRingingCall();
    }

    @Override
    protected void onResume() {
        if (DBG) log("onResume()...");
        super.onResume();

        mIsForegroundActivity = true;

        final PhoneApp app = PhoneApp.getInstance();

<<<<<<< HEAD
=======
        // add by cytown: if mForceTouch changed, re-init dialpad.
        if (mForceTouch != mSettings.mForceTouch) {
            if (DBG) log("Force Touch setting changed, re-init dialpad");
            mForceTouch = mSettings.mForceTouch;
            mUseTouchLockOverlay = !app.proximitySensorModeEnabled() && !mForceTouch;
            initDialPad();
        }

>>>>>>> 066e59fa
        app.disableStatusBar();

        // Touch events are never considered "user activity" while the
        // InCallScreen is active, so that unintentional touches won't
        // prevent the device from going to sleep.
        app.setIgnoreTouchUserActivity(true);

        // Disable the status bar "window shade" the entire time we're on
        // the in-call screen.
        NotificationMgr.getDefault().getStatusBarMgr().enableExpandedView(false);

        // Listen for broadcast intents that might affect the onscreen UI.
        registerReceiver(mReceiver, new IntentFilter(Intent.ACTION_HEADSET_PLUG));

        // Keep a "dialer session" active when we're in the foreground.
        // (This is needed to play DTMF tones.)
        mDialer.startDialerSession();

        // Check for any failures that happened during onCreate() or onNewIntent().
        if (DBG) log("- onResume: initial status = " + mInCallInitialStatus);
        if (mInCallInitialStatus != InCallInitStatus.SUCCESS) {
            if (DBG) log("- onResume: failure during startup: " + mInCallInitialStatus);

            // Don't bring up the regular Phone UI!  Instead bring up
            // something more specific to let the user deal with the
            // problem.
            handleStartupError(mInCallInitialStatus);

            // But it *is* OK to continue with the rest of onResume(),
            // since any further setup steps (like updateScreen() and the
            // CallCard setup) will fall back to a "blank" state if the
            // phone isn't in use.
            mInCallInitialStatus = InCallInitStatus.SUCCESS;
        }

        // Set the volume control handler while we are in the foreground.
        final boolean bluetoothConnected = isBluetoothAudioConnected();

        if (bluetoothConnected) {
            setVolumeControlStream(AudioManager.STREAM_BLUETOOTH_SCO);
        } else {
            setVolumeControlStream(AudioManager.STREAM_VOICE_CALL);
        }

        takeKeyEvents(true);

        boolean phoneIsCdma = (mPhone.getPhoneType() == Phone.PHONE_TYPE_CDMA);

        if (phoneIsCdma) {
            initOtaState();
        }

        if ((mInCallScreenMode != InCallScreenMode.OTA_NORMAL) &&
                (mInCallScreenMode != InCallScreenMode.OTA_ENDED)) {
            // Always start off in NORMAL mode
            setInCallScreenMode(InCallScreenMode.NORMAL);
        }

        // Before checking the state of the phone, clean up any
        // connections in the DISCONNECTED state.
        // (The DISCONNECTED state is used only to drive the "call ended"
        // UI; it's totally useless when *entering* the InCallScreen.)
        mPhone.clearDisconnected();

        InCallInitStatus status = syncWithPhoneState();
        if (status != InCallInitStatus.SUCCESS) {
            if (DBG) log("- syncWithPhoneState failed! status = " + status);
            // Couldn't update the UI, presumably because the phone is totally
            // idle.  But don't endInCallScreenSession immediately, since we might still
            // have an error dialog up that the user needs to see.
            // (And in that case, the error dialog is responsible for calling
            // endInCallScreenSession when the user dismisses it.)
        } else if (phoneIsCdma) {
            if (mInCallScreenMode == InCallScreenMode.OTA_NORMAL ||
                    mInCallScreenMode == InCallScreenMode.OTA_ENDED) {
                mDialer.setHandleVisible(false);
                if (mInCallPanel != null) mInCallPanel.setVisibility(View.GONE);
                updateScreen();
                return;
            }
        }

        if (ENABLE_PHONE_UI_EVENT_LOGGING) {
            // InCallScreen is now active.
            Checkin.logEvent(getContentResolver(),
                             Checkin.Events.Tag.PHONE_UI,
                             PHONE_UI_EVENT_ENTER);
        }

        // Update the poke lock and wake lock when we move to
        // the foreground.
        //
        // But we need to do something special if we're coming
        // to the foreground while an incoming call is ringing:
        if (mPhone.getState() == Phone.State.RINGING) {
            // If the phone is ringing, we *should* already be holding a
            // full wake lock (which we would have acquired before
            // firing off the intent that brought us here; see
            // PhoneUtils.showIncomingCallUi().)
            //
            // We also called preventScreenOn(true) at that point, to
            // avoid cosmetic glitches while we were being launched.
            // So now we need to post an ALLOW_SCREEN_ON message to
            // (eventually) undo the prior preventScreenOn(true) call.
            //
            // (In principle we shouldn't do this until after our first
            // layout/draw pass.  But in practice, the delay caused by
            // simply waiting for the end of the message queue is long
            // enough to avoid any flickering of the lock screen before
            // the InCallScreen comes up.)
            if (VDBG) log("- posting ALLOW_SCREEN_ON message...");
            mHandler.removeMessages(ALLOW_SCREEN_ON);
            mHandler.sendEmptyMessage(ALLOW_SCREEN_ON);

            // TODO: There ought to be a more elegant way of doing this,
            // probably by having the PowerManager and ActivityManager
            // work together to let apps request that the screen on/off
            // state be synchronized with the Activity lifecycle.
            // (See bug 1648751.)
        } else {
            // The phone isn't ringing; this is either an outgoing call, or
            // we're returning to a call in progress.  There *shouldn't* be
            // any prior preventScreenOn(true) call that we need to undo,
            // but let's do this just to be safe:
            app.preventScreenOn(false);
        }
        app.updateWakeState();

        // The "touch lock" overlay is NEVER visible when we resume.
        // (In particular, this check ensures that we won't still be
        // locked after the user wakes up the screen by pressing MENU.)
        enableTouchLock(false);
        // ...but if the dialpad is open we DO need to start the timer
        // that will eventually bring up the "touch lock" overlay.
        if (mDialer.isOpened()) resetTouchLockTimer();

        // Restore the mute state if the last mute state change was NOT
        // done by the user.
        if (app.getRestoreMuteOnInCallResume()) {
            PhoneUtils.restoreMuteState(mPhone);
            app.setRestoreMuteOnInCallResume(false);
        }

        Profiler.profileViewCreate(getWindow(), InCallScreen.class.getName());
        if (VDBG) log("onResume() done.");
    }

    // onPause is guaranteed to be called when the InCallScreen goes
    // in the background.
    @Override
    protected void onPause() {
        if (DBG) log("onPause()...");
        super.onPause();

        mIsForegroundActivity = false;

        // Force a clear of the provider overlay' frame. Since the
        // overlay is removed using a timed message, it is
        // possible we missed it if the prev call was interrupted.
        mProviderOverlayVisible = false;
        updateProviderOverlay();

        final PhoneApp app = PhoneApp.getInstance();

        // A safety measure to disable proximity sensor in case call failed
        // and the telephony state did not change.
        app.setBeginningCall(false);

        // Make sure the "Manage conference" chronometer is stopped when
        // we move away from the foreground.
        mManageConferenceUtils.stopConferenceTime();

        // as a catch-all, make sure that any dtmf tones are stopped
        // when the UI is no longer in the foreground.
        mDialer.onDialerKeyUp(null);

        // Release any "dialer session" resources, now that we're no
        // longer in the foreground.
        mDialer.stopDialerSession();

        // If the device is put to sleep as the phone call is ending,
        // we may see cases where the DELAYED_CLEANUP_AFTER_DISCONNECT
        // event gets handled AFTER the device goes to sleep and wakes
        // up again.

        // This is because it is possible for a sleep command
        // (executed with the End Call key) to come during the 2
        // seconds that the "Call Ended" screen is up.  Sleep then
        // pauses the device (including the cleanup event) and
        // resumes the event when it wakes up.

        // To fix this, we introduce a bit of code that pushes the UI
        // to the background if we pause and see a request to
        // DELAYED_CLEANUP_AFTER_DISCONNECT.

        // Note: We can try to finish directly, by:
        //  1. Removing the DELAYED_CLEANUP_AFTER_DISCONNECT messages
        //  2. Calling delayedCleanupAfterDisconnect directly

        // However, doing so can cause problems between the phone
        // app and the keyguard - the keyguard is trying to sleep at
        // the same time that the phone state is changing.  This can
        // end up causing the sleep request to be ignored.
        if (mHandler.hasMessages(DELAYED_CLEANUP_AFTER_DISCONNECT)
                && mPhone.getState() != Phone.State.RINGING) {
            if (DBG) log("DELAYED_CLEANUP_AFTER_DISCONNECT detected, moving UI to background.");
            endInCallScreenSession();
        }

        if (ENABLE_PHONE_UI_EVENT_LOGGING) {
            // InCallScreen is no longer active.
            Checkin.logEvent(getContentResolver(),
                             Checkin.Events.Tag.PHONE_UI,
                             PHONE_UI_EVENT_EXIT);
        }

        // Clean up the menu, in case we get paused while the menu is up
        // for some reason.
        dismissMenu(true);  // dismiss immediately

        // Dismiss any dialogs we may have brought up, just to be 100%
        // sure they won't still be around when we get back here.
        dismissAllDialogs();

        // Re-enable the status bar (which we disabled in onResume().)
        NotificationMgr.getDefault().getStatusBarMgr().enableExpandedView(true);

        // Unregister for broadcast intents.  (These affect the visible UI
        // of the InCallScreen, so we only care about them while we're in the
        // foreground.)
        unregisterReceiver(mReceiver);

        // Re-enable "user activity" for touch events.
        // We actually do this slightly *after* onPause(), to work around a
        // race condition where a touch can come in after we've paused
        // but before the device actually goes to sleep.
        // TODO: The PowerManager itself should prevent this from happening.
        mHandler.postDelayed(new Runnable() {
                public void run() {
                    app.setIgnoreTouchUserActivity(false);
                }
            }, 500);

        app.reenableStatusBar();

        // Make sure we revert the poke lock and wake lock when we move to
        // the background.
        app.updateWakeState();

        // clear the dismiss keyguard flag so we are back to the default state
        // when we next resume
        updateKeyguardPolicy(false);
    }

    @Override
    protected void onStop() {
        if (DBG) log("onStop()...");
        super.onStop();

        stopTimer();

        Phone.State state = mPhone.getState();
        if (DBG) log("onStop: state = " + state);

        if (state == Phone.State.IDLE) {
            final PhoneApp app = PhoneApp.getInstance();
            // when OTA Activation, OTA Success/Failure dialog or OTA SPC
            // failure dialog is running, do not destroy inCallScreen. Because call
            // is already ended and dialog will not get redrawn on slider event.
            if ((app.cdmaOtaProvisionData != null) && (app.cdmaOtaScreenState != null)
                    && ((app.cdmaOtaScreenState.otaScreenState !=
                            CdmaOtaScreenState.OtaScreenState.OTA_STATUS_ACTIVATION)
                        && (app.cdmaOtaScreenState.otaScreenState !=
                            CdmaOtaScreenState.OtaScreenState.OTA_STATUS_SUCCESS_FAILURE_DLG)
                        && (!app.cdmaOtaProvisionData.inOtaSpcState))) {
                // we don't want the call screen to remain in the activity history
                // if there are not active or ringing calls.
                if (DBG) log("- onStop: calling finish() to clear activity history...");
                moveTaskToBack(true);
                if (otaUtils != null) {
                    otaUtils.cleanOtaScreen(true);
                }
            }
        }
    }

    @Override
    protected void onDestroy() {
        if (DBG) log("onDestroy()...");
        super.onDestroy();

        // Set the magic flag that tells us NOT to handle any handler
        // messages that come in asynchronously after we get destroyed.
        mIsDestroyed = true;

        final PhoneApp app = PhoneApp.getInstance();
        app.setInCallScreenInstance(null);

        // Clear out the InCallScreen references in various helper objects
        // (to let them know we've been destroyed).
        if (mInCallMenu != null) {
            mInCallMenu.clearInCallScreenReference();
        }
        if (mCallCard != null) {
            mCallCard.setInCallScreenInstance(null);
        }
        if (mInCallTouchUi != null) {
            mInCallTouchUi.setInCallScreenInstance(null);
        }

        mDialer.clearInCallScreenReference();
        mDialer = null;

        unregisterForPhoneStates();
        // No need to change wake state here; that happens in onPause() when we
        // are moving out of the foreground.

        if (mBluetoothHeadset != null) {
            mBluetoothHeadset.close();
            mBluetoothHeadset = null;
        }

        // Dismiss all dialogs, to be absolutely sure we won't leak any of
        // them while changing orientation.
        dismissAllDialogs();
    }

    /**
     * Dismisses the in-call screen.
     *
     * We never *really* finish() the InCallScreen, since we don't want to
     * get destroyed and then have to be re-created from scratch for the
     * next call.  Instead, we just move ourselves to the back of the
     * activity stack.
     *
     * This also means that we'll no longer be reachable via the BACK
     * button (since moveTaskToBack() puts us behind the Home app, but the
     * home app doesn't allow the BACK key to move you any farther down in
     * the history stack.)
     *
     * (Since the Phone app itself is never killed, this basically means
     * that we'll keep a single InCallScreen instance around for the
     * entire uptime of the device.  This noticeably improves the UI
     * responsiveness for incoming calls.)
     */
    @Override
    public void finish() {
        if (DBG) log("finish()...");
        moveTaskToBack(true);
    }

    /**
     * End the current in call screen session.
     *
     * This must be called when an InCallScreen session has
     * complete so that the next invocation via an onResume will
     * not be in an old state.
     */
    public void endInCallScreenSession() {
        if (DBG) log("endInCallScreenSession()...");
        moveTaskToBack(true);
        setInCallScreenMode(InCallScreenMode.UNDEFINED);
    }

    /* package */ boolean isForegroundActivity() {
        return mIsForegroundActivity;
    }

    /* package */ void updateKeyguardPolicy(boolean dismissKeyguard) {
        if (dismissKeyguard) {
            getWindow().addFlags(WindowManager.LayoutParams.FLAG_DISMISS_KEYGUARD);
        } else {
            getWindow().clearFlags(WindowManager.LayoutParams.FLAG_DISMISS_KEYGUARD);
        }
    }

    private void registerForPhoneStates() {
        if (!mRegisteredForPhoneStates) {
            mPhone.registerForPreciseCallStateChanged(mHandler, PHONE_STATE_CHANGED, null);
            mPhone.registerForDisconnect(mHandler, PHONE_DISCONNECT, null);
            int phoneType = mPhone.getPhoneType();
            if (phoneType == Phone.PHONE_TYPE_GSM) {
                mPhone.registerForMmiInitiate(mHandler, PhoneApp.MMI_INITIATE, null);

                // register for the MMI complete message.  Upon completion,
                // PhoneUtils will bring up a system dialog instead of the
                // message display class in PhoneUtils.displayMMIComplete().
                // We'll listen for that message too, so that we can finish
                // the activity at the same time.
                mPhone.registerForMmiComplete(mHandler, PhoneApp.MMI_COMPLETE, null);
            } else if (phoneType == Phone.PHONE_TYPE_CDMA) {
                if (DBG) log("Registering for Call Waiting.");
                mPhone.registerForCallWaiting(mHandler, PHONE_CDMA_CALL_WAITING, null);
            } else {
                throw new IllegalStateException("Unexpected phone type: " + phoneType);
            }

            mPhone.setOnPostDialCharacter(mHandler, POST_ON_DIAL_CHARS, null);
            mPhone.registerForSuppServiceFailed(mHandler, SUPP_SERVICE_FAILED, null);
            if (phoneType == Phone.PHONE_TYPE_CDMA) {
                mPhone.registerForCdmaOtaStatusChange(mHandler, EVENT_OTA_PROVISION_CHANGE, null);
            }
            mRegisteredForPhoneStates = true;
        }
    }

    private void unregisterForPhoneStates() {
        mPhone.unregisterForPreciseCallStateChanged(mHandler);
        mPhone.unregisterForDisconnect(mHandler);
        mPhone.unregisterForMmiInitiate(mHandler);
        mPhone.unregisterForCallWaiting(mHandler);
        mPhone.setOnPostDialCharacter(null, POST_ON_DIAL_CHARS, null);
        mPhone.unregisterForCdmaOtaStatusChange(mHandler);
        mRegisteredForPhoneStates = false;
    }

    /* package */ void updateAfterRadioTechnologyChange() {
        if (DBG) Log.d(LOG_TAG, "updateAfterRadioTechnologyChange()...");
        // Unregister for all events from the old obsolete phone
        unregisterForPhoneStates();

        // (Re)register for all events relevant to the new active phone
        registerForPhoneStates();
    }

    @Override
    protected void onNewIntent(Intent intent) {
        if (DBG) log("onNewIntent: intent=" + intent);

        // We're being re-launched with a new Intent.  Since we keep
        // around a single InCallScreen instance for the life of the phone
        // process (see finish()), this sequence will happen EVERY time
        // there's a new incoming or outgoing call except for the very
        // first time the InCallScreen gets created.  This sequence will
        // also happen if the InCallScreen is already in the foreground
        // (e.g. getting a new ACTION_CALL intent while we were already
        // using the other line.)

        // Stash away the new intent so that we can get it in the future
        // by calling getIntent().  (Otherwise getIntent() will return the
        // original Intent from when we first got created!)
        setIntent(intent);

        // Activities are always paused before receiving a new intent, so
        // we can count on our onResume() method being called next.

        // Just like in onCreate(), handle this intent, and stash the
        // result code from internalResolveIntent() in the
        // mInCallInitialStatus field.  If it's an error code, we'll
        // handle it in onResume().
        mInCallInitialStatus = internalResolveIntent(intent);
        if (mInCallInitialStatus != InCallInitStatus.SUCCESS) {
            Log.w(LOG_TAG, "onNewIntent: status " + mInCallInitialStatus
                  + " from internalResolveIntent()");
            // See onResume() for the actual error handling.
        }
    }

    /* package */ InCallInitStatus internalResolveIntent(Intent intent) {
        if (intent == null || intent.getAction() == null) {
            return InCallInitStatus.SUCCESS;
        }

        checkIsOtaCall(intent);

        String action = intent.getAction();
        if (DBG) log("internalResolveIntent: action=" + action);

        // The calls to setRestoreMuteOnInCallResume() inform the phone
        // that we're dealing with new connections (either a placing an
        // outgoing call or answering an incoming one, and NOT handling
        // an aborted "Add Call" request), so we should let the mute state
        // be handled by the PhoneUtils phone state change handler.
        final PhoneApp app = PhoneApp.getInstance();
        // If OTA Activation is configured for Power up scenario, then
        // InCallScreen UI started with Intent of ACTION_SHOW_ACTIVATION
        // to show OTA Activation screen at power up.
        if ((action.equals(ACTION_SHOW_ACTIVATION))
                && ((mPhone.getPhoneType() == Phone.PHONE_TYPE_CDMA))) {
            setInCallScreenMode(InCallScreenMode.OTA_NORMAL);
            if ((app.cdmaOtaProvisionData != null)
                    && (!app.cdmaOtaProvisionData.isOtaCallIntentProcessed)) {
                app.cdmaOtaProvisionData.isOtaCallIntentProcessed = true;
                app.cdmaOtaScreenState.otaScreenState =
                        CdmaOtaScreenState.OtaScreenState.OTA_STATUS_ACTIVATION;
            }
            return InCallInitStatus.SUCCESS;
        } else if (action.equals(Intent.ACTION_ANSWER)) {
            internalAnswerCall();
            app.setRestoreMuteOnInCallResume(false);
            return InCallInitStatus.SUCCESS;
        } else if (action.equals(Intent.ACTION_CALL)
                || action.equals(Intent.ACTION_CALL_EMERGENCY)) {
            app.setRestoreMuteOnInCallResume(false);

            // If a provider is used, extract the info to build the
            // overlay and route the call.  The overlay will be
            // displayed the first time updateScreen is called.
            if (PhoneUtils.hasPhoneProviderExtras(intent)) {
                mProviderLabel = PhoneUtils.getProviderLabel(this, intent);
                mProviderIcon = PhoneUtils.getProviderIcon(this, intent);
                mProviderGatewayUri = PhoneUtils.getProviderGatewayUri(intent);
                mProviderAddress = PhoneUtils.formatProviderUri(mProviderGatewayUri);
                mProviderOverlayVisible = true;

                if (TextUtils.isEmpty(mProviderLabel) || null == mProviderIcon ||
                    null == mProviderGatewayUri || TextUtils.isEmpty(mProviderAddress)) {
                    clearProvider();
                }
            } else {
                clearProvider();
            }
            InCallInitStatus status = placeCall(intent);
            if (status == InCallInitStatus.SUCCESS) {
                // Notify the phone app that a call is beginning so it can
                // enable the proximity sensor
                app.setBeginningCall(true);
            }
            return status;
        } else if (action.equals(intent.ACTION_MAIN)) {
            // The MAIN action is used to bring up the in-call screen without
            // doing any other explicit action, like when you return to the
            // current call after previously bailing out of the in-call UI.
            // SHOW_DIALPAD_EXTRA can be used here to specify whether the DTMF
            // dialpad should be initially visible.  If the extra isn't
            // present at all, we just leave the dialpad in its previous state.

            if ((mInCallScreenMode == InCallScreenMode.OTA_NORMAL)
                    || (mInCallScreenMode == InCallScreenMode.OTA_ENDED)) {
                // If in OTA Call, update the OTA UI
                updateScreen();
                return InCallInitStatus.SUCCESS;
            }
            if (intent.hasExtra(SHOW_DIALPAD_EXTRA)) {
                boolean showDialpad = intent.getBooleanExtra(SHOW_DIALPAD_EXTRA, false);
                if (VDBG) log("- internalResolveIntent: SHOW_DIALPAD_EXTRA: " + showDialpad);
                if (showDialpad) {
                    mDialer.openDialer(false);  // no "opening" animation
                } else {
                    mDialer.closeDialer(false);  // no "closing" animation
                }
            }
            return InCallInitStatus.SUCCESS;
        } else if (action.equals(ACTION_UNDEFINED)) {
            return InCallInitStatus.SUCCESS;
        } else {
            Log.w(LOG_TAG, "internalResolveIntent: unexpected intent action: " + action);
            // But continue the best we can (basically treating this case
            // like ACTION_MAIN...)
            return InCallInitStatus.SUCCESS;
        }
    }

    private void stopTimer() {
        if (mCallCard != null) mCallCard.stopTimer();
    }

    private void initInCallScreen() {
        if (VDBG) log("initInCallScreen()...");

        // Have the WindowManager filter out touch events that are "too fat".
        getWindow().addFlags(WindowManager.LayoutParams.FLAG_IGNORE_CHEEK_PRESSES);

        mMainFrame = (ViewGroup) findViewById(R.id.mainFrame);
        mInCallPanel = (ViewGroup) findViewById(R.id.inCallPanel);

        // Initialize the CallCard.
        mCallCard = (CallCard) findViewById(R.id.callCard);
        if (VDBG) log("  - mCallCard = " + mCallCard);
        mCallCard.setInCallScreenInstance(this);

        // Onscreen touch UI elements (used on some platforms)
        initInCallTouchUi();

        // Helper class to keep track of enabledness/state of UI controls
        mInCallControlState = new InCallControlState(this, mPhone);

        // Helper class to run the "Manage conference" UI
        mManageConferenceUtils = new ManageConferenceUtils(this, mPhone);
    }

    /**
     * Returns true if the phone is "in use", meaning that at least one line
     * is active (ie. off hook or ringing or dialing).  Conversely, a return
     * value of false means there's currently no phone activity at all.
     */
    private boolean phoneIsInUse() {
        return mPhone.getState() != Phone.State.IDLE;
    }

    private boolean handleDialerKeyDown(int keyCode, KeyEvent event) {
        if (VDBG) log("handleDialerKeyDown: keyCode " + keyCode + ", event " + event + "...");

        // As soon as the user starts typing valid dialable keys on the
        // keyboard (presumably to type DTMF tones) we start passing the
        // key events to the DTMFDialer's onDialerKeyDown.  We do so
        // only if the okToDialDTMFTones() conditions pass.
        if (okToDialDTMFTones()) {
            return mDialer.onDialerKeyDown(event);

            // TODO: If the dialpad isn't currently visible, maybe
            // consider automatically bringing it up right now?
            // (Just to make sure the user sees the digits widget...)
            // But this probably isn't too critical since it's awkward to
            // use the hard keyboard while in-call in the first place,
            // especially now that the in-call UI is portrait-only...
        }

        return false;
    }

    @Override
    public void onBackPressed() {
        if (DBG) log("onBackPressed()...");

        // To consume this BACK press, the code here should just do
        // something and return.  Otherwise, call super.onBackPressed() to
        // get the default implementation (which simply finishes the
        // current activity.)

        if (!mRingingCall.isIdle()) {
            // While an incoming call is ringing, BACK behaves just like
            // ENDCALL: it stops the ringing and rejects the current call.
            // (This is only enabled on some platforms, though.)
            if (getResources().getBoolean(R.bool.allow_back_key_to_reject_incoming_call)) {
                if (DBG) log("BACK key while ringing: reject the call");
                internalHangupRingingCall();

                // Don't consume the key; instead let the BACK event *also*
                // get handled normally by the framework (which presumably
                // will cause us to exit out of this activity.)
                super.onBackPressed();
                return;
            } else {
                // The BACK key is disabled; don't reject the call, but
                // *do* consume the keypress (otherwise we'll exit out of
                // this activity.)
                if (DBG) log("BACK key while ringing: ignored");
                return;
            }
        }

        // BACK is also used to exit out of any "special modes" of the
        // in-call UI:

        if (mDialer.isOpened()) {
            // Take down the "touch lock" overlay *immediately* to let the
            // user clearly see the DTMF dialpad's closing animation.
            enableTouchLock(false);

            mDialer.closeDialer(true);  // do the "closing" animation
            return;
        }

        if (mInCallScreenMode == InCallScreenMode.MANAGE_CONFERENCE) {
            // Hide the Manage Conference panel, return to NORMAL mode.
            setInCallScreenMode(InCallScreenMode.NORMAL);
            return;
        }

        // Nothing special to do.  Fall back to the default behavior.
        super.onBackPressed();
    }

    /**
     * Handles the green CALL key while in-call.
     * @return true if we consumed the event.
     */
    private boolean handleCallKey() {
        // The green CALL button means either "Answer", "Unhold", or
        // "Swap calls", or can be a no-op, depending on the current state
        // of the Phone.

        final boolean hasRingingCall = !mRingingCall.isIdle();
        final boolean hasActiveCall = !mForegroundCall.isIdle();
        final boolean hasHoldingCall = !mBackgroundCall.isIdle();

        int phoneType = mPhone.getPhoneType();
        if (phoneType == Phone.PHONE_TYPE_CDMA) {
            // The green CALL button means either "Answer", "Swap calls/On Hold", or
            // "Add to 3WC", depending on the current state of the Phone.

            PhoneApp app = PhoneApp.getInstance();
            CdmaPhoneCallState.PhoneCallState currCallState =
                app.cdmaPhoneCallState.getCurrentCallState();
            if (hasRingingCall) {
                //Scenario 1: Accepting the First Incoming and Call Waiting call
                if (DBG) log("answerCall: First Incoming and Call Waiting scenario");
                internalAnswerCall();  // Automatically holds the current active call,
                                       // if there is one
            } else if ((currCallState == CdmaPhoneCallState.PhoneCallState.THRWAY_ACTIVE)
                    && (hasActiveCall)) {
                //Scenario 2: Merging 3Way calls
                if (DBG) log("answerCall: Merge 3-way call scenario");
                // Merge calls
                PhoneUtils.mergeCalls(mPhone);
            } else if (currCallState == CdmaPhoneCallState.PhoneCallState.CONF_CALL) {
                //Scenario 3: Switching between two Call waiting calls or drop the latest
                // connection if in a 3Way merge scenario
                if (DBG) log("answerCall: Switch btwn 2 calls scenario");
                internalSwapCalls();
            }
        } else if (phoneType == Phone.PHONE_TYPE_GSM) {
            if (hasRingingCall) {
                // If an incoming call is ringing, the CALL button is actually
                // handled by the PhoneWindowManager.  (We do this to make
                // sure that we'll respond to the key even if the InCallScreen
                // hasn't come to the foreground yet.)
                //
                // We'd only ever get here in the extremely rare case that the
                // incoming call started ringing *after*
                // PhoneWindowManager.interceptKeyTq() but before the event
                // got here, or else if the PhoneWindowManager had some
                // problem connecting to the ITelephony service.
                Log.w(LOG_TAG, "handleCallKey: incoming call is ringing!"
                      + " (PhoneWindowManager should have handled this key.)");
                // But go ahead and handle the key as normal, since the
                // PhoneWindowManager presumably did NOT handle it:

                // There's an incoming ringing call: CALL means "Answer".
                internalAnswerCall();
            } else if (hasActiveCall && hasHoldingCall) {
                // Two lines are in use: CALL means "Swap calls".
                if (DBG) log("handleCallKey: both lines in use ==> swap calls.");
                internalSwapCalls();
            } else if (hasHoldingCall) {
                // There's only one line in use, AND it's on hold.
                // In this case CALL is a shortcut for "unhold".
                if (DBG) log("handleCallKey: call on hold ==> unhold.");
                PhoneUtils.switchHoldingAndActive(mPhone);  // Really means "unhold" in this state
            } else {
                // The most common case: there's only one line in use, and
                // it's an active call (i.e. it's not on hold.)
                // In this case CALL is a no-op.
                // (This used to be a shortcut for "add call", but that was a
                // bad idea because "Add call" is so infrequently-used, and
                // because the user experience is pretty confusing if you
                // inadvertently trigger it.)
                if (VDBG) log("handleCallKey: call in foregound ==> ignoring.");
                // But note we still consume this key event; see below.
            }
        } else {
            throw new IllegalStateException("Unexpected phone type: " + phoneType);
        }

        // We *always* consume the CALL key, since the system-wide default
        // action ("go to the in-call screen") is useless here.
        return true;
    }

    boolean isKeyEventAcceptableDTMF (KeyEvent event) {
        return (mDialer != null && mDialer.isKeyEventAcceptable(event));
    }

    /**
     * Overriden to track relevant focus changes.
     *
     * If a key is down and some time later the focus changes, we may
     * NOT recieve the keyup event; logically the keyup event has not
     * occured in this window.  This issue is fixed by treating a focus
     * changed event as an interruption to the keydown, making sure
     * that any code that needs to be run in onKeyUp is ALSO run here.
     *
     * Note, this focus change event happens AFTER the in-call menu is
     * displayed, so mIsMenuDisplayed should always be correct by the
     * time this method is called in the framework, please see:
     * {@link onCreatePanelView}, {@link onOptionsMenuClosed}
     */
    @Override
    public void onWindowFocusChanged(boolean hasFocus) {
        // the dtmf tones should no longer be played
        if (VDBG) log("onWindowFocusChanged(" + hasFocus + ")...");
        if (!hasFocus && mDialer != null) {
            if (VDBG) log("- onWindowFocusChanged: faking onDialerKeyUp()...");
            mDialer.onDialerKeyUp(null);
        }
    }

    @Override
    public boolean dispatchKeyEvent(KeyEvent event) {
        // if (DBG) log("dispatchKeyEvent(event " + event + ")...");

        // Intercept some events before they get dispatched to our views.
        switch (event.getKeyCode()) {
            case KeyEvent.KEYCODE_DPAD_CENTER:
            case KeyEvent.KEYCODE_DPAD_UP:
            case KeyEvent.KEYCODE_DPAD_DOWN:
            case KeyEvent.KEYCODE_DPAD_LEFT:
            case KeyEvent.KEYCODE_DPAD_RIGHT:
                // Disable DPAD keys and trackball clicks if the touch lock
                // overlay is up, since "touch lock" really means "disable
                // the DTMF dialpad" (rather than only disabling touch events.)
                if (mDialer.isOpened() && isTouchLocked()) {
                    if (DBG) log("- ignoring DPAD event while touch-locked...");
                    return true;
                }
                break;

            default:
                break;
        }

        return super.dispatchKeyEvent(event);
    }

    @Override
    public boolean onKeyUp(int keyCode, KeyEvent event) {
        // if (DBG) log("onKeyUp(keycode " + keyCode + ")...");

        // push input to the dialer.
        if ((mDialer != null) && (mDialer.onDialerKeyUp(event))){
            return true;
        } else if (keyCode == KeyEvent.KEYCODE_CALL) {
            // Always consume CALL to be sure the PhoneWindow won't do anything with it
            return true;
        }
        return super.onKeyUp(keyCode, event);
    }

    @Override
    public boolean onKeyDown(int keyCode, KeyEvent event) {
        // if (DBG) log("onKeyDown(keycode " + keyCode + ")...");

        switch (keyCode) {
            case KeyEvent.KEYCODE_CALL:
                boolean handled = handleCallKey();
                if (!handled) {
                    Log.w(LOG_TAG, "InCallScreen should always handle KEYCODE_CALL in onKeyDown");
                }
                // Always consume CALL to be sure the PhoneWindow won't do anything with it
                return true;

            // Note there's no KeyEvent.KEYCODE_ENDCALL case here.
            // The standard system-wide handling of the ENDCALL key
            // (see PhoneWindowManager's handling of KEYCODE_ENDCALL)
            // already implements exactly what the UI spec wants,
            // namely (1) "hang up" if there's a current active call,
            // or (2) "don't answer" if there's a current ringing call.

            case KeyEvent.KEYCODE_CAMERA:
                // Disable the CAMERA button while in-call since it's too
                // easy to press accidentally.
                return true;

            case KeyEvent.KEYCODE_VOLUME_UP:
            case KeyEvent.KEYCODE_VOLUME_DOWN:
                if (mPhone.getState() == Phone.State.RINGING) {
                    // If an incoming call is ringing, the VOLUME buttons are
                    // actually handled by the PhoneWindowManager.  (We do
                    // this to make sure that we'll respond to them even if
                    // the InCallScreen hasn't come to the foreground yet.)
                    //
                    // We'd only ever get here in the extremely rare case that the
                    // incoming call started ringing *after*
                    // PhoneWindowManager.interceptKeyTq() but before the event
                    // got here, or else if the PhoneWindowManager had some
                    // problem connecting to the ITelephony service.
                    Log.w(LOG_TAG, "VOLUME key: incoming call is ringing!"
                          + " (PhoneWindowManager should have handled this key.)");
                    // But go ahead and handle the key as normal, since the
                    // PhoneWindowManager presumably did NOT handle it:

                    final CallNotifier notifier = PhoneApp.getInstance().notifier;
                    if (notifier.isRinging()) {
                        // ringer is actually playing, so silence it.
                        PhoneUtils.setAudioControlState(PhoneUtils.AUDIO_IDLE);
                        if (DBG) log("VOLUME key: silence ringer");
                        notifier.silenceRinger();
                    }

                    // As long as an incoming call is ringing, we always
                    // consume the VOLUME keys.
                    return true;
                }
                break;

            case KeyEvent.KEYCODE_MENU:
                // Special case for the MENU key: if the "touch lock"
                // overlay is up (over the DTMF dialpad), allow MENU to
                // dismiss the overlay just as if you had double-tapped
                // the onscreen icon.
                // (We do this because MENU is normally used to bring the
                // UI back after the screen turns off, and the touch lock
                // overlay "feels" very similar to the screen going off.
                // This is also here to be "backward-compatibile" with the
                // 1.0 behavior, where you *needed* to hit MENU to bring
                // back the dialpad after 6 seconds of idle time.)
                if (mDialer.isOpened() && isTouchLocked()) {
                    if (VDBG) log("- allowing MENU to dismiss touch lock overlay...");
                    // Take down the touch lock overlay, but post a
                    // message in the future to bring it back later.
                    enableTouchLock(false);
                    resetTouchLockTimer();
                    return true;
                }
                break;

            case KeyEvent.KEYCODE_MUTE:
                PhoneUtils.setMute(mPhone, !PhoneUtils.getMute(mPhone));
                return true;

            // Various testing/debugging features, enabled ONLY when VDBG == true.
            case KeyEvent.KEYCODE_SLASH:
                if (VDBG) {
                    log("----------- InCallScreen View dump --------------");
                    // Dump starting from the top-level view of the entire activity:
                    Window w = this.getWindow();
                    View decorView = w.getDecorView();
                    decorView.debug();
                    return true;
                }
                break;
            case KeyEvent.KEYCODE_EQUALS:
                if (VDBG) {
                    log("----------- InCallScreen call state dump --------------");
                    PhoneUtils.dumpCallState(mPhone);
                    return true;
                }
                break;
            case KeyEvent.KEYCODE_GRAVE:
                if (VDBG) {
                    // Placeholder for other misc temp testing
                    log("------------ Temp testing -----------------");
                    return true;
                }
                break;
        }

        if (event.getRepeatCount() == 0 && handleDialerKeyDown(keyCode, event)) {
            return true;
        }

        return super.onKeyDown(keyCode, event);
    }

    /**
     * Handle a failure notification for a supplementary service
     * (i.e. conference, switch, separate, transfer, etc.).
     */
    void onSuppServiceFailed(AsyncResult r) {
        Phone.SuppService service = (Phone.SuppService) r.result;
        if (DBG) log("onSuppServiceFailed: " + service);

        int errorMessageResId;
        switch (service) {
            case SWITCH:
                // Attempt to switch foreground and background/incoming calls failed
                // ("Failed to switch calls")
                errorMessageResId = R.string.incall_error_supp_service_switch;
                break;

            case SEPARATE:
                // Attempt to separate a call from a conference call
                // failed ("Failed to separate out call")
                errorMessageResId = R.string.incall_error_supp_service_separate;
                break;

            case TRANSFER:
                // Attempt to connect foreground and background calls to
                // each other (and hanging up user's line) failed ("Call
                // transfer failed")
                errorMessageResId = R.string.incall_error_supp_service_transfer;
                break;

            case CONFERENCE:
                // Attempt to add a call to conference call failed
                // ("Conference call failed")
                errorMessageResId = R.string.incall_error_supp_service_conference;
                break;

            case REJECT:
                // Attempt to reject an incoming call failed
                // ("Call rejection failed")
                errorMessageResId = R.string.incall_error_supp_service_reject;
                break;

            case HANGUP:
                // Attempt to release a call failed ("Failed to release call(s)")
                errorMessageResId = R.string.incall_error_supp_service_hangup;
                break;

            case UNKNOWN:
            default:
                // Attempt to use a service we don't recognize or support
                // ("Unsupported service" or "Selected service failed")
                errorMessageResId = R.string.incall_error_supp_service_unknown;
                break;
        }

        // mSuppServiceFailureDialog is a generic dialog used for any
        // supp service failure, and there's only ever have one
        // instance at a time.  So just in case a previous dialog is
        // still around, dismiss it.
        if (mSuppServiceFailureDialog != null) {
            if (DBG) log("- DISMISSING mSuppServiceFailureDialog.");
            mSuppServiceFailureDialog.dismiss();  // It's safe to dismiss() a dialog
                                                  // that's already dismissed.
            mSuppServiceFailureDialog = null;
        }

        mSuppServiceFailureDialog = new AlertDialog.Builder(this)
                .setMessage(errorMessageResId)
                .setPositiveButton(R.string.ok, null)
                .setCancelable(true)
                .create();
        mSuppServiceFailureDialog.getWindow().addFlags(
                WindowManager.LayoutParams.FLAG_BLUR_BEHIND);
        mSuppServiceFailureDialog.show();
    }

    /**
     * Something has changed in the phone's state.  Update the UI.
     */
    private void onPhoneStateChanged(AsyncResult r) {
        if (DBG) log("onPhoneStateChanged()...");

        // There's nothing to do here if we're not the foreground activity.
        // (When we *do* eventually come to the foreground, we'll do a
        // full update then.)
        if (!mIsForegroundActivity) {
            if (DBG) log("onPhoneStateChanged: Activity not in foreground! Bailing out...");
            return;
        }

        updateScreen();

        // Make sure we update the poke lock and wake lock when certain
        // phone state changes occur.
        PhoneApp.getInstance().updateWakeState();
    }

    /**
     * Updates the UI after a phone connection is disconnected, as follows:
     *
     * - If this was a missed or rejected incoming call, and no other
     *   calls are active, dismiss the in-call UI immediately.  (The
     *   CallNotifier will still create a "missed call" notification if
     *   necessary.)
     *
     * - With any other disconnect cause, if the phone is now totally
     *   idle, display the "Call ended" state for a couple of seconds.
     *
     * - Or, if the phone is still in use, stay on the in-call screen
     *   (and update the UI to reflect the current state of the Phone.)
     *
     * @param r r.result contains the connection that just ended
     */
    private void onDisconnect(AsyncResult r) {
        Connection c = (Connection) r.result;
        Connection.DisconnectCause cause = c.getDisconnectCause();
        if (DBG) log("onDisconnect: " + c + ", cause=" + cause);

        boolean currentlyIdle = !phoneIsInUse();
        int autoretrySetting = AUTO_RETRY_OFF;
        boolean phoneIsCdma = (mPhone.getPhoneType() == Phone.PHONE_TYPE_CDMA);
        if (phoneIsCdma) {
            // Get the Auto-retry setting only if Phone State is IDLE,
            // else let it stay as AUTO_RETRY_OFF
            if (currentlyIdle) {
                autoretrySetting = android.provider.Settings.System.getInt(mPhone.getContext().
                        getContentResolver(), android.provider.Settings.System.CALL_AUTO_RETRY, 0);
            }
        }

        // for OTA Call, only if in OTA NORMAL mode, handle OTA END scenario
        final PhoneApp app = PhoneApp.getInstance();
        if ((mInCallScreenMode == InCallScreenMode.OTA_NORMAL)
                && ((app.cdmaOtaProvisionData != null)
                && (!app.cdmaOtaProvisionData.inOtaSpcState))) {
            setInCallScreenMode(InCallScreenMode.OTA_ENDED);
            updateScreen();
            return;
        } else if ((mInCallScreenMode == InCallScreenMode.OTA_ENDED)
                || ((app.cdmaOtaProvisionData != null) && app.cdmaOtaProvisionData.inOtaSpcState)) {
           if (DBG) log("onDisconnect: OTA Call end already handled");
           return;
        }

        // Any time a call disconnects, clear out the "history" of DTMF
        // digits you typed (to make sure it doesn't persist from one call
        // to the next.)
        mDialer.clearDigits();

        // Under certain call disconnected states, we want to alert the user
        // with a dialog instead of going through the normal disconnect
        // routine.
        if (cause == Connection.DisconnectCause.CALL_BARRED) {
            showGenericErrorDialog(R.string.callFailed_cb_enabled, false);
            return;
        } else if (cause == Connection.DisconnectCause.FDN_BLOCKED) {
            showGenericErrorDialog(R.string.callFailed_fdn_only, false);
            return;
        } else if (cause == Connection.DisconnectCause.CS_RESTRICTED) {
            showGenericErrorDialog(R.string.callFailed_dsac_restricted, false);
            return;
        } else if (cause == Connection.DisconnectCause.CS_RESTRICTED_EMERGENCY) {
            showGenericErrorDialog(R.string.callFailed_dsac_restricted_emergency, false);
            return;
        } else if (cause == Connection.DisconnectCause.CS_RESTRICTED_NORMAL) {
            showGenericErrorDialog(R.string.callFailed_dsac_restricted_normal, false);
            return;
        }

        if (phoneIsCdma) {
            Call.State callState = PhoneApp.getInstance().notifier.getPreviousCdmaCallState();
            if ((callState == Call.State.ACTIVE)
                    && (cause != Connection.DisconnectCause.INCOMING_MISSED)
                    && (cause != Connection.DisconnectCause.NORMAL)
                    && (cause != Connection.DisconnectCause.LOCAL)
                    && (cause != Connection.DisconnectCause.INCOMING_REJECTED)) {
                showCallLostDialog();
            } else if ((callState == Call.State.DIALING || callState == Call.State.ALERTING)
                        && (cause != Connection.DisconnectCause.INCOMING_MISSED)
                        && (cause != Connection.DisconnectCause.NORMAL)
                        && (cause != Connection.DisconnectCause.LOCAL)
                        && (cause != Connection.DisconnectCause.INCOMING_REJECTED)) {

                    if (mNeedShowCallLostDialog) {
                        // Show the dialog now since the call that just failed was a retry.
                        showCallLostDialog();
                        mNeedShowCallLostDialog = false;
                    } else {
                        if (autoretrySetting == AUTO_RETRY_OFF) {
                            // Show the dialog for failed call if Auto Retry is OFF in Settings.
                            showCallLostDialog();
                            mNeedShowCallLostDialog = false;
                        } else {
                            // Set the mNeedShowCallLostDialog flag now, so we'll know to show
                            // the dialog if *this* call fails.
                            mNeedShowCallLostDialog = true;
                        }
                    }
            }
        }

        // Explicitly clean up up any DISCONNECTED connections
        // in a conference call.
        // [Background: Even after a connection gets disconnected, its
        // Connection object still stays around for a few seconds, in the
        // DISCONNECTED state.  With regular calls, this state drives the
        // "call ended" UI.  But when a single person disconnects from a
        // conference call there's no "call ended" state at all; in that
        // case we blow away any DISCONNECTED connections right now to make sure
        // the UI updates instantly to reflect the current state.]
        Call call = c.getCall();
        if (call != null) {
            // We only care about situation of a single caller
            // disconnecting from a conference call.  In that case, the
            // call will have more than one Connection (including the one
            // that just disconnected, which will be in the DISCONNECTED
            // state) *and* at least one ACTIVE connection.  (If the Call
            // has *no* ACTIVE connections, that means that the entire
            // conference call just ended, so we *do* want to show the
            // "Call ended" state.)
            List<Connection> connections = call.getConnections();
            if (connections != null && connections.size() > 1) {
                for (Connection conn : connections) {
                    if (conn.getState() == Call.State.ACTIVE) {
                        // This call still has at least one ACTIVE connection!
                        // So blow away any DISCONNECTED connections
                        // (including, presumably, the one that just
                        // disconnected from this conference call.)

                        // We also force the wake state to refresh, just in
                        // case the disconnected connections are removed
                        // before the phone state change.
                        if (VDBG) log("- Still-active conf call; clearing DISCONNECTED...");
                        app.updateWakeState();
                        mPhone.clearDisconnected();  // This happens synchronously.
                        break;
                    }
                }
            }
        }

        // Retrieve the emergency call retry count from this intent, in
        // case we need to retry the call again.
        int emergencyCallRetryCount = getIntent().getIntExtra(
                EmergencyCallHandler.EMERGENCY_CALL_RETRY_KEY,
                EmergencyCallHandler.INITIAL_ATTEMPT);

        // Note: see CallNotifier.onDisconnect() for some other behavior
        // that might be triggered by a disconnect event, like playing the
        // busy/congestion tone.

        // Keep track of whether this call was user-initiated or not.
        // (This affects where we take the user next; see delayedCleanupAfterDisconnect().)
        mShowCallLogAfterDisconnect = !c.isIncoming() && CallFeaturesSetting.getInstance(android.preference.PreferenceManager.getDefaultSharedPreferences(this)).mReturnHome;

        // We bail out immediately (and *don't* display the "call ended"
        // state at all) in a couple of cases, including those where we
        // are waiting for the radio to finish powering up for an
        // emergency call:
        boolean bailOutImmediately =
                ((cause == Connection.DisconnectCause.INCOMING_MISSED)
                 || (cause == Connection.DisconnectCause.INCOMING_REJECTED)
                 || ((cause == Connection.DisconnectCause.OUT_OF_SERVICE)
                         && (emergencyCallRetryCount > 0)))
                && currentlyIdle;

        if (bailOutImmediately) {
            if (VDBG) log("- onDisconnect: bailOutImmediately...");
            // Exit the in-call UI!
            // (This is basically the same "delayed cleanup" we do below,
            // just with zero delay.  Since the Phone is currently idle,
            // this call is guaranteed to immediately finish this activity.)
            delayedCleanupAfterDisconnect();

            // Retry the call, by resending the intent to the emergency
            // call handler activity.
            if ((cause == Connection.DisconnectCause.OUT_OF_SERVICE)
                    && (emergencyCallRetryCount > 0)) {
                startActivity(getIntent()
                        .setClassName(this, EmergencyCallHandler.class.getName()));
            }
        } else {
            if (VDBG) log("- onDisconnect: delayed bailout...");
            // Stay on the in-call screen for now.  (Either the phone is
            // still in use, or the phone is idle but we want to display
            // the "call ended" state for a couple of seconds.)

            // Force a UI update in case we need to display anything
            // special given this connection's DisconnectCause (see
            // CallCard.getCallFailedString()).
            updateScreen();

            // Display the special "Call ended" state when the phone is idle
            // but there's still a call in the DISCONNECTED state:
            if (currentlyIdle
                && ((mForegroundCall.getState() == Call.State.DISCONNECTED)
                    || (mBackgroundCall.getState() == Call.State.DISCONNECTED))) {
                if (VDBG) log("- onDisconnect: switching to 'Call ended' state...");
                setInCallScreenMode(InCallScreenMode.CALL_ENDED);
            }

            // Some other misc cleanup that we do if the call that just
            // disconnected was the foreground call.
            final boolean hasActiveCall = !mForegroundCall.isIdle();
            if (!hasActiveCall) {
                if (VDBG) log("- onDisconnect: cleaning up after FG call disconnect...");

                // Dismiss any dialogs which are only meaningful for an
                // active call *and* which become moot if the call ends.
                if (mWaitPromptDialog != null) {
                    if (VDBG) log("- DISMISSING mWaitPromptDialog.");
                    mWaitPromptDialog.dismiss();  // safe even if already dismissed
                    mWaitPromptDialog = null;
                }
                if (mWildPromptDialog != null) {
                    if (VDBG) log("- DISMISSING mWildPromptDialog.");
                    mWildPromptDialog.dismiss();  // safe even if already dismissed
                    mWildPromptDialog = null;
                }
                if (mPausePromptDialog != null) {
                    if (DBG) log("- DISMISSING mPausePromptDialog.");
                    mPausePromptDialog.dismiss();  // safe even if already dismissed
                    mPausePromptDialog = null;
                }
            }

            // Updating the screen wake state is done in onPhoneStateChanged().


            // CDMA: We only clean up if the Phone state is IDLE as we might receive an
            // onDisconnect for a Call Collision case (rare but possible).
            // For Call collision cases i.e. when the user makes an out going call
            // and at the same time receives an Incoming Call, the Incoming Call is given
            // higher preference. At this time framework sends a disconnect for the Out going
            // call connection hence we should *not* bring down the InCallScreen as the Phone
            // State would be RINGING
            if (mPhone.getPhoneType() == Phone.PHONE_TYPE_CDMA) {
                if (!currentlyIdle) {
                    // Clean up any connections in the DISCONNECTED state.
                    // This is necessary cause in CallCollision the foreground call might have
                    // connections in DISCONNECTED state which needs to be cleared.
                    mPhone.clearDisconnected();

                    // The phone is still in use.  Stay here in this activity.
                    // But we don't need to keep the screen on.
                    if (DBG) log("onDisconnect: Call Collision case - staying on InCallScreen.");
                    if (DBG) PhoneUtils.dumpCallState(mPhone);
                    return;
                }
            }

            // Finally, arrange for delayedCleanupAfterDisconnect() to get
            // called after a short interval (during which we display the
            // "call ended" state.)  At that point, if the
            // Phone is idle, we'll finish out of this activity.
            int callEndedDisplayDelay =
                    (cause == Connection.DisconnectCause.LOCAL)
                    ? CALL_ENDED_SHORT_DELAY : CALL_ENDED_LONG_DELAY;
            mHandler.removeMessages(DELAYED_CLEANUP_AFTER_DISCONNECT);
            mHandler.sendEmptyMessageDelayed(DELAYED_CLEANUP_AFTER_DISCONNECT,
                                             callEndedDisplayDelay);
        }

        // Remove 3way timer (only meaningful for CDMA)
        mHandler.removeMessages(THREEWAY_CALLERINFO_DISPLAY_DONE);
    }

    /**
     * Brings up the "MMI Started" dialog.
     */
    private void onMMIInitiate(AsyncResult r) {
        if (VDBG) log("onMMIInitiate()...  AsyncResult r = " + r);

        // Watch out: don't do this if we're not the foreground activity,
        // mainly since in the Dialog.show() might fail if we don't have a
        // valid window token any more...
        // (Note that this exact sequence can happen if you try to start
        // an MMI code while the radio is off or out of service.)
        if (!mIsForegroundActivity) {
            if (VDBG) log("Activity not in foreground! Bailing out...");
            return;
        }

        // Also, if any other dialog is up right now (presumably the
        // generic error dialog displaying the "Starting MMI..."  message)
        // take it down before bringing up the real "MMI Started" dialog
        // in its place.
        dismissAllDialogs();

        MmiCode mmiCode = (MmiCode) r.result;
        if (VDBG) log("  - MmiCode: " + mmiCode);

        Message message = Message.obtain(mHandler, PhoneApp.MMI_CANCEL);
        mMmiStartedDialog = PhoneUtils.displayMMIInitiate(this, mmiCode,
                                                          message, mMmiStartedDialog);
    }

    /**
     * Handles an MMI_CANCEL event, which is triggered by the button
     * (labeled either "OK" or "Cancel") on the "MMI Started" dialog.
     * @see onMMIInitiate
     * @see PhoneUtils.cancelMmiCode
     */
    private void onMMICancel() {
        if (VDBG) log("onMMICancel()...");

        // First of all, cancel the outstanding MMI code (if possible.)
        PhoneUtils.cancelMmiCode(mPhone);

        // Regardless of whether the current MMI code was cancelable, the
        // PhoneApp will get an MMI_COMPLETE event very soon, which will
        // take us to the MMI Complete dialog (see
        // PhoneUtils.displayMMIComplete().)
        //
        // But until that event comes in, we *don't* want to stay here on
        // the in-call screen, since we'll be visible in a
        // partially-constructed state as soon as the "MMI Started" dialog
        // gets dismissed.  So let's forcibly bail out right now.
        if (DBG) log("onMMICancel: finishing InCallScreen...");
        endInCallScreenSession();
    }

    /**
     * Handles the POST_ON_DIAL_CHARS message from the Phone
     * (see our call to mPhone.setOnPostDialCharacter() above.)
     *
     * TODO: NEED TO TEST THIS SEQUENCE now that we no longer handle
     * "dialable" key events here in the InCallScreen: we do directly to the
     * Dialer UI instead.  Similarly, we may now need to go directly to the
     * Dialer to handle POST_ON_DIAL_CHARS too.
     */
    private void handlePostOnDialChars(AsyncResult r, char ch) {
        Connection c = (Connection) r.result;

        if (c != null) {
            Connection.PostDialState state =
                    (Connection.PostDialState) r.userObj;

            if (VDBG) log("handlePostOnDialChar: state = " +
                    state + ", ch = " + ch);

            int phoneType = mPhone.getPhoneType();
            switch (state) {
                case STARTED:
                    if (phoneType == Phone.PHONE_TYPE_CDMA) {
                        mDialer.stopLocalToneCdma();
                        if (mPauseInProgress) {
                            showPausePromptDialogCDMA(c, mPostDialStrAfterPause);
                        }
                        mPauseInProgress = false;
                        mDialer.startLocalToneCdma(ch);
                    }
                    // TODO: is this needed, now that you can't actually
                    // type DTMF chars or dial directly from here?
                    // If so, we'd need to yank you out of the in-call screen
                    // here too (and take you to the 12-key dialer in "in-call" mode.)
                    // displayPostDialedChar(ch);
                    break;

                case WAIT:
                    //if (DBG) log("show wait prompt...");
                    String postDialStr = c.getRemainingPostDialString();
                    if (phoneType == Phone.PHONE_TYPE_CDMA) {
                        mDialer.stopLocalToneCdma();
                        showWaitPromptDialogCDMA(c, postDialStr);
                    } else if (phoneType == Phone.PHONE_TYPE_GSM) {
                        showWaitPromptDialog(c, postDialStr);
                    } else {
                        throw new IllegalStateException("Unexpected phone type: " + phoneType);
                    }
                    break;

                case WILD:
                    //if (DBG) log("prompt user to replace WILD char");
                    showWildPromptDialog(c);
                    break;

                case COMPLETE:
                    if (phoneType == Phone.PHONE_TYPE_CDMA) {
                        mDialer.stopLocalToneCdma();
                    }
                    break;

                case PAUSE:
                    if (phoneType == Phone.PHONE_TYPE_CDMA) {
                        mPostDialStrAfterPause = c.getRemainingPostDialString();
                        mDialer.stopLocalToneCdma();
                        mPauseInProgress = true;
                    }
                    break;

                default:
                    break;
            }
        }
    }

    private void showWaitPromptDialog(final Connection c, String postDialStr) {
        Resources r = getResources();
        StringBuilder buf = new StringBuilder();
        buf.append(r.getText(R.string.wait_prompt_str));
        buf.append(postDialStr);

        if (mWaitPromptDialog != null) {
            if (VDBG) log("- DISMISSING mWaitPromptDialog.");
            mWaitPromptDialog.dismiss();  // safe even if already dismissed
            mWaitPromptDialog = null;
        }

        mWaitPromptDialog = new AlertDialog.Builder(this)
                .setMessage(buf.toString())
                .setPositiveButton(R.string.send_button, new DialogInterface.OnClickListener() {
                        public void onClick(DialogInterface dialog, int whichButton) {
                            if (VDBG) log("handle WAIT_PROMPT_CONFIRMED, proceed...");
                            c.proceedAfterWaitChar();
                            PhoneApp.getInstance().pokeUserActivity();
                        }
                    })
                .setOnCancelListener(new DialogInterface.OnCancelListener() {
                        public void onCancel(DialogInterface dialog) {
                            if (VDBG) log("handle POST_DIAL_CANCELED!");
                            c.cancelPostDial();
                            PhoneApp.getInstance().pokeUserActivity();
                        }
                    })
                .create();
        mWaitPromptDialog.getWindow().addFlags(
                WindowManager.LayoutParams.FLAG_BLUR_BEHIND);
        mWaitPromptDialog.show();
    }

    /**
     * Processes the CDMA specific requirements of a WAIT character in a
     * dial string.
     *
     * Pop up an alert dialog with OK and Cancel buttons to allow user to
     * Accept or Reject the WAIT inserted as part of the Dial string.
     */
    private void showWaitPromptDialogCDMA(final Connection c, String postDialStr) {
        Resources r = getResources();
        StringBuilder buf = new StringBuilder();
        buf.append(r.getText(R.string.wait_prompt_str));
        buf.append(postDialStr);

        if (mWaitPromptDialog != null) {
            if (DBG) log("- DISMISSING mWaitPromptDialog.");
            mWaitPromptDialog.dismiss();  // safe even if already dismissed
            mWaitPromptDialog = null;
        }

        mWaitPromptDialog = new AlertDialog.Builder(this)
                .setMessage(buf.toString())
                .setPositiveButton(R.string.pause_prompt_yes,
                    new DialogInterface.OnClickListener() {
                        public void onClick(DialogInterface dialog, int whichButton) {
                            if (DBG) log("handle WAIT_PROMPT_CONFIRMED, proceed...");
                            c.proceedAfterWaitChar();
                        }
                    })
                .setNegativeButton(R.string.pause_prompt_no, new DialogInterface.OnClickListener() {
                        public void onClick(DialogInterface dialog, int whichButton) {
                            if (DBG) log("handle POST_DIAL_CANCELED!");
                            c.cancelPostDial();
                        }
                    })
                .create();
        mWaitPromptDialog.getWindow().addFlags(
                WindowManager.LayoutParams.FLAG_BLUR_BEHIND);
        mWaitPromptDialog.show();
    }

    /**
     * Pop up an alert dialog which waits for 2 seconds for each P (Pause) Character entered
     * as part of the Dial String.
     */
    private void showPausePromptDialogCDMA(final Connection c, String postDialStrAfterPause) {
        Resources r = getResources();
        StringBuilder buf = new StringBuilder();
        buf.append(r.getText(R.string.pause_prompt_str));
        buf.append(postDialStrAfterPause);

        if (mPausePromptDialog != null) {
            if (DBG) log("- DISMISSING mPausePromptDialog.");
            mPausePromptDialog.dismiss();  // safe even if already dismissed
            mPausePromptDialog = null;
        }

        mPausePromptDialog = new AlertDialog.Builder(this)
                .setMessage(buf.toString())
                .create();
        mPausePromptDialog.show();
        // 2 second timer
        Message msg = Message.obtain(mHandler, EVENT_PAUSE_DIALOG_COMPLETE);
        mHandler.sendMessageDelayed(msg, PAUSE_PROMPT_DIALOG_TIMEOUT);
    }

    private View createWildPromptView() {
        LinearLayout result = new LinearLayout(this);
        result.setOrientation(LinearLayout.VERTICAL);
        result.setPadding(5, 5, 5, 5);

        LinearLayout.LayoutParams lp = new LinearLayout.LayoutParams(
                        ViewGroup.LayoutParams.FILL_PARENT,
                        ViewGroup.LayoutParams.WRAP_CONTENT);

        TextView promptMsg = new TextView(this);
        promptMsg.setTextSize(14);
        promptMsg.setTypeface(Typeface.DEFAULT_BOLD);
        promptMsg.setText(getResources().getText(R.string.wild_prompt_str));

        result.addView(promptMsg, lp);

        mWildPromptText = new EditText(this);
        mWildPromptText.setKeyListener(DialerKeyListener.getInstance());
        mWildPromptText.setMovementMethod(null);
        mWildPromptText.setTextSize(14);
        mWildPromptText.setMaxLines(1);
        mWildPromptText.setHorizontallyScrolling(true);
        mWildPromptText.setBackgroundResource(android.R.drawable.editbox_background);

        LinearLayout.LayoutParams lp2 = new LinearLayout.LayoutParams(
                        ViewGroup.LayoutParams.FILL_PARENT,
                        ViewGroup.LayoutParams.WRAP_CONTENT);
        lp2.setMargins(0, 3, 0, 0);

        result.addView(mWildPromptText, lp2);

        return result;
    }

    private void showWildPromptDialog(final Connection c) {
        View v = createWildPromptView();

        if (mWildPromptDialog != null) {
            if (VDBG) log("- DISMISSING mWildPromptDialog.");
            mWildPromptDialog.dismiss();  // safe even if already dismissed
            mWildPromptDialog = null;
        }

        mWildPromptDialog = new AlertDialog.Builder(this)
                .setView(v)
                .setPositiveButton(
                        R.string.send_button,
                        new DialogInterface.OnClickListener() {
                            public void onClick(DialogInterface dialog, int whichButton) {
                                if (VDBG) log("handle WILD_PROMPT_CHAR_ENTERED, proceed...");
                                String replacement = null;
                                if (mWildPromptText != null) {
                                    replacement = mWildPromptText.getText().toString();
                                    mWildPromptText = null;
                                }
                                c.proceedAfterWildChar(replacement);
                                PhoneApp.getInstance().pokeUserActivity();
                            }
                        })
                .setOnCancelListener(
                        new DialogInterface.OnCancelListener() {
                            public void onCancel(DialogInterface dialog) {
                                if (VDBG) log("handle POST_DIAL_CANCELED!");
                                c.cancelPostDial();
                                PhoneApp.getInstance().pokeUserActivity();
                            }
                        })
                .create();
        mWildPromptDialog.getWindow().addFlags(
                WindowManager.LayoutParams.FLAG_BLUR_BEHIND);
        mWildPromptDialog.show();

        mWildPromptText.requestFocus();
    }

    /**
     * Updates the state of the in-call UI based on the current state of
     * the Phone.
     */
    private void updateScreen() {
        if (DBG) log("updateScreen()...");

        // Don't update anything if we're not in the foreground (there's
        // no point updating our UI widgets since we're not visible!)
        // Also note this check also ensures we won't update while we're
        // in the middle of pausing, which could cause a visible glitch in
        // the "activity ending" transition.
        if (!mIsForegroundActivity) {
            if (DBG) log("- updateScreen: not the foreground Activity! Bailing out...");
            return;
        }

        // Update the state of the in-call menu items.
        if (mInCallMenu != null) {
            // TODO: do this only if the menu is visible!
            if (DBG) log("- updateScreen: updating menu items...");
            boolean okToShowMenu = mInCallMenu.updateItems(mPhone);
            if (!okToShowMenu) {
                // Uh oh: we were only trying to update the state of the
                // menu items, but the logic in InCallMenu.updateItems()
                // just decided the menu shouldn't be visible at all!
                // (That's probably means that the call ended
                // asynchronously while the menu was up.)
                //
                // So take the menu down ASAP.
                if (DBG) log("- updateScreen: Tried to update menu; now need to dismiss!");
                // dismissMenu() has no effect if the menu is already closed.
                dismissMenu(true);  // dismissImmediate = true
            }
        }

        final PhoneApp app = PhoneApp.getInstance();

        if (mInCallScreenMode == InCallScreenMode.OTA_NORMAL) {
            if (DBG) log("- updateScreen: OTA call state NORMAL...");
            if (otaUtils != null) {
                if (DBG) log("- updateScreen: otaUtils is not null, call otaShowProperScreen");
                otaUtils.otaShowProperScreen();
            }
            return;
        } else if (mInCallScreenMode == InCallScreenMode.OTA_ENDED) {
            if (DBG) log("- updateScreen: OTA call ended state ...");
            // Wake up the screen when we get notification, good or bad.
            PhoneApp.getInstance().wakeUpScreen();
            if (app.cdmaOtaScreenState.otaScreenState
                == CdmaOtaScreenState.OtaScreenState.OTA_STATUS_ACTIVATION) {
                if (DBG) log("- updateScreen: OTA_STATUS_ACTIVATION");
                if (otaUtils != null) {
                    if (DBG) log("- updateScreen: otaUtils is not null, "
                                  + "call otaShowActivationScreen");
                    otaUtils.otaShowActivateScreen();
                }
            } else {
                if (DBG) log("- updateScreen: OTA Call end state for Dialogs");
                if (otaUtils != null) {
                    if (DBG) log("- updateScreen: Show OTA Success Failure dialog");
                    otaUtils.otaShowSuccessFailure();
                }
            }
            return;
        } else if (mInCallScreenMode == InCallScreenMode.MANAGE_CONFERENCE) {
            if (DBG) log("- updateScreen: manage conference mode (NOT updating in-call UI)...");
            updateManageConferencePanelIfNecessary();
            return;
        } else if (mInCallScreenMode == InCallScreenMode.CALL_ENDED) {
            if (DBG) log("- updateScreen: call ended state (NOT updating in-call UI)...");
            // Actually we do need to update one thing: the background.
            updateInCallBackground();
            return;
        }

        if (DBG) log("- updateScreen: updating the in-call UI...");
        mCallCard.updateState(mPhone);
        updateDialpadVisibility();
        updateInCallTouchUi();
        updateProviderOverlay();
        updateMenuButtonHint();
        updateInCallBackground();

        // Forcibly take down all dialog if an incoming call is ringing.
        if (!mRingingCall.isIdle()) {
            dismissAllDialogs();
        } else {
            // Wait prompt dialog is not currently up.  But it *should* be
            // up if the FG call has a connection in the WAIT state and
            // the phone isn't ringing.
            String postDialStr = null;
            List<Connection> fgConnections = mForegroundCall.getConnections();
            int phoneType = mPhone.getPhoneType();
            if (phoneType == Phone.PHONE_TYPE_CDMA) {
                Connection fgLatestConnection = mForegroundCall.getLatestConnection();
                if (PhoneApp.getInstance().cdmaPhoneCallState.getCurrentCallState() ==
                        CdmaPhoneCallState.PhoneCallState.CONF_CALL) {
                    for (Connection cn : fgConnections) {
                        if ((cn != null) && (cn.getPostDialState() ==
                                Connection.PostDialState.WAIT)) {
                            cn.cancelPostDial();
                        }
                    }
                } else if ((fgLatestConnection != null)
                     && (fgLatestConnection.getPostDialState() == Connection.PostDialState.WAIT)) {
                    if(DBG) log("show the Wait dialog for CDMA");
                    postDialStr = fgLatestConnection.getRemainingPostDialString();
                    showWaitPromptDialogCDMA(fgLatestConnection, postDialStr);
                }
            } else if (phoneType == Phone.PHONE_TYPE_GSM) {
                for (Connection cn : fgConnections) {
                    if ((cn != null) && (cn.getPostDialState() == Connection.PostDialState.WAIT)) {
                        postDialStr = cn.getRemainingPostDialString();
                        showWaitPromptDialog(cn, postDialStr);
                    }
                }
            } else {
                throw new IllegalStateException("Unexpected phone type: " + phoneType);
            }
        }
    }

    /**
     * (Re)synchronizes the onscreen UI with the current state of the
     * Phone.
     *
     * @return InCallInitStatus.SUCCESS if we successfully updated the UI, or
     *    InCallInitStatus.PHONE_NOT_IN_USE if there was no phone state to sync
     *    with (ie. the phone was completely idle).  In the latter case, we
     *    shouldn't even be in the in-call UI in the first place, and it's
     *    the caller's responsibility to bail out of this activity by
     *    calling endInCallScreenSession if appropriate.
     */
    private InCallInitStatus syncWithPhoneState() {
        boolean updateSuccessful = false;
        if (DBG) log("syncWithPhoneState()...");
        if (DBG) PhoneUtils.dumpCallState(mPhone);
        if (VDBG) dumpBluetoothState();

        // Make sure the Phone is "in use".  (If not, we shouldn't be on
        // this screen in the first place.)

        // Need to treat running MMI codes as a connection as well.
        // Do not check for getPendingMmiCodes when phone is a CDMA phone
        int phoneType = mPhone.getPhoneType();

        if ((phoneType == Phone.PHONE_TYPE_CDMA)
                && ((mInCallScreenMode == InCallScreenMode.OTA_NORMAL)
                || (mInCallScreenMode == InCallScreenMode.OTA_ENDED))) {
            // Even when OTA Call ends, need to show OTA End UI,
            // so return Success to allow UI update.
            return InCallInitStatus.SUCCESS;
        }

        if ((phoneType == Phone.PHONE_TYPE_CDMA)
                || !mForegroundCall.isIdle() || !mBackgroundCall.isIdle() || !mRingingCall.isIdle()
                || !mPhone.getPendingMmiCodes().isEmpty()) {
            if (VDBG) log("syncWithPhoneState: it's ok to be here; update the screen...");
            updateScreen();
            return InCallInitStatus.SUCCESS;
        }

        if (DBG) log("syncWithPhoneState: phone is idle; we shouldn't be here!");
        return InCallInitStatus.PHONE_NOT_IN_USE;
    }

    /**
     * Given the Intent we were initially launched with,
     * figure out the actual phone number we should dial.
     *
     * @return the phone number corresponding to the
     *   specified Intent, or null if the Intent is not
     *   an ACTION_CALL intent or if the intent's data is
     *   malformed or missing.
     *
     * @throws VoiceMailNumberMissingException if the intent
     *   contains a "voicemail" URI, but there's no voicemail
     *   number configured on the device.
     */
    private String getInitialNumber(Intent intent)
            throws PhoneUtils.VoiceMailNumberMissingException {
        String action = intent.getAction();

        if (action == null) {
            return null;
        }

        if (action != null && action.equals(Intent.ACTION_CALL) &&
                intent.hasExtra(Intent.EXTRA_PHONE_NUMBER)) {
            return intent.getStringExtra(Intent.EXTRA_PHONE_NUMBER);
        }

        return PhoneUtils.getNumberFromIntent(this, mPhone, intent);
    }

    /**
     * Make a call to whomever the intent tells us to.
     *
     * @param intent the Intent we were launched with
     * @return InCallInitStatus.SUCCESS if we successfully initiated an
     *    outgoing call.  If there was some kind of failure, return one of
     *    the other InCallInitStatus codes indicating what went wrong.
     */
    private InCallInitStatus placeCall(Intent intent) {
        if (VDBG) log("placeCall()...  intent = " + intent);

        String number;

        // Check the current ServiceState to make sure it's OK
        // to even try making a call.
        InCallInitStatus okToCallStatus = checkIfOkToInitiateOutgoingCall();

        try {
            number = getInitialNumber(intent);
        } catch (PhoneUtils.VoiceMailNumberMissingException ex) {
            // If the call status is NOT in an acceptable state, it
            // may effect the way the voicemail number is being
            // retrieved.  Mask the VoiceMailNumberMissingException
            // with the underlying issue of the phone state.
            if (okToCallStatus != InCallInitStatus.SUCCESS) {
                if (DBG) log("Voicemail number not reachable in current SIM card state.");
                return okToCallStatus;
            }
            if (DBG) log("VoiceMailNumberMissingException from getInitialNumber()");
            return InCallInitStatus.VOICEMAIL_NUMBER_MISSING;
        }

        if (number == null) {
            Log.w(LOG_TAG, "placeCall: couldn't get a phone number from Intent " + intent);
            return InCallInitStatus.NO_PHONE_NUMBER_SUPPLIED;
        }

        boolean isEmergencyNumber = PhoneNumberUtils.isEmergencyNumber(number);
        boolean isEmergencyIntent = Intent.ACTION_CALL_EMERGENCY.equals(intent.getAction());

        if (isEmergencyNumber && !isEmergencyIntent) {
            Log.e(LOG_TAG, "Non-CALL_EMERGENCY Intent " + intent
                    + " attempted to call emergency number " + number
                    + ".");
            return InCallInitStatus.CALL_FAILED;
        } else if (!isEmergencyNumber && isEmergencyIntent) {
            Log.e(LOG_TAG, "Received CALL_EMERGENCY Intent " + intent
                    + " with non-emergency number " + number
                    + " -- failing call.");
            return InCallInitStatus.CALL_FAILED;
        }

        // need to make sure that the state is adjusted if we are ONLY
        // allowed to dial emergency numbers AND we encounter an
        // emergency number request.
        if (isEmergencyNumber && okToCallStatus == InCallInitStatus.EMERGENCY_ONLY) {
            okToCallStatus = InCallInitStatus.SUCCESS;
            if (DBG) log("Emergency number detected, changing state to: " + okToCallStatus);
        }

        if (okToCallStatus != InCallInitStatus.SUCCESS) {
            // If this is an emergency call, we call the emergency call
            // handler activity to turn on the radio and do whatever else
            // is needed. For now, we finish the InCallScreen (since were
            // expecting a callback when the emergency call handler dictates
            // it) and just return the success state.
            if (isEmergencyNumber && (okToCallStatus == InCallInitStatus.POWER_OFF)) {
                startActivity(intent.setClassName(this, EmergencyCallHandler.class.getName()));
                if (DBG) log("placeCall: starting EmergencyCallHandler, finishing InCallScreen...");
                endInCallScreenSession();
                return InCallInitStatus.SUCCESS;
            } else {
                return okToCallStatus;
            }
        }

        final PhoneApp app = PhoneApp.getInstance();

        if ((mPhone.isOtaSpNumber(number)) && (mPhone.getPhoneType() == Phone.PHONE_TYPE_CDMA)) {
            if (DBG) log("placeCall: isOtaSpNumber() returns true");
            setInCallScreenMode(InCallScreenMode.OTA_NORMAL);
            if (app.cdmaOtaProvisionData != null) {
                app.cdmaOtaProvisionData.isOtaCallCommitted = false;
            }
        }

        mNeedShowCallLostDialog = false;

        // We have a valid number, so try to actually place a call:
        // make sure we pass along the intent's URI which is a
        // reference to the contact. We may have a provider gateway
        // phone number to use for the outgoing call.
        int callStatus;
        Uri contactUri = intent.getData();

        if (null != mProviderGatewayUri &&
            !(isEmergencyNumber || isEmergencyIntent) &&
            PhoneUtils.isRoutableViaGateway(number)) {  // Filter out MMI, OTA and other codes.

            callStatus = PhoneUtils.placeCallVia(
                this, mPhone, number, contactUri, mProviderGatewayUri);
        } else {
            callStatus = PhoneUtils.placeCall(mPhone, number, contactUri);
        }

        switch (callStatus) {
            case PhoneUtils.CALL_STATUS_DIALED:
                if (VDBG) log("placeCall: PhoneUtils.placeCall() succeeded for regular call '"
                             + number + "'.");

                if (mInCallScreenMode == InCallScreenMode.OTA_NORMAL) {
                    app.cdmaOtaScreenState.otaScreenState =
                            CdmaOtaScreenState.OtaScreenState.OTA_STATUS_LISTENING;
                    updateScreen();
                }

                // Any time we initiate a call, force the DTMF dialpad to
                // close.  (We want to make sure the user can see the regular
                // in-call UI while the new call is dialing, and when it
                // first gets connected.)
                mDialer.closeDialer(false);  // no "closing" animation

                // Also, in case a previous call was already active (i.e. if
                // we just did "Add call"), clear out the "history" of DTMF
                // digits you typed, to make sure it doesn't persist from the
                // previous call to the new call.
                // TODO: it would be more precise to do this when the actual
                // phone state change happens (i.e. when a new foreground
                // call appears and the previous call moves to the
                // background), but the InCallScreen doesn't keep enough
                // state right now to notice that specific transition in
                // onPhoneStateChanged().
                mDialer.clearDigits();

                if (mPhone.getPhoneType() == Phone.PHONE_TYPE_CDMA) {
                    // Start the 2 second timer for 3 Way CallerInfo
                    if (app.cdmaPhoneCallState.getCurrentCallState()
                            == CdmaPhoneCallState.PhoneCallState.THRWAY_ACTIVE) {
                        //Unmute for the second MO call
                        PhoneUtils.setMuteInternal(mPhone, false);

                        //Start the timer for displaying "Dialing" for second call
                        Message msg = Message.obtain(mHandler, THREEWAY_CALLERINFO_DISPLAY_DONE);
                        mHandler.sendMessageDelayed(msg, THREEWAY_CALLERINFO_DISPLAY_TIME);

                        // Set the mThreeWayCallOrigStateDialing state to true
                        app.cdmaPhoneCallState.setThreeWayCallOrigState(true);

                        //Update screen to show 3way dialing
                        updateScreen();
                    }
                }

                return InCallInitStatus.SUCCESS;
            case PhoneUtils.CALL_STATUS_DIALED_MMI:
                if (DBG) log("placeCall: specified number was an MMI code: '" + number + "'.");
                // The passed-in number was an MMI code, not a regular phone number!
                // This isn't really a failure; the Dialer may have deliberately
                // fired an ACTION_CALL intent to dial an MMI code, like for a
                // USSD call.
                //
                // Presumably an MMI_INITIATE message will come in shortly
                // (and we'll bring up the "MMI Started" dialog), or else
                // an MMI_COMPLETE will come in (which will take us to a
                // different Activity; see PhoneUtils.displayMMIComplete()).
                return InCallInitStatus.DIALED_MMI;
            case PhoneUtils.CALL_STATUS_FAILED:
                Log.w(LOG_TAG, "placeCall: PhoneUtils.placeCall() FAILED for number '"
                      + number + "'.");
                // We couldn't successfully place the call; there was some
                // failure in the telephony layer.
                return InCallInitStatus.CALL_FAILED;
            default:
                Log.w(LOG_TAG, "placeCall: unknown callStatus " + callStatus
                      + " from PhoneUtils.placeCall() for number '" + number + "'.");
                return InCallInitStatus.SUCCESS;  // Try to continue anyway...
        }
    }

    /**
     * Checks the current ServiceState to make sure it's OK
     * to try making an outgoing call to the specified number.
     *
     * @return InCallInitStatus.SUCCESS if it's OK to try calling the specified
     *    number.  If not, like if the radio is powered off or we have no
     *    signal, return one of the other InCallInitStatus codes indicating what
     *    the problem is.
     */
    private InCallInitStatus checkIfOkToInitiateOutgoingCall() {
        // Watch out: do NOT use PhoneStateIntentReceiver.getServiceState() here;
        // that's not guaranteed to be fresh.  To synchronously get the
        // CURRENT service state, ask the Phone object directly:
        int state = mPhone.getServiceState().getState();
        if (VDBG) log("checkIfOkToInitiateOutgoingCall: ServiceState = " + state);

        switch (state) {
            case ServiceState.STATE_IN_SERVICE:
                // Normal operation.  It's OK to make outgoing calls.
                return InCallInitStatus.SUCCESS;


            case ServiceState.STATE_POWER_OFF:
                // Radio is explictly powered off.
                return InCallInitStatus.POWER_OFF;

            case ServiceState.STATE_OUT_OF_SERVICE:
            case ServiceState.STATE_EMERGENCY_ONLY:
                // The phone is registered, but locked. Only emergency
                // numbers are allowed.
                return InCallInitStatus.EMERGENCY_ONLY;
            default:
                throw new IllegalStateException("Unexpected ServiceState: " + state);
        }
    }

    private void handleMissingVoiceMailNumber() {
        if (DBG) log("handleMissingVoiceMailNumber");

        final Message msg = Message.obtain(mHandler);
        msg.what = DONT_ADD_VOICEMAIL_NUMBER;

        final Message msg2 = Message.obtain(mHandler);
        msg2.what = ADD_VOICEMAIL_NUMBER;

        mMissingVoicemailDialog = new AlertDialog.Builder(this)
                .setTitle(R.string.no_vm_number)
                .setMessage(R.string.no_vm_number_msg)
                .setPositiveButton(R.string.ok, new DialogInterface.OnClickListener() {
                        public void onClick(DialogInterface dialog, int which) {
                            if (VDBG) log("Missing voicemail AlertDialog: POSITIVE click...");
                            msg.sendToTarget();  // see dontAddVoiceMailNumber()
                            PhoneApp.getInstance().pokeUserActivity();
                        }})
                .setNegativeButton(R.string.add_vm_number_str,
                                   new DialogInterface.OnClickListener() {
                        public void onClick(DialogInterface dialog, int which) {
                            if (VDBG) log("Missing voicemail AlertDialog: NEGATIVE click...");
                            msg2.sendToTarget();  // see addVoiceMailNumber()
                            PhoneApp.getInstance().pokeUserActivity();
                        }})
                .setOnCancelListener(new OnCancelListener() {
                        public void onCancel(DialogInterface dialog) {
                            if (VDBG) log("Missing voicemail AlertDialog: CANCEL handler...");
                            msg.sendToTarget();  // see dontAddVoiceMailNumber()
                            PhoneApp.getInstance().pokeUserActivity();
                        }})
                .create();

        // When the dialog is up, completely hide the in-call UI
        // underneath (which is in a partially-constructed state).
        mMissingVoicemailDialog.getWindow().addFlags(
                WindowManager.LayoutParams.FLAG_DIM_BEHIND);

        mMissingVoicemailDialog.show();
    }

    private void addVoiceMailNumberPanel() {
        if (mMissingVoicemailDialog != null) {
            mMissingVoicemailDialog.dismiss();
            mMissingVoicemailDialog = null;
        }
        if (DBG) log("addVoiceMailNumberPanel: finishing InCallScreen...");
        endInCallScreenSession();

        if (DBG) log("show vm setting");

        // navigate to the Voicemail setting in the Call Settings activity.
        Intent intent = new Intent(CallFeaturesSetting.ACTION_ADD_VOICEMAIL);
        intent.setClass(this, CallFeaturesSetting.class);
        startActivity(intent);
    }

    private void dontAddVoiceMailNumber() {
        if (mMissingVoicemailDialog != null) {
            mMissingVoicemailDialog.dismiss();
            mMissingVoicemailDialog = null;
        }
        if (DBG) log("dontAddVoiceMailNumber: finishing InCallScreen...");
        endInCallScreenSession();
    }

    /**
     * Do some delayed cleanup after a Phone call gets disconnected.
     *
     * This method gets called a couple of seconds after any DISCONNECT
     * event from the Phone; it's triggered by the
     * DELAYED_CLEANUP_AFTER_DISCONNECT message we send in onDisconnect().
     *
     * If the Phone is totally idle right now, that means we've already
     * shown the "call ended" state for a couple of seconds, and it's now
     * time to endInCallScreenSession this activity.
     *
     * If the Phone is *not* idle right now, that probably means that one
     * call ended but the other line is still in use.  In that case, we
     * *don't* exit the in-call screen, but we at least turn off the
     * backlight (which we turned on in onDisconnect().)
     */
    private void delayedCleanupAfterDisconnect() {
        if (VDBG) log("delayedCleanupAfterDisconnect()...  Phone state = " + mPhone.getState());

        // Clean up any connections in the DISCONNECTED state.
        //
        // [Background: Even after a connection gets disconnected, its
        // Connection object still stays around, in the special
        // DISCONNECTED state.  This is necessary because we we need the
        // caller-id information from that Connection to properly draw the
        // "Call ended" state of the CallCard.
        //   But at this point we truly don't need that connection any
        // more, so tell the Phone that it's now OK to to clean up any
        // connections still in that state.]
        mPhone.clearDisconnected();

        if (!phoneIsInUse()) {
            // Phone is idle!  We should exit this screen now.
            if (DBG) log("- delayedCleanupAfterDisconnect: phone is idle...");

            // And (finally!) exit from the in-call screen
            // (but not if we're already in the process of pausing...)
            if (mIsForegroundActivity) {
                if (DBG) log("- delayedCleanupAfterDisconnect: finishing InCallScreen...");

                // If this is a call that was initiated by the user, and
                // we're *not* in emergency mode, finish the call by
                // taking the user to the Call Log.
                // Otherwise we simply call endInCallScreenSession, which will take us
                // back to wherever we came from.
                if (mShowCallLogAfterDisconnect && !isPhoneStateRestricted()) {
                    if (VDBG) log("- Show Call Log after disconnect...");
                    final Intent intent = PhoneApp.createCallLogIntent();
                    intent.addFlags(Intent.FLAG_ACTIVITY_NO_ANIMATION);
                    startActivity(intent);
                    // Even in this case we still call endInCallScreenSession (below),
                    // to make sure we don't stay in the activity history.
                }

                endInCallScreenSession();
            }
        } else {
            // The phone is still in use.  Stay here in this activity, but
            // we don't need to keep the screen on.
            if (DBG) log("- delayedCleanupAfterDisconnect: staying on the InCallScreen...");
            if (DBG) PhoneUtils.dumpCallState(mPhone);
        }
    }


    //
    // Callbacks for buttons / menu items.
    //

    public void onClick(View view) {
        int id = view.getId();
        if (VDBG) log("onClick(View " + view + ", id " + id + ")...");
        if (VDBG && view instanceof InCallMenuItemView) {
            InCallMenuItemView item = (InCallMenuItemView) view;
            log("  ==> menu item! " + item);
        }

        // Most menu items dismiss the menu immediately once you click
        // them.  But some items (the "toggle" buttons) are different:
        // they want the menu to stay visible for a second afterwards to
        // give you feedback about the state change.
        boolean dismissMenuImmediate = true;

        switch (id) {
            case R.id.menuAnswerAndHold:
                if (VDBG) log("onClick: AnswerAndHold...");
                internalAnswerCall();  // Automatically holds the current active call
                break;

            case R.id.menuAnswerAndEnd:
                if (VDBG) log("onClick: AnswerAndEnd...");
                internalAnswerAndEnd();
                break;

            case R.id.menuAnswer:
                if (DBG) log("onClick: Answer...");
                internalAnswerCall();
                break;

            case R.id.menuIgnore:
                if (DBG) log("onClick: Ignore...");
                internalHangupRingingCall();
                break;

            case R.id.menuSwapCalls:
                if (DBG) log("onClick: SwapCalls...");
                internalSwapCalls();
                break;

            case R.id.menuMergeCalls:
                if (VDBG) log("onClick: MergeCalls...");
                PhoneUtils.mergeCalls(mPhone);
                break;

            case R.id.menuManageConference:
                if (VDBG) log("onClick: ManageConference...");
                // Show the Manage Conference panel.
                setInCallScreenMode(InCallScreenMode.MANAGE_CONFERENCE);
                break;

            case R.id.menuShowDialpad:
                if (VDBG) log("onClick: Show/hide dialpad...");
                onShowHideDialpad();
                break;

            case R.id.manage_done:  // mButtonManageConferenceDone
                if (VDBG) log("onClick: mButtonManageConferenceDone...");
                // Hide the Manage Conference panel, return to NORMAL mode.
                setInCallScreenMode(InCallScreenMode.NORMAL);
                break;

            case R.id.menuSpeaker:
                if (VDBG) log("onClick: Speaker...");
                onSpeakerClick();
                // This is a "toggle" button; let the user see the new state for a moment.
                dismissMenuImmediate = false;
                break;

            case R.id.menuBluetooth:
                if (VDBG) log("onClick: Bluetooth...");
                onBluetoothClick();
                // This is a "toggle" button; let the user see the new state for a moment.
                dismissMenuImmediate = false;
                break;

            case R.id.menuMute:
                if (VDBG) log("onClick: Mute...");
                onMuteClick();
                // This is a "toggle" button; let the user see the new state for a moment.
                dismissMenuImmediate = false;
                break;

            case R.id.menuHold:
                if (VDBG) log("onClick: Hold...");
                onHoldClick();
                // This is a "toggle" button; let the user see the new state for a moment.
                dismissMenuImmediate = false;
                break;

            case R.id.menuAddCall:
                if (VDBG) log("onClick: AddCall...");
                PhoneUtils.startNewCall(mPhone);  // Fires off an ACTION_DIAL intent
                break;

            case R.id.menuEndCall:
                if (VDBG) log("onClick: EndCall...");
                internalHangup();
                break;

case R.id.menuAddBlackList:
    if (VDBG) log("onClick: AddBlackList...");
    //======
    Connection c = PhoneUtils.getConnection(mPhone, PhoneUtils.getCurrentCall(mPhone));
    String number = c.getAddress();
    if (DBG) log("Add to Black List: " + number);
    PhoneApp.getInstance().getSettings().addBlackList(number);
    internalHangup();
    break;

            default:
                if  ((mInCallScreenMode == InCallScreenMode.OTA_NORMAL
                        || mInCallScreenMode == InCallScreenMode.OTA_ENDED)
                        && otaUtils != null) {
                    otaUtils.onClickHandler(id);
                } else {
                    Log.w(LOG_TAG,
                            "Got click from unexpected View ID " + id + " (View = " + view + ")");
                }
                break;
        }

        if (ENABLE_PHONE_UI_EVENT_LOGGING) {
            // TODO: For now we care only about whether the user uses the
            // in-call buttons at all.  But in the future we may want to
            // log exactly which buttons are being clicked.  (Maybe just
            // call view.getText() here, and append that to the event value?)
            Checkin.logEvent(getContentResolver(),
                             Checkin.Events.Tag.PHONE_UI,
                             PHONE_UI_EVENT_BUTTON_CLICK);
        }

        // If the user just clicked a "stateful" menu item (i.e. one of
        // the toggle buttons), we keep the menu onscreen briefly to
        // provide visual feedback.  Since we want the user to see the
        // *new* current state, force the menu items to update right now.
        //
        // Note that some toggle buttons ("Hold" in particular) do NOT
        // immediately change the state of the Phone.  In that case, the
        // updateItems() call below won't have any visible effect.
        // Instead, the menu will get updated by the updateScreen() call
        // that happens from onPhoneStateChanged().

        if (!dismissMenuImmediate) {
            // TODO: mInCallMenu.updateItems() is a very big hammer; it
            // would be more efficient to update *only* the menu item(s)
            // we just changed.  (Doing it this way doesn't seem to cause
            // a noticeable performance problem, though.)
            if (VDBG) log("- onClick: updating menu to show 'new' current state...");
            boolean okToShowMenu = mInCallMenu.updateItems(mPhone);
            if (!okToShowMenu) {
                // Uh oh.  All we tried to do was update the state of the
                // menu items, but the logic in InCallMenu.updateItems()
                // just decided the menu shouldn't be visible at all!
                // (That probably means that the call ended asynchronously
                // while the menu was up.)
                //
                // That's OK; just make sure to take the menu down ASAP.
                if (VDBG) log("onClick: Tried to update menu, but now need to take it down!");
                dismissMenuImmediate = true;
            }
        }

        // Any menu item counts as explicit "user activity".
        PhoneApp.getInstance().pokeUserActivity();

        // Finally, *any* action handled here closes the menu (either
        // immediately, or after a short delay).
        //
        // Note that some of the clicks we handle here aren't even menu
        // items in the first place, like the mButtonManageConferenceDone
        // button.  That's OK; if the menu is already closed, the
        // dismissMenu() call does nothing.
        dismissMenu(dismissMenuImmediate);
    }

    private void onHoldClick() {
        if (VDBG) log("onHoldClick()...");

        final boolean hasActiveCall = !mForegroundCall.isIdle();
        final boolean hasHoldingCall = !mBackgroundCall.isIdle();
        if (VDBG) log("- hasActiveCall = " + hasActiveCall
                      + ", hasHoldingCall = " + hasHoldingCall);
        boolean newHoldState;
        boolean holdButtonEnabled;
        if (hasActiveCall && !hasHoldingCall) {
            // There's only one line in use, and that line is active.
            PhoneUtils.switchHoldingAndActive(mPhone);  // Really means "hold" in this state
            newHoldState = true;
            holdButtonEnabled = true;
        } else if (!hasActiveCall && hasHoldingCall) {
            // There's only one line in use, and that line is on hold.
            PhoneUtils.switchHoldingAndActive(mPhone);  // Really means "unhold" in this state
            newHoldState = false;
            holdButtonEnabled = true;
        } else {
            // Either zero or 2 lines are in use; "hold/unhold" is meaningless.
            newHoldState = false;
            holdButtonEnabled = false;
        }
        // TODO: we *could* now forcibly update the "Hold" button based on
        // "newHoldState" and "holdButtonEnabled".  But for now, do
        // nothing here, and instead let the menu get updated when the
        // onPhoneStateChanged() callback comes in.  (This seems to be
        // responsive enough.)

        // Also, any time we hold or unhold, force the DTMF dialpad to close.
        mDialer.closeDialer(true);  // do the "closing" animation
    }

    private void onSpeakerClick() {
        if (VDBG) log("onSpeakerClick()...");

        // TODO: Turning on the speaker seems to enable the mic
        //   whether or not the "mute" feature is active!
        // Not sure if this is an feature of the telephony API
        //   that I need to handle specially, or just a bug.
        boolean newSpeakerState = !PhoneUtils.isSpeakerOn(this);
        if (newSpeakerState && isBluetoothAvailable() && isBluetoothAudioConnected()) {
            disconnectBluetoothAudio();
        }
        PhoneUtils.turnOnSpeaker(this, newSpeakerState, true);

        if (newSpeakerState) {
            // The "touch lock" overlay is NEVER used when the speaker is on.
            enableTouchLock(false);
        } else {
            // User just turned the speaker *off*.  If the dialpad
            // is open, we need to start the timer that will
            // eventually bring up the "touch lock" overlay.
            if (mDialer.isOpened() && !isTouchLocked()) {
                resetTouchLockTimer();
            }
        }
    }

    private void onMuteClick() {
        if (VDBG) log("onMuteClick()...");
        boolean newMuteState = !PhoneUtils.getMute(mPhone);
        PhoneUtils.setMute(mPhone, newMuteState);
    }

    private void onBluetoothClick() {
        if (VDBG) log("onBluetoothClick()...");

        if (isBluetoothAvailable()) {
            // Toggle the bluetooth audio connection state:
            if (isBluetoothAudioConnected()) {
                disconnectBluetoothAudio();
            } else {
                // Manually turn the speaker phone off, instead of allowing the
                // Bluetooth audio routing handle it.  This ensures that the rest
                // of the speakerphone code is executed, and reciprocates the
                // menuSpeaker code above in onClick().  The onClick() code
                // disconnects the active bluetooth headsets when the
                // speakerphone is turned on.
                if (PhoneUtils.isSpeakerOn(this)) {
                    PhoneUtils.turnOnSpeaker(this, false, true);
                }

                connectBluetoothAudio();
            }
        } else {
            // Bluetooth isn't available; the "Audio" button shouldn't have
            // been enabled in the first place!
            Log.w(LOG_TAG, "Got onBluetoothClick, but bluetooth is unavailable");
        }
    }

    private void onShowHideDialpad() {
        if (VDBG) log("onShowHideDialpad()...");
        if (mDialer.isOpened()) {
            mDialer.closeDialer(true);  // do the "closing" animation
        } else {
            mDialer.openDialer(true);  // do the "opening" animation
        }
        mDialer.setHandleVisible(true);
    }

    /**
     * Handles button clicks from the InCallTouchUi widget.
     */
    /* package */ void handleOnscreenButtonClick(int id) {
        if (DBG) log("handleOnscreenButtonClick(id " + id + ")...");

        switch (id) {
            // TODO: since every button here corresponds to a menu item that we
            // already handle in onClick(), maybe merge the guts of these two
            // methods into a separate helper that takes an ID (of either a menu
            // item *or* touch button) and does the appropriate user action.

            // Actions while an incoming call is ringing:
            case R.id.answerButton:
                internalAnswerCall();
                break;
            case R.id.rejectButton:
                internalHangupRingingCall();
                break;

            // The other regular (single-tap) buttons used while in-call:
            case R.id.holdButton:
                onHoldClick();
                break;
            case R.id.swapButton:
                internalSwapCalls();
                break;
            case R.id.endButton:
                internalHangup();
                break;
            case R.id.dialpadButton:
                onShowHideDialpad();
                break;
            case R.id.bluetoothButton:
                onBluetoothClick();
                break;
            case R.id.muteButton:
                onMuteClick();
                break;
            case R.id.speakerButton:
                onSpeakerClick();
                break;
            case R.id.addButton:
                PhoneUtils.startNewCall(mPhone);  // Fires off an ACTION_DIAL intent
                break;
            case R.id.mergeButton:
            case R.id.cdmaMergeButton:
                PhoneUtils.mergeCalls(mPhone);
                break;
            case R.id.manageConferencePhotoButton:
                // Show the Manage Conference panel.
                setInCallScreenMode(InCallScreenMode.MANAGE_CONFERENCE);
                break;

            default:
                Log.w(LOG_TAG, "handleOnscreenButtonClick: unexpected ID " + id);
                break;
        }

        // Just in case the user clicked a "stateful" menu item (i.e. one
        // of the toggle buttons), we force the in-call buttons to update,
        // to make sure the user sees the *new* current state.
        //
        // (But note that some toggle buttons may *not* immediately change
        // the state of the Phone, in which case the updateInCallTouchUi()
        // call here won't have any visible effect.  Instead, those
        // buttons will get updated by the updateScreen() call that gets
        // triggered when the onPhoneStateChanged() event comes in.)
        //
        // TODO: updateInCallTouchUi() is overkill here; it would be
        // more efficient to update *only* the affected button(s).
        // Consider adding API for that.  (This is lo-pri since
        // updateInCallTouchUi() is pretty cheap already...)
        updateInCallTouchUi();
    }

    /**
     * Update the network provider's overlay based on the value of
     * mProviderOverlayVisible.
     * If false the overlay is hidden otherwise it is shown.  A
     * delayed message is posted to take the overalay down after
     * PROVIDER_OVERLAY_TIMEOUT. This ensures the user will see the
     * overlay even if the call setup phase is very short.
     */
    private void updateProviderOverlay() {
        if (VDBG) log("updateProviderOverlay: " + mProviderOverlayVisible);

        ViewGroup overlay = (ViewGroup) findViewById(R.id.inCallProviderOverlay);

        if (mProviderOverlayVisible) {
            CharSequence template = getText(R.string.calling_via_template);
            CharSequence text = TextUtils.expandTemplate(template, mProviderLabel,
                                                         mProviderAddress);

            TextView message = (TextView) findViewById(R.id.callingVia);
            message.setCompoundDrawablesWithIntrinsicBounds(mProviderIcon, null, null, null);
            message.setText(text);

            overlay.setVisibility(View.VISIBLE);

            // Remove any zombie messages and then send a message to
            // self to remove the overlay after some time.
            mHandler.removeMessages(EVENT_HIDE_PROVIDER_OVERLAY);
            Message msg = Message.obtain(mHandler, EVENT_HIDE_PROVIDER_OVERLAY);
            mHandler.sendMessageDelayed(msg, PROVIDER_OVERLAY_TIMEOUT);
        } else {
            overlay.setVisibility(View.GONE);
        }
    }

    /**
     * Updates the "Press Menu for more options" hint based on the current
     * state of the Phone.
     */
    private void updateMenuButtonHint() {
        if (VDBG) log("updateMenuButtonHint()...");
        boolean hintVisible = true;

        final boolean hasRingingCall = !mRingingCall.isIdle();
        final boolean hasActiveCall = !mForegroundCall.isIdle();
        final boolean hasHoldingCall = !mBackgroundCall.isIdle();

        // The hint is hidden only when there's no menu at all,
        // which only happens in a few specific cases:
        if (mInCallScreenMode == InCallScreenMode.CALL_ENDED) {
            // The "Call ended" state.
            hintVisible = false;
        } else if (hasRingingCall && !(hasActiveCall && !hasHoldingCall)) {
            // An incoming call where you *don't* have the option to
            // "answer & end" or "answer & hold".
            hintVisible = false;
        } else if (!phoneIsInUse()) {
            // Or if the phone is totally idle (like if an error dialog
            // is up, or an MMI is running.)
            hintVisible = false;
        }

        // The hint is also hidden on devices where we use onscreen
        // touchable buttons instead.
        if (isTouchUiEnabled()) {
            hintVisible = false;
        }

        int hintVisibility = (hintVisible) ? View.VISIBLE : View.GONE;
        mCallCard.getMenuButtonHint().setVisibility(hintVisibility);

        // TODO: Consider hiding the hint(s) whenever the menu is onscreen!
        // (Currently, the menu is rendered on top of the hint, but the
        // menu is semitransparent so you can still see the hint
        // underneath, and the hint is *just* visible enough to be
        // distracting.)
    }

    /**
     * Brings up UI to handle the various error conditions that
     * can occur when first initializing the in-call UI.
     * This is called from onResume() if we encountered
     * an error while processing our initial Intent.
     *
     * @param status one of the InCallInitStatus error codes.
     */
    private void handleStartupError(InCallInitStatus status) {
        if (DBG) log("handleStartupError(): status = " + status);

        // NOTE that the regular Phone UI is in an uninitialized state at
        // this point, so we don't ever want the user to see it.
        // That means:
        // - Any cases here that need to go to some other activity should
        //   call startActivity() AND immediately call endInCallScreenSession
        //   on this one.
        // - Any cases here that bring up a Dialog must ensure that the
        //   Dialog handles both OK *and* cancel by calling endInCallScreenSession.
        //   Activity.  (See showGenericErrorDialog() for an example.)

        switch(status) {

            case VOICEMAIL_NUMBER_MISSING:
                // Bring up the "Missing Voicemail Number" dialog, which
                // will ultimately take us to some other Activity (or else
                // just bail out of this activity.)
                handleMissingVoiceMailNumber();
                break;

            case POWER_OFF:
                // Radio is explictly powered off.

                // TODO: This UI is ultra-simple for 1.0.  It would be nicer
                // to bring up a Dialog instead with the option "turn on radio
                // now".  If selected, we'd turn the radio on, wait for
                // network registration to complete, and then make the call.

                showGenericErrorDialog(R.string.incall_error_power_off, true);
                break;

            case EMERGENCY_ONLY:
                // Only emergency numbers are allowed, but we tried to dial
                // a non-emergency number.
                showGenericErrorDialog(R.string.incall_error_emergency_only, true);
                break;

            case PHONE_NOT_IN_USE:
                // This error is handled directly in onResume() (by bailing
                // out of the activity.)  We should never see it here.
                Log.w(LOG_TAG,
                      "handleStartupError: unexpected PHONE_NOT_IN_USE status");
                break;

            case NO_PHONE_NUMBER_SUPPLIED:
                // The supplied Intent didn't contain a valid phone number.
                // TODO: Need UI spec for this failure case; for now just
                // show a generic error.
                showGenericErrorDialog(R.string.incall_error_no_phone_number_supplied, true);
                break;

            case DIALED_MMI:
                // Our initial phone number was actually an MMI sequence.
                // There's no real "error" here, but we do bring up the
                // a Toast (as requested of the New UI paradigm).
                //
                // In-call MMIs do not trigger the normal MMI Initiate
                // Notifications, so we should notify the user here.
                // Otherwise, the code in PhoneUtils.java should handle
                // user notifications in the form of Toasts or Dialogs.
                if (mPhone.getState() == Phone.State.OFFHOOK) {
                    Toast.makeText(this, R.string.incall_status_dialed_mmi, Toast.LENGTH_SHORT)
                        .show();
                }
                break;

            case CALL_FAILED:
                // We couldn't successfully place the call; there was some
                // failure in the telephony layer.
                // TODO: Need UI spec for this failure case; for now just
                // show a generic error.
                showGenericErrorDialog(R.string.incall_error_call_failed, true);
                break;

            default:
                Log.w(LOG_TAG, "handleStartupError: unexpected status code " + status);
                showGenericErrorDialog(R.string.incall_error_call_failed, true);
                break;
        }
    }

    /**
     * Utility function to bring up a generic "error" dialog, and then bail
     * out of the in-call UI when the user hits OK (or the BACK button.)
     */
    private void showGenericErrorDialog(int resid, boolean isStartupError) {
        CharSequence msg = getResources().getText(resid);
        if (DBG) log("showGenericErrorDialog('" + msg + "')...");

        // create the clicklistener and cancel listener as needed.
        DialogInterface.OnClickListener clickListener;
        OnCancelListener cancelListener;
        if (isStartupError) {
            clickListener = new DialogInterface.OnClickListener() {
                public void onClick(DialogInterface dialog, int which) {
                    bailOutAfterErrorDialog();
                }};
            cancelListener = new OnCancelListener() {
                public void onCancel(DialogInterface dialog) {
                    bailOutAfterErrorDialog();
                }};
        } else {
            clickListener = new DialogInterface.OnClickListener() {
                public void onClick(DialogInterface dialog, int which) {
                    delayedCleanupAfterDisconnect();
                }};
            cancelListener = new OnCancelListener() {
                public void onCancel(DialogInterface dialog) {
                    delayedCleanupAfterDisconnect();
                }};
        }

        // TODO: Consider adding a setTitle() call here (with some generic
        // "failure" title?)
        mGenericErrorDialog = new AlertDialog.Builder(this)
                .setMessage(msg)
                .setPositiveButton(R.string.ok, clickListener)
                .setOnCancelListener(cancelListener)
                .create();

        // When the dialog is up, completely hide the in-call UI
        // underneath (which is in a partially-constructed state).
        mGenericErrorDialog.getWindow().addFlags(
                WindowManager.LayoutParams.FLAG_DIM_BEHIND);

        mGenericErrorDialog.show();
    }

    private void showCallLostDialog() {
        if (DBG) log("showCallLostDialog()...");

        // Don't need to show the dialog if InCallScreen isn't in the forgeround
        if (!mIsForegroundActivity) {
            if (DBG) log("showCallLostDialog: not the foreground Activity! Bailing out...");
            return;
        }

        // Don't need to show the dialog again, if there is one already.
        if (mCallLostDialog != null) {
            if (DBG) log("showCallLostDialog: There is a mCallLostDialog already.");
            return;
        }

        mCallLostDialog = new AlertDialog.Builder(this)
                .setMessage(R.string.call_lost)
                .setIcon(android.R.drawable.ic_dialog_alert)
                .create();
        mCallLostDialog.show();
    }

    private void bailOutAfterErrorDialog() {
        if (mGenericErrorDialog != null) {
            if (DBG) log("bailOutAfterErrorDialog: DISMISSING mGenericErrorDialog.");
            mGenericErrorDialog.dismiss();
            mGenericErrorDialog = null;
        }
        if (DBG) log("bailOutAfterErrorDialog(): end InCallScreen session...");
        endInCallScreenSession();
    }

    /**
     * Dismisses (and nulls out) all persistent Dialogs managed
     * by the InCallScreen.  Useful if (a) we're about to bring up
     * a dialog and want to pre-empt any currently visible dialogs,
     * or (b) as a cleanup step when the Activity is going away.
     */
    private void dismissAllDialogs() {
        if (DBG) log("dismissAllDialogs()...");

        // Note it's safe to dismiss() a dialog that's already dismissed.
        // (Even if the AlertDialog object(s) below are still around, it's
        // possible that the actual dialog(s) may have already been
        // dismissed by the user.)

        if (mMissingVoicemailDialog != null) {
            if (VDBG) log("- DISMISSING mMissingVoicemailDialog.");
            mMissingVoicemailDialog.dismiss();
            mMissingVoicemailDialog = null;
        }
        if (mMmiStartedDialog != null) {
            if (VDBG) log("- DISMISSING mMmiStartedDialog.");
            mMmiStartedDialog.dismiss();
            mMmiStartedDialog = null;
        }
        if (mGenericErrorDialog != null) {
            if (VDBG) log("- DISMISSING mGenericErrorDialog.");
            mGenericErrorDialog.dismiss();
            mGenericErrorDialog = null;
        }
        if (mSuppServiceFailureDialog != null) {
            if (VDBG) log("- DISMISSING mSuppServiceFailureDialog.");
            mSuppServiceFailureDialog.dismiss();
            mSuppServiceFailureDialog = null;
        }
        if (mWaitPromptDialog != null) {
            if (VDBG) log("- DISMISSING mWaitPromptDialog.");
            mWaitPromptDialog.dismiss();
            mWaitPromptDialog = null;
        }
        if (mWildPromptDialog != null) {
            if (VDBG) log("- DISMISSING mWildPromptDialog.");
            mWildPromptDialog.dismiss();
            mWildPromptDialog = null;
        }
        if (mCallLostDialog != null) {
            if (VDBG) log("- DISMISSING mCallLostDialog.");
            mCallLostDialog.dismiss();
            mCallLostDialog = null;
        }
        if ((mInCallScreenMode == InCallScreenMode.OTA_NORMAL
                || mInCallScreenMode == InCallScreenMode.OTA_ENDED)
                && otaUtils != null) {
            otaUtils.dismissAllOtaDialogs();
        }
        if (mPausePromptDialog != null) {
            if (DBG) log("- DISMISSING mPausePromptDialog.");
            mPausePromptDialog.dismiss();
            mPausePromptDialog = null;
        }
    }


    //
    // Helper functions for answering incoming calls.
    //

    /**
     * Answer a ringing call.  This method does nothing if there's no
     * ringing or waiting call.
     */
    /* package */ void internalAnswerCall() {
        // if (DBG) log("internalAnswerCall()...");
        // if (DBG) PhoneUtils.dumpCallState(mPhone);

        final boolean hasRingingCall = !mRingingCall.isIdle();

        if (hasRingingCall) {
            int phoneType = mPhone.getPhoneType();
            if (phoneType == Phone.PHONE_TYPE_CDMA) {
                if (DBG) log("internalAnswerCall: answering (CDMA)...");
                // In CDMA this is simply a wrapper around PhoneUtils.answerCall().
                PhoneUtils.answerCall(mPhone);  // Automatically holds the current active call,
                                                // if there is one
            } else if (phoneType == Phone.PHONE_TYPE_GSM) {
                // GSM: this is usually just a wrapper around
                // PhoneUtils.answerCall(), *but* we also need to do
                // something special for the "both lines in use" case.

                final boolean hasActiveCall = !mForegroundCall.isIdle();
                final boolean hasHoldingCall = !mBackgroundCall.isIdle();

                if (hasActiveCall && hasHoldingCall) {
                    if (DBG) log("internalAnswerCall: answering (both lines in use!)...");
                    // The relatively rare case where both lines are
                    // already in use.  We "answer incoming, end ongoing"
                    // in this case, according to the current UI spec.
                    PhoneUtils.answerAndEndActive(mPhone);

                    // Alternatively, we could use
                    //    PhoneUtils.answerAndEndHolding(mPhone);
                    // here to end the on-hold call instead.
                } else {
                    if (DBG) log("internalAnswerCall: answering...");
                    PhoneUtils.answerCall(mPhone);  // Automatically holds the current active call,
                                                    // if there is one
                }
            } else {
                throw new IllegalStateException("Unexpected phone type: " + phoneType);
            }
        }
    }

    /**
     * Answer the ringing call *and* hang up the ongoing call.
     */
    /* package */ void internalAnswerAndEnd() {
        if (DBG) log("internalAnswerAndEnd()...");
        // if (DBG) PhoneUtils.dumpCallState(mPhone);
        PhoneUtils.answerAndEndActive(mPhone);
    }

    /**
     * Hang up the ringing call (aka "Don't answer").
     */
    /* package */ void internalHangupRingingCall() {
        if (DBG) log("internalHangupRingingCall()...");
        PhoneUtils.hangupRingingCall(mPhone);
    }

    /**
     * Hang up the current active call.
     */
    /* package */ void internalHangup() {
        if (DBG) log("internalHangup()...");
        PhoneUtils.hangup(mPhone);
    }

    /**
     * InCallScreen-specific wrapper around PhoneUtils.switchHoldingAndActive().
     */
    private void internalSwapCalls() {
        if (DBG) log("internalSwapCalls()...");

        // Any time we swap calls, force the DTMF dialpad to close.
        // (We want the regular in-call UI to be visible right now, so the
        // user can clearly see which call is now in the foreground.)
        mDialer.closeDialer(true);  // do the "closing" animation

        // Also, clear out the "history" of DTMF digits you typed, to make
        // sure you don't see digits from call #1 while call #2 is active.
        // (Yes, this does mean that swapping calls twice will cause you
        // to lose any previous digits from the current call; see the TODO
        // comment on DTMFTwelvKeyDialer.clearDigits() for more info.)
        mDialer.clearDigits();

        // Swap the fg and bg calls.
        PhoneUtils.switchHoldingAndActive(mPhone);

        // If we have a valid BluetoothHandsfree then since CDMA network or
        // Telephony FW does not send us information on which caller got swapped
        // we need to update the second call active state in BluetoothHandsfree internally
        if (mPhone.getPhoneType() == Phone.PHONE_TYPE_CDMA) {
            BluetoothHandsfree bthf = PhoneApp.getInstance().getBluetoothHandsfree();
            if (bthf != null) {
                bthf.cdmaSwapSecondCallState();
            }
        }

    }

    /**
     * Sets the current high-level "mode" of the in-call UI.
     *
     * NOTE: if newMode is CALL_ENDED, the caller is responsible for
     * posting a delayed DELAYED_CLEANUP_AFTER_DISCONNECT message, to make
     * sure the "call ended" state goes away after a couple of seconds.
     */
    private void setInCallScreenMode(InCallScreenMode newMode) {
        if (DBG) log("setInCallScreenMode: " + newMode);
        mInCallScreenMode = newMode;
        switch (mInCallScreenMode) {
            case MANAGE_CONFERENCE:
                if (!PhoneUtils.isConferenceCall(mForegroundCall)) {
                    Log.w(LOG_TAG, "MANAGE_CONFERENCE: no active conference call!");
                    // Hide the Manage Conference panel, return to NORMAL mode.
                    setInCallScreenMode(InCallScreenMode.NORMAL);
                    return;
                }
                List<Connection> connections = mForegroundCall.getConnections();
                // There almost certainly will be > 1 connection,
                // since isConferenceCall() just returned true.
                if ((connections == null) || (connections.size() <= 1)) {
                    Log.w(LOG_TAG,
                          "MANAGE_CONFERENCE: Bogus TRUE from isConferenceCall(); connections = "
                          + connections);
                    // Hide the Manage Conference panel, return to NORMAL mode.
                    setInCallScreenMode(InCallScreenMode.NORMAL);
                    return;
                }

                // TODO: Don't do this here. The call to
                // initManageConferencePanel() should instead happen
                // automagically in ManageConferenceUtils the very first
                // time you call updateManageConferencePanel() or
                // setPanelVisible(true).
                mManageConferenceUtils.initManageConferencePanel();  // if necessary

                mManageConferenceUtils.updateManageConferencePanel(connections);

                // The "Manage conference" UI takes up the full main frame,
                // replacing the inCallPanel and CallCard PopupWindow.
                mManageConferenceUtils.setPanelVisible(true);

                // Start the chronometer.
                // TODO: Similarly, we shouldn't expose startConferenceTime()
                // and stopConferenceTime(); the ManageConferenceUtils
                // class ought to manage the conferenceTime widget itself
                // based on setPanelVisible() calls.
                long callDuration = mForegroundCall.getEarliestConnection().getDurationMillis();
                mManageConferenceUtils.startConferenceTime(
                        SystemClock.elapsedRealtime() - callDuration);

                mInCallPanel.setVisibility(View.GONE);

                // No need to close the dialer here, since the Manage
                // Conference UI will just cover it up anyway.

                break;

            case CALL_ENDED:
                // Display the CallCard (in the "Call ended" state)
                // and hide all other UI.

                mManageConferenceUtils.setPanelVisible(false);
                mManageConferenceUtils.stopConferenceTime();

                updateMenuButtonHint();  // Hide the Menu button hint

                // Make sure the CallCard (which is a child of mInCallPanel) is visible.
                mInCallPanel.setVisibility(View.VISIBLE);

                break;

            case NORMAL:
                mInCallPanel.setVisibility(View.VISIBLE);
                mManageConferenceUtils.setPanelVisible(false);
                mManageConferenceUtils.stopConferenceTime();
                break;

            case OTA_NORMAL:
                otaUtils.setCdmaOtaInCallScreenUiState(
                        OtaUtils.CdmaOtaInCallScreenUiState.State.NORMAL);
                mInCallPanel.setVisibility(View.GONE);
                break;

            case OTA_ENDED:
                otaUtils.setCdmaOtaInCallScreenUiState(
                        OtaUtils.CdmaOtaInCallScreenUiState.State.ENDED);
                mInCallPanel.setVisibility(View.GONE);
                break;

            case UNDEFINED:
                // Set our Activities intent to ACTION_UNDEFINED so
                // that if we get resumed after we've completed a call
                // the next call will not cause checkIsOtaCall to
                // return true.
                //
                // With the framework as of October 2009 the sequence below
                // causes the framework to call onResume, onPause, onNewIntent,
                // onResume. If we don't call setIntent below then when the
                // first onResume calls checkIsOtaCall via initOtaState it will
                // return true and the Activity will be confused.
                //
                //  1) Power up Phone A
                //  2) Place *22899 call and activate Phone A
                //  3) Press the power key on Phone A to turn off the display
                //  4) Call Phone A from Phone B answering Phone A
                //  5) The screen will be blank (Should be normal InCallScreen)
                //  6) Hang up the Phone B
                //  7) Phone A displays the activation screen.
                //
                // Step 3 is the critical step to cause the onResume, onPause
                // onNewIntent, onResume sequence. If step 3 is skipped the
                // sequence will be onNewIntent, onResume and all will be well.
                setIntent(new Intent(ACTION_UNDEFINED));

                // Cleanup Ota Screen if necessary and set the panel
                // to VISIBLE.
                if (mPhone.getState() != Phone.State.OFFHOOK) {
                    if (otaUtils != null) {
                        otaUtils.cleanOtaScreen(true);
                    }
                } else {
                    log("WARNING: Setting mode to UNDEFINED but phone is OFFHOOK,"
                            + " skip cleanOtaScreen.");
                }
                mInCallPanel.setVisibility(View.VISIBLE);
                break;
        }

        // Update the visibility of the DTMF dialer tab on any state
        // change.
        updateDialpadVisibility();

        // Update the in-call touch UI on any state change (since it may
        // need to hide or re-show itself.)
        updateInCallTouchUi();
    }

    /**
     * @return true if the "Manage conference" UI is currently visible.
     */
    /* package */ boolean isManageConferenceMode() {
        return (mInCallScreenMode == InCallScreenMode.MANAGE_CONFERENCE);
    }

    /**
     * Checks if the "Manage conference" UI needs to be updated.
     * If the state of the current conference call has changed
     * since our previous call to updateManageConferencePanel()),
     * do a fresh update.  Also, if the current call is no longer a
     * conference call at all, bail out of the "Manage conference" UI and
     * return to InCallScreenMode.NORMAL mode.
     */
    private void updateManageConferencePanelIfNecessary() {
        if (VDBG) log("updateManageConferencePanelIfNecessary: " + mForegroundCall + "...");

        List<Connection> connections = mForegroundCall.getConnections();
        if (connections == null) {
            if (VDBG) log("==> no connections on foreground call!");
            // Hide the Manage Conference panel, return to NORMAL mode.
            setInCallScreenMode(InCallScreenMode.NORMAL);
            InCallInitStatus status = syncWithPhoneState();
            if (status != InCallInitStatus.SUCCESS) {
                Log.w(LOG_TAG, "- syncWithPhoneState failed! status = " + status);
                // We shouldn't even be in the in-call UI in the first
                // place, so bail out:
                if (DBG) log("updateManageConferencePanelIfNecessary: endInCallScreenSession... 1");
                endInCallScreenSession();
                return;
            }
            return;
        }

        int numConnections = connections.size();
        if (numConnections <= 1) {
            if (VDBG) log("==> foreground call no longer a conference!");
            // Hide the Manage Conference panel, return to NORMAL mode.
            setInCallScreenMode(InCallScreenMode.NORMAL);
            InCallInitStatus status = syncWithPhoneState();
            if (status != InCallInitStatus.SUCCESS) {
                Log.w(LOG_TAG, "- syncWithPhoneState failed! status = " + status);
                // We shouldn't even be in the in-call UI in the first
                // place, so bail out:
                if (DBG) log("updateManageConferencePanelIfNecessary: endInCallScreenSession... 2");
                endInCallScreenSession();
                return;
            }
            return;
        }

        // TODO: the test to see if numConnections has changed can go in
        // updateManageConferencePanel(), rather than here.
        if (numConnections != mManageConferenceUtils.getNumCallersInConference()) {
            if (VDBG) log("==> Conference size has changed; need to rebuild UI!");
            mManageConferenceUtils.updateManageConferencePanel(connections);
        }
    }

    /**
     * Updates the visibility of the DTMF dialpad (and its onscreen
     * "handle", if applicable), based on the current state of the phone
     * and/or the current InCallScreenMode.
     */
    private void updateDialpadVisibility() {
        //
        // (1) The dialpad itself:
        //
        // If an incoming call is ringing, make sure the dialpad is
        // closed.  (We do this to make sure we're not covering up the
        // "incoming call" UI, and especially to make sure that the "touch
        // lock" overlay won't appear.)
        if (mPhone.getState() == Phone.State.RINGING) {
            mDialer.closeDialer(false);  // don't do the "closing" animation

            // Also, clear out the "history" of DTMF digits you may have typed
            // into the previous call (so you don't see the previous call's
            // digits if you answer this call and then bring up the dialpad.)
            //
            // TODO: it would be more precise to do this when you *answer* the
            // incoming call, rather than as soon as it starts ringing, but
            // the InCallScreen doesn't keep enough state right now to notice
            // that specific transition in onPhoneStateChanged().
            mDialer.clearDigits();
        }

        //
        // (2) The onscreen "handle":
        //
        // The handle is visible only if it's OK to actually open the
        // dialpad.  (Note this is meaningful only on platforms that use a
        // SlidingDrawer as a container for the dialpad.)
        mDialer.setHandleVisible(okToShowDialpad());

        //
        // (3) The main in-call panel (containing the CallCard):
        //
        // On some platforms(*) we need to hide the CallCard (which is a
        // child of mInCallPanel) while the dialpad is visible.
        //
        // (*) We need to do this when using the dialpad from the
        //     InCallTouchUi widget, but not when using the
        //     SlidingDrawer-based dialpad, because the SlidingDrawer itself
        //     is opaque.)
        if (!mDialer.usingSlidingDrawer()) {
            if (mDialerView != null) {
                mDialerView.setKeysBackgroundResource(
                        isBluetoothAudioConnected() ? R.drawable.btn_dial_blue
                        : R.drawable.btn_dial_green);
            }

            if (isDialerOpened()) {
                mInCallPanel.setVisibility(View.GONE);
            } else {
                // Dialpad is dismissed; bring back the CallCard if
                // it's supposed to be visible.
                if ((mInCallScreenMode == InCallScreenMode.NORMAL)
                    || (mInCallScreenMode == InCallScreenMode.CALL_ENDED)) {
                    mInCallPanel.setVisibility(View.VISIBLE);
                }
            }
        }
    }

    /**
     * @return true if the DTMF dialpad is currently visible.
     */
    /* package */ boolean isDialerOpened() {
        return (mDialer != null && mDialer.isOpened());
    }

    /**
     * Called any time the DTMF dialpad is opened.
     * @see DTMFTwelveKeyDialer.onDialerOpen()
     */
    /* package */ void onDialerOpen() {
        if (DBG) log("onDialerOpen()...");

        // ANY time the dialpad becomes visible, start the timer that will
        // eventually bring up the "touch lock" overlay.
        resetTouchLockTimer();

        // Update the in-call touch UI (which may need to hide itself, if
        // it's enabled.)
        updateInCallTouchUi();

        // Update any other onscreen UI elements that depend on the dialpad.
        updateDialpadVisibility();

        // This counts as explicit "user activity".
        PhoneApp.getInstance().pokeUserActivity();

        //If on OTA Call, hide OTA Screen
        // TODO: This may not be necessary, now that the dialpad is
        // always visible in OTA mode.
        if  ((mInCallScreenMode == InCallScreenMode.OTA_NORMAL
                || mInCallScreenMode == InCallScreenMode.OTA_ENDED)
                && otaUtils != null) {
            otaUtils.hideOtaScreen();
        }
    }

    /**
     * Called any time the DTMF dialpad is closed.
     * @see DTMFTwelveKeyDialer.onDialerClose()
     */
    /* package */ void onDialerClose() {
        if (DBG) log("onDialerClose()...");

        final PhoneApp app = PhoneApp.getInstance();

        // OTA-specific cleanup upon closing the dialpad.
        if ((mInCallScreenMode == InCallScreenMode.OTA_NORMAL)
            || (mInCallScreenMode == InCallScreenMode.OTA_ENDED)
            || ((app.cdmaOtaScreenState != null)
                && (app.cdmaOtaScreenState.otaScreenState ==
                    CdmaOtaScreenState.OtaScreenState.OTA_STATUS_ACTIVATION))) {
            mDialer.setHandleVisible(false);
            if (otaUtils != null) {
                otaUtils.otaShowProperScreen();
            }
        }

        // Dismiss the "touch lock" overlay if it was visible.
        // (The overlay is only ever used on top of the dialpad).
        enableTouchLock(false);

        // Update the in-call touch UI (which may need to re-show itself.)
        updateInCallTouchUi();

        // Update the visibility of the dialpad itself (and any other
        // onscreen UI elements that depend on it.)
        updateDialpadVisibility();

        // This counts as explicit "user activity".
        app.getInstance().pokeUserActivity();
    }

    /**
     * Determines when we can dial DTMF tones.
     */
    private boolean okToDialDTMFTones() {
        final boolean hasRingingCall = !mRingingCall.isIdle();
        final Call.State fgCallState = mForegroundCall.getState();

        // We're allowed to send DTMF tones when there's an ACTIVE
        // foreground call, and not when an incoming call is ringing
        // (since DTMF tones are useless in that state), or if the
        // Manage Conference UI is visible (since the tab interferes
        // with the "Back to call" button.)

        // We can also dial while in ALERTING state because there are
        // some connections that never update to an ACTIVE state (no
        // indication from the network).
        boolean canDial =
            (fgCallState == Call.State.ACTIVE || fgCallState == Call.State.ALERTING)
            && !hasRingingCall
            && (mInCallScreenMode != InCallScreenMode.MANAGE_CONFERENCE);

        if (VDBG) log ("[okToDialDTMFTones] foreground state: " + fgCallState +
                ", ringing state: " + hasRingingCall +
                ", call screen mode: " + mInCallScreenMode +
                ", result: " + canDial);

        return canDial;
    }

    /**
     * @return true if the in-call DTMF dialpad should be available to the
     *      user, given the current state of the phone and the in-call UI.
     *      (This is used to control the visibility of the dialer's
     *      onscreen handle, if applicable, and the enabledness of the "Show
     *      dialpad" onscreen button or menu item.)
     */
    /* package */ boolean okToShowDialpad() {
        // The dialpad is available only when it's OK to dial DTMF
        // tones given the current state of the current call.
        return okToDialDTMFTones();
    }

    /**
     * Initializes the in-call touch UI on devices that need it.
     */
    private void initInCallTouchUi() {
        if (DBG) log("initInCallTouchUi()...");
        // TODO: we currently use the InCallTouchUi widget in at least
        // some states on ALL platforms.  But if some devices ultimately
        // end up not using *any* onscreen touch UI, we should make sure
        // to not even inflate the InCallTouchUi widget on those devices.
        mInCallTouchUi = (InCallTouchUi) findViewById(R.id.inCallTouchUi);
        mInCallTouchUi.setInCallScreenInstance(this);
    }

    /**
     * Updates the state of the in-call touch UI.
     */
    private void updateInCallTouchUi() {
        if (mInCallTouchUi != null) {
            mInCallTouchUi.updateState(mPhone);
        }
    }

    /**
     * @return true if the onscreen touch UI is enabled (for regular
     * "ongoing call" states) on the current device.
     */
    public boolean isTouchUiEnabled() {
        return (mInCallTouchUi != null) && mInCallTouchUi.isTouchUiEnabled();
    }

    /**
     * Posts a handler message telling the InCallScreen to update the
     * onscreen in-call touch UI.
     *
     * This is just a wrapper around updateInCallTouchUi(), for use by the
     * rest of the phone app or from a thread other than the UI thread.
     */
    /* package */ void requestUpdateTouchUi() {
        if (DBG) log("requestUpdateTouchUi()...");

        mHandler.removeMessages(REQUEST_UPDATE_TOUCH_UI);
        mHandler.sendEmptyMessage(REQUEST_UPDATE_TOUCH_UI);
    }

    /**
     * @return true if it's OK to display the in-call touch UI, given the
     * current state of the InCallScreen.
     */
    /* package */ boolean okToShowInCallTouchUi() {
        // Note that this method is concerned only with the internal state
        // of the InCallScreen.  (The InCallTouchUi widget has separate
        // logic to make sure it's OK to display the touch UI given the
        // current telephony state, and that it's allowed on the current
        // device in the first place.)

        // The touch UI is NOT available if:
        // - we're in some InCallScreenMode other than NORMAL
        //   (like CALL_ENDED or one of the OTA modes)
        return (mInCallScreenMode == InCallScreenMode.NORMAL);
    }

    /**
     * @return true if we're in restricted / emergency dialing only mode.
     */
    public boolean isPhoneStateRestricted() {
        // TODO:  This needs to work IN TANDEM with the KeyGuardViewMediator Code.
        // Right now, it looks like the mInputRestricted flag is INTERNAL to the
        // KeyGuardViewMediator and SPECIFICALLY set to be FALSE while the emergency
        // phone call is being made, to allow for input into the InCallScreen.
        // Having the InCallScreen judge the state of the device from this flag
        // becomes meaningless since it is always false for us.  The mediator should
        // have an additional API to let this app know that it should be restricted.
        return ((mPhone.getServiceState().getState() == ServiceState.STATE_EMERGENCY_ONLY) ||
                (mPhone.getServiceState().getState() == ServiceState.STATE_OUT_OF_SERVICE) ||
                (PhoneApp.getInstance().getKeyguardManager().inKeyguardRestrictedInputMode()));
    }

    //
    // In-call menu UI
    //

    /**
     * Override onCreatePanelView(), in order to get complete control
     * over the UI that comes up when the user presses MENU.
     *
     * This callback allows me to return a totally custom View hierarchy
     * (with custom layout and custom "item" views) to be shown instead
     * of a standard android.view.Menu hierarchy.
     *
     * This gets called (with featureId == FEATURE_OPTIONS_PANEL) every
     * time we need to bring up the menu.  (And in cases where we return
     * non-null, that means that the "standard" menu callbacks
     * onCreateOptionsMenu() and onPrepareOptionsMenu() won't get called
     * at all.)
     */
    @Override
    public View onCreatePanelView(int featureId) {
        if (VDBG) log("onCreatePanelView(featureId = " + featureId + ")...");

        // We only want this special behavior for the "options panel"
        // feature (i.e. the standard menu triggered by the MENU button.)
        if (featureId != Window.FEATURE_OPTIONS_PANEL) {
            return null;
        }

        // For now, totally disable the in-call menu on devices where we
        // use onscreen touchable buttons instead.
        // TODO: even on "full touch" devices we may still ultimately need
        // a regular menu in some states.  Need UI spec.
        if (isTouchUiEnabled()) {
            return null;
        }

        // TODO: May need to revisit the wake state here if this needs to be
        // tweaked.

        // Make sure there are no pending messages to *dismiss* the menu.
        mHandler.removeMessages(DISMISS_MENU);

        if (mInCallMenu == null) {
            if (VDBG) log("onCreatePanelView: creating mInCallMenu (first time)...");
            mInCallMenu = new InCallMenu(this);
            mInCallMenu.initMenu();
        }

        boolean okToShowMenu = mInCallMenu.updateItems(mPhone);
        return okToShowMenu ? mInCallMenu.getView() : null;
    }

    /**
     * Dismisses the menu panel (see onCreatePanelView().)
     *
     * @param dismissImmediate If true, hide the panel immediately.
     *            If false, leave the menu visible onscreen for
     *            a brief interval before dismissing it (so the
     *            user can see the state change resulting from
     *            his original click.)
     */
    /* package */ void dismissMenu(boolean dismissImmediate) {
        if (VDBG) log("dismissMenu(immediate = " + dismissImmediate + ")...");

        if (dismissImmediate) {
            closeOptionsMenu();
        } else {
            mHandler.removeMessages(DISMISS_MENU);
            mHandler.sendEmptyMessageDelayed(DISMISS_MENU, MENU_DISMISS_DELAY);
            // This will result in a dismissMenu(true) call shortly.
        }
    }

    /**
     * Override onPanelClosed() to capture the panel closing event,
     * allowing us to set the poke lock correctly whenever the option
     * menu panel goes away.
     */
    @Override
    public void onPanelClosed(int featureId, Menu menu) {
        if (VDBG) log("onPanelClosed(featureId = " + featureId + ")...");

        // We only want this special behavior for the "options panel"
        // feature (i.e. the standard menu triggered by the MENU button.)
        if (featureId == Window.FEATURE_OPTIONS_PANEL) {
            // TODO: May need to return to the original wake state here
            // if onCreatePanelView ends up changing the wake state.
        }

        super.onPanelClosed(featureId, menu);
    }

    //
    // Bluetooth helper methods.
    //
    // - BluetoothAdapter is the Bluetooth system service.  If
    //   getDefaultAdapter() returns null
    //   then the device is not BT capable.  Use BluetoothDevice.isEnabled()
    //   to see if BT is enabled on the device.
    //
    // - BluetoothHeadset is the API for the control connection to a
    //   Bluetooth Headset.  This lets you completely connect/disconnect a
    //   headset (which we don't do from the Phone UI!) but also lets you
    //   get the address of the currently active headset and see whether
    //   it's currently connected.
    //
    // - BluetoothHandsfree is the API to control the audio connection to
    //   a bluetooth headset. We use this API to switch the headset on and
    //   off when the user presses the "Bluetooth" button.
    //   Our BluetoothHandsfree instance (mBluetoothHandsfree) is created
    //   by the PhoneApp and will be null if the device is not BT capable.
    //

    /**
     * @return true if the Bluetooth on/off switch in the UI should be
     *         available to the user (i.e. if the device is BT-capable
     *         and a headset is connected.)
     */
    /* package */ boolean isBluetoothAvailable() {
        if (VDBG) log("isBluetoothAvailable()...");
        if (mBluetoothHandsfree == null) {
            // Device is not BT capable.
            if (VDBG) log("  ==> FALSE (not BT capable)");
            return false;
        }

        // There's no need to ask the Bluetooth system service if BT is enabled:
        //
        //    BluetoothAdapter adapter = BluetoothAdapter.getDefaultAdapter();
        //    if ((adapter == null) || !adapter.isEnabled()) {
        //        if (DBG) log("  ==> FALSE (BT not enabled)");
        //        return false;
        //    }
        //    if (DBG) log("  - BT enabled!  device name " + adapter.getName()
        //                 + ", address " + adapter.getAddress());
        //
        // ...since we already have a BluetoothHeadset instance.  We can just
        // call isConnected() on that, and assume it'll be false if BT isn't
        // enabled at all.

        // Check if there's a connected headset, using the BluetoothHeadset API.
        boolean isConnected = false;
        if (mBluetoothHeadset != null) {
            if (VDBG) log("  - headset state = " + mBluetoothHeadset.getState());
            BluetoothDevice headset = mBluetoothHeadset.getCurrentHeadset();
            if (VDBG) log("  - headset address: " + headset);
            if (headset != null) {
                isConnected = mBluetoothHeadset.isConnected(headset);
                if (VDBG) log("  - isConnected: " + isConnected);
            }
        }

        if (VDBG) log("  ==> " + isConnected);
        return isConnected;
    }

    /**
     * @return true if a BT device is available, and its audio is currently connected.
     */
    /* package */ boolean isBluetoothAudioConnected() {
        if (mBluetoothHandsfree == null) {
            if (VDBG) log("isBluetoothAudioConnected: ==> FALSE (null mBluetoothHandsfree)");
            return false;
        }
        boolean isAudioOn = mBluetoothHandsfree.isAudioOn();
        if (VDBG) log("isBluetoothAudioConnected: ==> isAudioOn = " + isAudioOn);
        return isAudioOn;
    }

    /**
     * Helper method used to control the state of the green LED in the
     * "Bluetooth" menu item.
     *
     * @return true if a BT device is available and its audio is currently connected,
     *              <b>or</b> if we issued a BluetoothHandsfree.userWantsAudioOn()
     *              call within the last 5 seconds (which presumably means
     *              that the BT audio connection is currently being set
     *              up, and will be connected soon.)
     */
    /* package */ boolean isBluetoothAudioConnectedOrPending() {
        if (isBluetoothAudioConnected()) {
            if (VDBG) log("isBluetoothAudioConnectedOrPending: ==> TRUE (really connected)");
            return true;
        }

        // If we issued a userWantsAudioOn() call "recently enough", even
        // if BT isn't actually connected yet, let's still pretend BT is
        // on.  This is how we make the green LED in the menu item turn on
        // right away.
        if (mBluetoothConnectionPending) {
            long timeSinceRequest =
                    SystemClock.elapsedRealtime() - mBluetoothConnectionRequestTime;
            if (timeSinceRequest < 5000 /* 5 seconds */) {
                if (VDBG) log("isBluetoothAudioConnectedOrPending: ==> TRUE (requested "
                             + timeSinceRequest + " msec ago)");
                return true;
            } else {
                if (VDBG) log("isBluetoothAudioConnectedOrPending: ==> FALSE (request too old: "
                             + timeSinceRequest + " msec ago)");
                mBluetoothConnectionPending = false;
                return false;
            }
        }

        if (VDBG) log("isBluetoothAudioConnectedOrPending: ==> FALSE");
        return false;
    }

    /**
     * Posts a message to our handler saying to update the onscreen UI
     * based on a bluetooth headset state change.
     */
    /* package */ void requestUpdateBluetoothIndication() {
        if (VDBG) log("requestUpdateBluetoothIndication()...");
        // No need to look at the current state here; any UI elements that
        // care about the bluetooth state (i.e. the CallCard) get
        // the necessary state directly from PhoneApp.showBluetoothIndication().
        mHandler.removeMessages(REQUEST_UPDATE_BLUETOOTH_INDICATION);
        mHandler.sendEmptyMessage(REQUEST_UPDATE_BLUETOOTH_INDICATION);
    }

    private void dumpBluetoothState() {
        log("============== dumpBluetoothState() =============");
        log("= isBluetoothAvailable: " + isBluetoothAvailable());
        log("= isBluetoothAudioConnected: " + isBluetoothAudioConnected());
        log("= isBluetoothAudioConnectedOrPending: " + isBluetoothAudioConnectedOrPending());
        log("= PhoneApp.showBluetoothIndication: "
            + PhoneApp.getInstance().showBluetoothIndication());
        log("=");
        if (mBluetoothHandsfree != null) {
            log("= BluetoothHandsfree.isAudioOn: " + mBluetoothHandsfree.isAudioOn());
            if (mBluetoothHeadset != null) {
                BluetoothDevice headset = mBluetoothHeadset.getCurrentHeadset();
                log("= BluetoothHeadset.getCurrentHeadset: " + headset);
                if (headset != null) {
                    log("= BluetoothHeadset.isConnected: "
                        + mBluetoothHeadset.isConnected(headset));
                }
            } else {
                log("= mBluetoothHeadset is null");
            }
        } else {
            log("= mBluetoothHandsfree is null; device is not BT capable");
        }
    }

    /* package */ void connectBluetoothAudio() {
        if (VDBG) log("connectBluetoothAudio()...");
        if (mBluetoothHandsfree != null) {
            mBluetoothHandsfree.userWantsAudioOn();
        }

        // Watch out: The bluetooth connection doesn't happen instantly;
        // the userWantsAudioOn() call returns instantly but does its real
        // work in another thread.  Also, in practice the BT connection
        // takes longer than MENU_DISMISS_DELAY to complete(!) so we need
        // a little trickery here to make the menu item's green LED update
        // instantly.
        // (See isBluetoothAudioConnectedOrPending() above.)
        mBluetoothConnectionPending = true;
        mBluetoothConnectionRequestTime = SystemClock.elapsedRealtime();
    }

    /* package */ void disconnectBluetoothAudio() {
        if (VDBG) log("disconnectBluetoothAudio()...");
        if (mBluetoothHandsfree != null) {
            mBluetoothHandsfree.userWantsAudioOff();
        }
        mBluetoothConnectionPending = false;
    }

    //
    // "Touch lock" UI.
    //
    // When the DTMF dialpad is up, after a certain amount of idle time we
    // display an overlay graphic on top of the dialpad and "lock" the
    // touch UI.  (UI Rationale: We need *some* sort of screen lock, with
    // a fairly short timeout, to avoid false touches from the user's face
    // while in-call.  But we *don't* want to do this by turning off the
    // screen completely, since that's confusing (the user can't tell
    // what's going on) *and* it's fairly cumbersome to have to hit MENU
    // to bring the screen back, rather than using some gesture on the
    // touch screen.)
    //
    // The user can dismiss the touch lock overlay by double-tapping on
    // the central "lock" icon.  Also, the touch lock overlay will go away
    // by itself if the DTMF dialpad is dismissed for any reason, such as
    // the current call getting disconnected (see onDialerClose()).
    //
    // This entire feature is disabled on devices which use a proximity
    // sensor to turn the screen off while in-call.
    //

    /**
     * Initializes the "touch lock" UI widgets.  We do this lazily
     * to avoid slowing down the initial launch of the InCallScreen.
     */
    private void initTouchLock() {
        if (VDBG) log("initTouchLock()...");
        if (mTouchLockOverlay != null) {
            Log.w(LOG_TAG, "initTouchLock: already initialized!");
            return;
        }

        if (!mUseTouchLockOverlay) {
            Log.w(LOG_TAG, "initTouchLock: touch lock isn't used on this device!");
            return;
        }

        mTouchLockOverlay = (View) findViewById(R.id.touchLockOverlay);
        // Note mTouchLockOverlay's visibility is initially GONE.
        mTouchLockIcon = (View) findViewById(R.id.touchLockIcon);

        // Handle touch events.  (Basically mTouchLockOverlay consumes and
        // discards any touch events it sees, and mTouchLockIcon listens
        // for the "double-tap to unlock" gesture.)
        mTouchLockOverlay.setOnTouchListener(this);
        mTouchLockIcon.setOnTouchListener(this);

        mTouchLockFadeIn = AnimationUtils.loadAnimation(this, R.anim.touch_lock_fade_in);
    }

    private boolean isTouchLocked() {
        return mUseTouchLockOverlay
                && (mTouchLockOverlay != null)
                && (mTouchLockOverlay.getVisibility() == View.VISIBLE);
    }

    /**
     * Enables or disables the "touch lock" overlay on top of the DTMF dialpad.
     *
     * If enable=true, bring up the overlay immediately using an animated
     * fade-in effect.  (Or do nothing if the overlay isn't appropriate
     * right now, like if the dialpad isn't up, or the speaker is on.)
     *
     * If enable=false, immediately take down the overlay.  (Or do nothing
     * if the overlay isn't actually up right now.)
     *
     * Note that with enable=false this method will *not* automatically
     * start the touch lock timer.  (So when taking down the overlay while
     * the dialer is still up, the caller is also responsible for calling
     * resetTouchLockTimer(), to make sure the overlay will get
     * (re-)enabled later.)
     *
     */
    private void enableTouchLock(boolean enable) {
        if (VDBG) log("enableTouchLock(" + enable + ")...");
        if (enable) {
            // We shouldn't have even gotten here if we don't use the
            // touch lock overlay feature at all on this device.
            if (!mUseTouchLockOverlay) {
                Log.w(LOG_TAG, "enableTouchLock: touch lock isn't used on this device!");
                return;
            }

            // The "touch lock" overlay is only ever used on top of the
            // DTMF dialpad.
            if (!mDialer.isOpened()) {
                if (VDBG) log("enableTouchLock: dialpad isn't up, no need to lock screen.");
                return;
            }

            // Also, the "touch lock" overlay NEVER appears if the speaker is in use.
            if (PhoneUtils.isSpeakerOn(this)) {
                if (VDBG) log("enableTouchLock: speaker is on, no need to lock screen.");
                return;
            }

            // Initialize the UI elements if necessary.
            if (mTouchLockOverlay == null) {
                initTouchLock();
            }

            // First take down the menu if it's up (since it's confusing
            // to see a touchable menu *above* the touch lock overlay.)
            // Note dismissMenu() has no effect if the menu is already closed.
            dismissMenu(true);  // dismissImmediate = true

            // Bring up the touch lock overlay (with an animated fade)
            mTouchLockOverlay.setVisibility(View.VISIBLE);
            mTouchLockOverlay.startAnimation(mTouchLockFadeIn);
        } else {
            // TODO: it might be nice to immediately kill the animation if
            // we're in the middle of fading-in:
            //   if (mTouchLockFadeIn.hasStarted() && !mTouchLockFadeIn.hasEnded()) {
            //      mTouchLockOverlay.clearAnimation();
            //   }
            // but the fade-in is so quick that this probably isn't necessary.

            // Take down the touch lock overlay (immediately)
            if (mTouchLockOverlay != null) mTouchLockOverlay.setVisibility(View.GONE);
        }
    }

    /**
     * Schedule the "touch lock" overlay to begin fading in after a short
     * delay, but only if the DTMF dialpad is currently visible.
     *
     * (This is designed to be triggered on any user activity
     * while the dialpad is up but not locked, and also
     * whenever the user "unlocks" the touch lock overlay.)
     *
     * Calling this method supersedes any previous resetTouchLockTimer()
     * calls (i.e. we first clear any pending TOUCH_LOCK_TIMER messages.)
     */
    private void resetTouchLockTimer() {
        if (VDBG) log("resetTouchLockTimer()...");

        // This is a no-op if this device doesn't use the touch lock
        // overlay feature at all.
        if (!mUseTouchLockOverlay) return;

        mHandler.removeMessages(TOUCH_LOCK_TIMER);
        if (mDialer.isOpened() && !isTouchLocked()) {
            // The touch lock delay value comes from Gservices; we use
            // the same value that's used for the PowerManager's
            // POKE_LOCK_SHORT_TIMEOUT flag (i.e. the fastest possible
            // screen timeout behavior.)

            // Do a fresh lookup each time, since Gservices values can
            // change on the fly.  (The Settings.Gservices helper class
            // caches these values so this call is usually cheap.)
            int touchLockDelay = Settings.Gservices.getInt(
                    getContentResolver(),
                    Settings.Gservices.SHORT_KEYLIGHT_DELAY_MS,
                    TOUCH_LOCK_DELAY_DEFAULT);
            mHandler.sendEmptyMessageDelayed(TOUCH_LOCK_TIMER, touchLockDelay);
        }
    }

    /**
     * Handles the TOUCH_LOCK_TIMER event.
     * @see resetTouchLockTimer
     */
    private void touchLockTimerExpired() {
        // Ok, it's been long enough since we had any user activity with
        // the DTMF dialpad up.  If the dialpad is still up, start fading
        // in the "touch lock" overlay.
        enableTouchLock(true);
    }

    // View.OnTouchListener implementation
    public boolean onTouch(View v, MotionEvent event) {
        if (VDBG) log ("onTouch(View " + v + ")...");

        // Handle touch events on the "touch lock" overlay.
        if ((v == mTouchLockIcon) || (v == mTouchLockOverlay)) {

            // TODO: move this big hunk of code to a helper function, or
            // even better out to a separate helper class containing all
            // the touch lock overlay code.

            // We only care about these touches while the touch lock UI is
            // visible (including the time during the fade-in animation.)
            if (!isTouchLocked()) {
                // Got an event from the touch lock UI, but we're not locked!
                // (This was probably a touch-UP right after we unlocked.
                // Ignore it.)
                return false;
            }

            // (v == mTouchLockIcon) means the user hit the lock icon in the
            // middle of the screen, and (v == mTouchLockOverlay) is a touch
            // anywhere else on the overlay.

            if (v == mTouchLockIcon) {
                // Direct hit on the "lock" icon.  Handle the double-tap gesture.
                if (event.getAction() == MotionEvent.ACTION_DOWN) {
                    long now = SystemClock.uptimeMillis();
                    if (VDBG) log("- touch lock icon: handling a DOWN event, t = " + now);

                    // Look for the double-tap gesture:
                    if (now < mTouchLockLastTouchTime + ViewConfiguration.getDoubleTapTimeout()) {
                        if (VDBG) log("==> touch lock icon: DOUBLE-TAP!");
                        // This was the 2nd tap of a double-tap gesture.
                        // Take down the touch lock overlay, but post a
                        // message in the future to bring it back later.
                        enableTouchLock(false);
                        resetTouchLockTimer();
                        // This counts as explicit "user activity".
                        PhoneApp.getInstance().pokeUserActivity();
                    }
                } else if (event.getAction() == MotionEvent.ACTION_UP) {
                    // Stash away the current time in case this is the first
                    // tap of a double-tap gesture.  (We measure the time from
                    // the first tap's UP to the second tap's DOWN.)
                    mTouchLockLastTouchTime = SystemClock.uptimeMillis();
                }

                // And regardless of what just happened, we *always* consume
                // touch events while the touch lock UI is (or was) visible.
                return true;

            } else {  // (v == mTouchLockOverlay)
                // User touched the "background" area of the touch lock overlay.

                // TODO: If we're in the middle of the fade-in animation,
                // consider making a touch *anywhere* immediately unlock the
                // UI.  This could be risky, though, if the user tries to
                // *double-tap* during the fade-in (in which case the 2nd tap
                // might 't become a false touch on the dialpad!)
                //
                //if (event.getAction() == MotionEvent.ACTION_DOWN) {
                //    if (DBG) log("- touch lock overlay background: handling a DOWN event.");
                //
                //    if (mTouchLockFadeIn.hasStarted() && !mTouchLockFadeIn.hasEnded()) {
                //        // If we're still fading-in, a touch *anywhere* onscreen
                //        // immediately unlocks.
                //        if (DBG) log("==> touch lock: tap during fade-in!");
                //
                //        mTouchLockOverlay.clearAnimation();
                //        enableTouchLock(false);
                //        // ...but post a message in the future to bring it
                //        // back later.
                //        resetTouchLockTimer();
                //    }
                //}

                // And regardless of what just happened, we *always* consume
                // touch events while the touch lock UI is (or was) visible.
                return true;
            }
        } else {
            Log.w(LOG_TAG, "onTouch: event from unexpected View: " + v);
            return false;
        }
    }

    // Any user activity while the dialpad is up, but not locked, should
    // reset the touch lock timer back to the full delay amount.
    @Override
    public void onUserInteraction() {
        if (mDialer.isOpened() && !isTouchLocked()) {
            resetTouchLockTimer();
        }
    }

    /**
     * Posts a handler message telling the InCallScreen to close
     * the OTA failure notice after the specified delay.
     * @see OtaUtils.otaShowProgramFailureNotice
     */
    /* package */ void requestCloseOtaFailureNotice(long timeout) {
        if (DBG) log("requestCloseOtaFailureNotice() with timeout: " + timeout);
        mHandler.sendEmptyMessageDelayed(REQUEST_CLOSE_OTA_FAILURE_NOTICE, timeout);

        // TODO: we probably ought to call removeMessages() for this
        // message code in either onPause or onResume, just to be 100%
        // sure that the message we just posted has no way to affect a
        // *different* call if the user quickly backs out and restarts.
        // (This is also true for requestCloseSpcErrorNotice() below, and
        // probably anywhere else we use mHandler.sendEmptyMessageDelayed().)
    }

    /**
     * Posts a handler message telling the InCallScreen to close
     * the SPC error notice after the specified delay.
     * @see OtaUtils.otaShowSpcErrorNotice
     */
    /* package */ void requestCloseSpcErrorNotice(long timeout) {
        if (DBG) log("requestCloseSpcErrorNotice() with timeout: " + timeout);
        mHandler.sendEmptyMessageDelayed(REQUEST_CLOSE_SPC_ERROR_NOTICE, timeout);
    }

    public boolean isOtaCallInActiveState() {
        final PhoneApp app = PhoneApp.getInstance();
        if ((mInCallScreenMode == InCallScreenMode.OTA_NORMAL)
                || ((app.cdmaOtaScreenState != null)
                    && (app.cdmaOtaScreenState.otaScreenState ==
                        CdmaOtaScreenState.OtaScreenState.OTA_STATUS_ACTIVATION))) {
            return true;
        } else {
            return false;
        }
    }

    /**
     * Handle OTA Call End scenario when display becomes dark during OTA Call
     * and InCallScreen is in pause mode.  CallNotifier will listen for call
     * end indication and call this api to handle OTA Call end scenario
     */
    public void handleOtaCallEnd() {
        final PhoneApp app = PhoneApp.getInstance();

        if (DBG) log("handleOtaCallEnd entering");
        if (((mInCallScreenMode == InCallScreenMode.OTA_NORMAL)
                || ((app.cdmaOtaScreenState != null)
                && (app.cdmaOtaScreenState.otaScreenState !=
                    CdmaOtaScreenState.OtaScreenState.OTA_STATUS_UNDEFINED)))
                && ((app.cdmaOtaProvisionData != null)
                && (!app.cdmaOtaProvisionData.inOtaSpcState))) {
            if (DBG) log("handleOtaCallEnd - Set OTA Call End stater");
            setInCallScreenMode(InCallScreenMode.OTA_ENDED);
            updateScreen();
        }
    }

    public boolean isOtaCallInEndState() {
        return (mInCallScreenMode == InCallScreenMode.OTA_ENDED);
    }

   /**
    * This function returns true if the current call is OTA Call.
    * It uses intent action and OTA Screen state information to determine
    * if current call is OTA call or not
    */
    private boolean checkIsOtaCall(Intent intent) {
        if (DBG) log("checkIsOtaCall entering");

        if (intent == null || intent.getAction() == null) {
            return false;
        }

        final PhoneApp app = PhoneApp.getInstance();

        if ((app.cdmaOtaScreenState == null)
                || (app.cdmaOtaProvisionData == null)) {
            if (DBG) log("checkIsOtaCall OtaUtils.CdmaOtaScreenState not initialized");
            return false;
        }

        String action = intent.getAction();
        boolean isOtaCall = false;
        if (action.equals(ACTION_SHOW_ACTIVATION)) {
            if (DBG) log("checkIsOtaCall action = ACTION_SHOW_ACTIVATION");
            if (!app.cdmaOtaProvisionData.isOtaCallIntentProcessed) {
                if (DBG) log("checkIsOtaCall: ACTION_SHOW_ACTIVATION is not handled before");
                app.cdmaOtaProvisionData.isOtaCallIntentProcessed = true;
                app.cdmaOtaScreenState.otaScreenState =
                        CdmaOtaScreenState.OtaScreenState.OTA_STATUS_ACTIVATION;
            }
            isOtaCall = true;
        } else if (action.equals(Intent.ACTION_CALL)
                || action.equals(Intent.ACTION_CALL_EMERGENCY)) {
            String number;
            try {
                number = getInitialNumber(intent);
            } catch (PhoneUtils.VoiceMailNumberMissingException ex) {
                if (DBG) log("Error retrieving number using the api getInitialNumber()");
                return false;
            }
            if (mPhone.isOtaSpNumber(number)) {
                if (DBG) log("checkIsOtaCall action ACTION_CALL, it is valid OTA number");
                isOtaCall = true;
            }
        } else if (action.equals(intent.ACTION_MAIN)) {
            if (DBG) log("checkIsOtaCall action ACTION_MAIN");
            boolean isRingingCall = !mRingingCall.isIdle();
            if (isRingingCall) {
                if (DBG) log("checkIsOtaCall isRingingCall: " + isRingingCall);
                return false;
            } else if ((app.cdmaOtaInCallScreenUiState.state
                            == CdmaOtaInCallScreenUiState.State.NORMAL)
                    || (app.cdmaOtaInCallScreenUiState.state
                            == CdmaOtaInCallScreenUiState.State.ENDED)) {
                if (DBG) log("checkIsOtaCall action ACTION_MAIN, OTA call already in progress");
                isOtaCall = true;
            } else {
                if (app.cdmaOtaScreenState.otaScreenState !=
                        CdmaOtaScreenState.OtaScreenState.OTA_STATUS_UNDEFINED) {
                    if (DBG) log("checkIsOtaCall action ACTION_MAIN, "
                                 + "OTA call in progress with UNDEFINED");
                    isOtaCall = true;
                }
            }
        }
        if (DBG) log("checkIsOtaCall valid =" + isOtaCall);
        if (isOtaCall && (otaUtils == null)) {
            if (DBG) log("checkIsOtaCall create OtaUtils");
            otaUtils = new OtaUtils(getApplicationContext(),
                                        this, mInCallPanel, mCallCard, mDialer);
        }
        return isOtaCall;
    }

    /**
     * Initialize the OTA State and UI.
     *
     * On Resume, this function is called to check if current call is
     * OTA Call and if it is OTA Call, create OtaUtil object and set
     * InCallScreenMode to OTA Call mode (OTA_NORMAL or OTA_ENDED).
     * As part of initialization, OTA Call Card is inflated.
     * OtaUtil object provides utility apis that InCallScreen calls for OTA Call UI
     * rendering, handling of touck/key events on OTA Screens and handling of
     * Framework events that result in OTA State change
     */
    private void initOtaState() {
        if (mPhone.getPhoneType() == Phone.PHONE_TYPE_CDMA) {
            final PhoneApp app = PhoneApp.getInstance();

            if ((app.cdmaOtaScreenState == null) || (app.cdmaOtaProvisionData == null)) {
                if (DBG) log("initOtaState func - All CdmaOTA utility classes not initialized");
                return;
            }

            if (checkIsOtaCall(getIntent())) {
                OtaUtils.CdmaOtaInCallScreenUiState.State cdmaOtaInCallScreenState =
                        otaUtils.getCdmaOtaInCallScreenUiState();
                if (cdmaOtaInCallScreenState == OtaUtils.CdmaOtaInCallScreenUiState.State.NORMAL) {
                    if (DBG) log("initOtaState - in OTA Normal mode");
                    setInCallScreenMode(InCallScreenMode.OTA_NORMAL);
                } else if (cdmaOtaInCallScreenState ==
                                OtaUtils.CdmaOtaInCallScreenUiState.State.ENDED) {
                    if (DBG) log("initOtaState - in OTA END mode");
                    setInCallScreenMode(InCallScreenMode.OTA_ENDED);
                } else if (app.cdmaOtaScreenState.otaScreenState ==
                                CdmaOtaScreenState.OtaScreenState.OTA_STATUS_SUCCESS_FAILURE_DLG) {
                    if (DBG) log("initOtaState - set OTA END Mode");
                    setInCallScreenMode(InCallScreenMode.OTA_ENDED);
                } else {
                    if (DBG) log("initOtaState - Set OTA NORMAL Mode");
                    setInCallScreenMode(InCallScreenMode.OTA_NORMAL);
                }
            } else {
                if (otaUtils != null) {
                    otaUtils.cleanOtaScreen(false);
                }
            }
        }
    }

    public void updateMenuItems() {
        if (mInCallMenu != null) {
            boolean okToShowMenu =  mInCallMenu.updateItems(PhoneApp.getInstance().phone);
            if (!okToShowMenu) {
                dismissMenu(true);
            }
        }
    }

    /**
     * Updates and returns the InCallControlState instance.
     */
    public InCallControlState getUpdatedInCallControlState() {
        mInCallControlState.update();
        return mInCallControlState;
    }

    /**
     * Updates the background of the InCallScreen to indicate the state of
     * the current call(s).
     */
    private void updateInCallBackground() {
        final boolean hasRingingCall = !mRingingCall.isIdle();
        final boolean hasActiveCall = !mForegroundCall.isIdle();
        final boolean hasHoldingCall = !mPhone.getBackgroundCall().isIdle();
        final PhoneApp app = PhoneApp.getInstance();
        final boolean bluetoothActive = app.showBluetoothIndication();

        int backgroundResId = R.drawable.bg_in_call_gradient_unidentified;

        // Possible states of the background are:
        // - bg_in_call_gradient_bluetooth.9.png     // blue
        // - bg_in_call_gradient_connected.9.png     // green
        // - bg_in_call_gradient_ended.9.png         // red
        // - bg_in_call_gradient_on_hold.9.png       // orange
        // - bg_in_call_gradient_unidentified.9.png  // gray

        if (hasRingingCall) {
            // There's an INCOMING (or WAITING) call.
            if (bluetoothActive) {
                backgroundResId = R.drawable.bg_in_call_gradient_bluetooth;
            } else {
                backgroundResId = R.drawable.bg_in_call_gradient_unidentified;
            }
        } else if (hasHoldingCall && !hasActiveCall) {
            // No foreground call, but there is a call on hold.
            backgroundResId = R.drawable.bg_in_call_gradient_on_hold;
        } else {
            // In all cases other than "ringing" and "on hold", the state
            // of the foreground call determines the background.
            final Call.State fgState = mForegroundCall.getState();
            switch (fgState) {
                case ACTIVE:
                case DISCONNECTING:  // Call will disconnect soon, but keep showing
                                     // the normal "connected" background for now.
                    if (bluetoothActive) {
                        backgroundResId = R.drawable.bg_in_call_gradient_bluetooth;
                    } else {
                        backgroundResId = R.drawable.bg_in_call_gradient_connected;
                    }
                    break;

                case DISCONNECTED:
                    backgroundResId = R.drawable.bg_in_call_gradient_ended;
                    break;

                case DIALING:
                case ALERTING:
                    if (bluetoothActive) {
                        backgroundResId = R.drawable.bg_in_call_gradient_bluetooth;
                    } else {
                        backgroundResId = R.drawable.bg_in_call_gradient_unidentified;
                    }
                    break;

                default:
                    // Foreground call is (presumably) IDLE.
                    // We're not usually here at all in this state, but
                    // this *does* happen in some unusual cases (like
                    // while displaying an MMI result).
                    // Use the most generic background.
                    backgroundResId = R.drawable.bg_in_call_gradient_unidentified;
                    break;
            }
        }
        mMainFrame.setBackgroundResource(backgroundResId);
    }

    public void resetInCallScreenMode() {
        if (DBG) log("resetInCallScreenMode - InCallScreenMode set to UNDEFINED");
        setInCallScreenMode(InCallScreenMode.UNDEFINED);
    }

    /**
     * Clear all the fields related to the provider support.
     */
    private void clearProvider() {
        mProviderOverlayVisible = false;
        mProviderLabel = null;
        mProviderIcon = null;
        mProviderGatewayUri = null;
        mProviderAddress = null;
    }

    /**
     * Updates the onscreen hint displayed while the user is dragging one
     * of the handles of the RotarySelector widget used for incoming
     * calls.
     *
     * @param hintTextResId resource ID of the hint text to display,
     *        or 0 if no hint should be visible.
     * @param hintColorResId resource ID for the color of the hint text
     */
    /* package */ void updateSlidingTabHint(int hintTextResId, int hintColorResId) {
        if (VDBG) log("updateRotarySelectorHint(" + hintTextResId + ")...");
        if (mCallCard != null) {
            mCallCard.setRotarySelectorHint(hintTextResId, hintColorResId);
            mCallCard.updateState(mPhone);
            // TODO: if hintTextResId == 0, consider NOT clearing the onscreen
            // hint right away, but instead post a delayed handler message to
            // keep it onscreen for an extra second or two.  (This might make
            // the hint more helpful if the user quickly taps one of the
            // handles without dragging at all...)
            // (Or, maybe this should happen completely within the RotarySelector
            // widget, since the widget itself probably wants to keep the colored
            // arrow visible for some extra time also...)
        }
    }

    @Override
    public boolean dispatchPopulateAccessibilityEvent(AccessibilityEvent event) {
        super.dispatchPopulateAccessibilityEvent(event);
        mCallCard.dispatchPopulateAccessibilityEvent(event);
        return true;
    }

    private void log(String msg) {
        Log.d(LOG_TAG, msg);
    }
}<|MERGE_RESOLUTION|>--- conflicted
+++ resolved
@@ -697,8 +697,6 @@
 
         final PhoneApp app = PhoneApp.getInstance();
 
-<<<<<<< HEAD
-=======
         // add by cytown: if mForceTouch changed, re-init dialpad.
         if (mForceTouch != mSettings.mForceTouch) {
             if (DBG) log("Force Touch setting changed, re-init dialpad");
@@ -707,7 +705,6 @@
             initDialPad();
         }
 
->>>>>>> 066e59fa
         app.disableStatusBar();
 
         // Touch events are never considered "user activity" while the
