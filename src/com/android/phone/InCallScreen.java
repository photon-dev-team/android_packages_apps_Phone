/*
 * Copyright (C) 2006 The Android Open Source Project
 *
 * Licensed under the Apache License, Version 2.0 (the "License");
 * you may not use this file except in compliance with the License.
 * You may obtain a copy of the License at
 *
 *      http://www.apache.org/licenses/LICENSE-2.0
 *
 * Unless required by applicable law or agreed to in writing, software
 * distributed under the License is distributed on an "AS IS" BASIS,
 * WITHOUT WARRANTIES OR CONDITIONS OF ANY KIND, either express or implied.
 * See the License for the specific language governing permissions and
 * limitations under the License.
 */

package com.android.phone;

import android.app.Activity;
import android.app.AlertDialog;
import android.app.Dialog;
import android.bluetooth.BluetoothDevice;
import android.bluetooth.BluetoothHeadset;
import android.content.BroadcastReceiver;
import android.content.Context;
import android.content.DialogInterface.OnCancelListener;
import android.content.DialogInterface;
import android.content.Intent;
import android.content.IntentFilter;
import android.content.res.Resources;
import android.graphics.PixelFormat;
import android.graphics.Typeface;
import android.graphics.drawable.Drawable;
import android.media.AudioManager;
import android.net.Uri;
import android.os.AsyncResult;
import android.os.Bundle;
import android.os.Handler;
import android.os.Message;
import android.os.SystemClock;
import android.os.SystemProperties;
import android.provider.Settings;
import android.telephony.PhoneNumberUtils;
import android.telephony.ServiceState;
import android.text.TextUtils;
import android.text.method.DialerKeyListener;
import android.util.EventLog;
import android.util.Log;
import android.view.KeyEvent;
import android.view.Menu;
import android.view.MotionEvent;
import android.view.View;
import android.view.ViewConfiguration;
import android.view.ViewGroup;
import android.view.ViewStub;
import android.view.Window;
import android.view.WindowManager;
import android.view.accessibility.AccessibilityEvent;
import android.view.animation.Animation;
import android.view.animation.AnimationUtils;
import android.widget.EditText;
import android.widget.ImageView;
import android.widget.LinearLayout;
import android.widget.SlidingDrawer;
import android.widget.TextView;
import android.widget.Toast;

import com.android.internal.telephony.Call;
import com.android.internal.telephony.CallManager;
import com.android.internal.telephony.Connection;
import com.android.internal.telephony.MmiCode;
import com.android.internal.telephony.Phone;
import com.android.phone.OtaUtils.CdmaOtaInCallScreenUiState;
import com.android.phone.OtaUtils.CdmaOtaScreenState;

import java.util.List;

/**
 * Phone app "in call" screen.
 */
public class InCallScreen extends Activity
        implements View.OnClickListener, View.OnTouchListener {
    private static final String LOG_TAG = "InCallScreen";

    private static final boolean DBG =
            (PhoneApp.DBG_LEVEL >= 1) && (SystemProperties.getInt("ro.debuggable", 0) == 1);
    private static final boolean VDBG = (PhoneApp.DBG_LEVEL >= 2);

    /**
     * Intent extra used to specify whether the DTMF dialpad should be
     * initially visible when bringing up the InCallScreen.  (If this
     * extra is present, the dialpad will be initially shown if the extra
     * has the boolean value true, and initially hidden otherwise.)
     */
    // TODO: Should be EXTRA_SHOW_DIALPAD for consistency.
    static final String SHOW_DIALPAD_EXTRA = "com.android.phone.ShowDialpad";

    /**
     * Intent extra to specify the package name of the gateway
     * provider.  Used to get the name displayed in the in-call screen
     * during the call setup. The value is a string.
     */
    // TODO: This extra is currently set by the gateway application as
    // a temporary measure. Ultimately, the framework will securely
    // set it.
    /* package */ static final String EXTRA_GATEWAY_PROVIDER_PACKAGE =
            "com.android.phone.extra.GATEWAY_PROVIDER_PACKAGE";

    /**
     * Intent extra to specify the URI of the provider to place the
     * call. The value is a string. It holds the gateway address
     * (phone gateway URL should start with the 'tel:' scheme) that
     * will actually be contacted to call the number passed in the
     * intent URL or in the EXTRA_PHONE_NUMBER extra.
     */
    // TODO: Should the value be a Uri (Parcelable)? Need to make sure
    // MMI code '#' don't get confused as URI fragments.
    /* package */ static final String EXTRA_GATEWAY_URI =
            "com.android.phone.extra.GATEWAY_URI";

    // Amount of time (in msec) that we display the "Call ended" state.
    // The "short" value is for calls ended by the local user, and the
    // "long" value is for calls ended by the remote caller.
    private static final int CALL_ENDED_SHORT_DELAY =  200;  // msec
    private static final int CALL_ENDED_LONG_DELAY = 2000;  // msec

    // Amount of time (in msec) that we keep the in-call menu onscreen
    // *after* the user changes the state of one of the toggle buttons.
    private static final int MENU_DISMISS_DELAY =  1000;  // msec

    // Amount of time that we display the PAUSE alert Dialog showing the
    // post dial string yet to be send out to the n/w
    private static final int PAUSE_PROMPT_DIALOG_TIMEOUT = 2000;  //msec

    // The "touch lock" overlay timeout comes from Gservices; this is the default.
    private static final int TOUCH_LOCK_DELAY_DEFAULT =  6000;  // msec

    // Amount of time for Displaying "Dialing" for 3way Calling origination
    private static final int THREEWAY_CALLERINFO_DISPLAY_TIME = 3000; // msec

    // Amount of time that we display the provider's overlay if applicable.
    private static final int PROVIDER_OVERLAY_TIMEOUT = 5000;  // msec

    // These are values for the settings of the auto retry mode:
    // 0 = disabled
    // 1 = enabled
    // TODO (Moto):These constants don't really belong here,
    // they should be moved to Settings where the value is being looked up in the first place
    static final int AUTO_RETRY_OFF = 0;
    static final int AUTO_RETRY_ON = 1;

    // Message codes; see mHandler below.
    // Note message codes < 100 are reserved for the PhoneApp.
    private static final int PHONE_STATE_CHANGED = 101;
    private static final int PHONE_DISCONNECT = 102;
    private static final int EVENT_HEADSET_PLUG_STATE_CHANGED = 103;
    private static final int POST_ON_DIAL_CHARS = 104;
    private static final int WILD_PROMPT_CHAR_ENTERED = 105;
    private static final int ADD_VOICEMAIL_NUMBER = 106;
    private static final int DONT_ADD_VOICEMAIL_NUMBER = 107;
    private static final int DELAYED_CLEANUP_AFTER_DISCONNECT = 108;
    private static final int SUPP_SERVICE_FAILED = 110;
    private static final int DISMISS_MENU = 111;
    private static final int ALLOW_SCREEN_ON = 112;
    private static final int TOUCH_LOCK_TIMER = 113;
    private static final int REQUEST_UPDATE_BLUETOOTH_INDICATION = 114;
    private static final int PHONE_CDMA_CALL_WAITING = 115;
    private static final int THREEWAY_CALLERINFO_DISPLAY_DONE = 116;
    private static final int EVENT_OTA_PROVISION_CHANGE = 117;
    private static final int REQUEST_CLOSE_SPC_ERROR_NOTICE = 118;
    private static final int REQUEST_CLOSE_OTA_FAILURE_NOTICE = 119;
    private static final int EVENT_PAUSE_DIALOG_COMPLETE = 120;
    private static final int EVENT_HIDE_PROVIDER_OVERLAY = 121;  // Time to remove the overlay.
    private static final int REQUEST_UPDATE_TOUCH_UI = 122;

    //following constants are used for OTA Call
    public static final String ACTION_SHOW_ACTIVATION =
           "com.android.phone.InCallScreen.SHOW_ACTIVATION";
    public static final String OTA_NUMBER = "*228";
    public static final String EXTRA_OTA_CALL = "android.phone.extra.OTA_CALL";

    // When InCallScreenMode is UNDEFINED set the default action
    // to ACTION_UNDEFINED so if we are resumed the activity will
    // know its undefined. In particular checkIsOtaCall will return
    // false.
    public static final String ACTION_UNDEFINED = "com.android.phone.InCallScreen.UNDEFINED";

    // High-level "modes" of the in-call UI.
    private enum InCallScreenMode {
        /**
         * Normal in-call UI elements visible.
         */
        NORMAL,
        /**
         * "Manage conference" UI is visible, totally replacing the
         * normal in-call UI.
         */
        MANAGE_CONFERENCE,
        /**
         * Non-interactive UI state.  Call card is visible,
         * displaying information about the call that just ended.
         */
        CALL_ENDED,
         /**
         * Normal OTA in-call UI elements visible.
         */
        OTA_NORMAL,
        /**
         * OTA call ended UI visible, replacing normal OTA in-call UI.
         */
        OTA_ENDED,
        /**
         * Default state when not on call
         */
        UNDEFINED
    }
    private InCallScreenMode mInCallScreenMode = InCallScreenMode.UNDEFINED;

    // Possible error conditions that can happen on startup.
    // These are returned as status codes from the various helper
    // functions we call from onCreate() and/or onResume().
    // See syncWithPhoneState() and checkIfOkToInitiateOutgoingCall() for details.
    private enum InCallInitStatus {
        SUCCESS,
        VOICEMAIL_NUMBER_MISSING,
        POWER_OFF,
        EMERGENCY_ONLY,
        OUT_OF_SERVICE,
        PHONE_NOT_IN_USE,
        NO_PHONE_NUMBER_SUPPLIED,
        DIALED_MMI,
        CALL_FAILED
    }
    private InCallInitStatus mInCallInitialStatus;  // see onResume()

    private boolean mRegisteredForPhoneStates;
    private boolean mNeedShowCallLostDialog;

    private CallManager mCM;

    private Phone mPhone;

    private BluetoothHandsfree mBluetoothHandsfree;
    private BluetoothHeadset mBluetoothHeadset;
    private boolean mBluetoothConnectionPending;
    private long mBluetoothConnectionRequestTime;

    // Main in-call UI ViewGroups
    private ViewGroup mMainFrame;
    private ViewGroup mInCallPanel;

    // Main in-call UI elements:
    private CallCard mCallCard;

    // UI controls:
    private InCallControlState mInCallControlState;
    private InCallMenu mInCallMenu;  // used on some devices
    private InCallTouchUi mInCallTouchUi;  // used on some devices
    private ManageConferenceUtils mManageConferenceUtils;

    // DTMF Dialer controller and its view:
    private DTMFTwelveKeyDialer mDialer;
    private DTMFTwelveKeyDialerView mDialerView;

    // TODO: Move these providers related fields in their own class.
    // Optional overlay when a 3rd party provider is used.
    private boolean mProviderOverlayVisible = false;
    private CharSequence mProviderLabel;
    private Drawable mProviderIcon;
    private Uri mProviderGatewayUri;
    // The formated address extracted from mProviderGatewayUri. User visible.
    private String mProviderAddress;

    // For OTA Call
    public OtaUtils otaUtils;

    private EditText mWildPromptText;

    // "Touch lock overlay" feature
    private boolean mUseTouchLockOverlay;  // True if we use this feature on the current device
    private View mTouchLockOverlay;  // The overlay over the whole screen
    private View mTouchLockIcon;  // The "lock" icon in the middle of the screen
    private Animation mTouchLockFadeIn;
    private long mTouchLockLastTouchTime;  // in SystemClock.uptimeMillis() time base

    // Various dialogs we bring up (see dismissAllDialogs()).
    // TODO: convert these all to use the "managed dialogs" framework.
    //
    // The MMI started dialog can actually be one of 2 items:
    //   1. An alert dialog if the MMI code is a normal MMI
    //   2. A progress dialog if the user requested a USSD
    private Dialog mMmiStartedDialog;
    private AlertDialog mMissingVoicemailDialog;
    private AlertDialog mGenericErrorDialog;
    private AlertDialog mSuppServiceFailureDialog;
    private AlertDialog mWaitPromptDialog;
    private AlertDialog mWildPromptDialog;
    private AlertDialog mCallLostDialog;
    private AlertDialog mPausePromptDialog;
    // NOTE: if you add a new dialog here, be sure to add it to dismissAllDialogs() also.

    // TODO: If the Activity class ever provides an easy way to get the
    // current "activity lifecycle" state, we can remove these flags.
    private boolean mIsDestroyed = false;
    private boolean mIsForegroundActivity = false;

    // For use with Pause/Wait dialogs
    private String mPostDialStrAfterPause;
    private boolean mPauseInProgress = false;

    // Flag indicating whether or not we should bring up the Call Log when
    // exiting the in-call UI due to the Phone becoming idle.  (This is
    // true if the most recently disconnected Call was initiated by the
    // user, or false if it was an incoming call.)
    // This flag is used by delayedCleanupAfterDisconnect(), and is set by
    // onDisconnect() (which is the only place that either posts a
    // DELAYED_CLEANUP_AFTER_DISCONNECT event *or* calls
    // delayedCleanupAfterDisconnect() directly.)
    private boolean mShowCallLogAfterDisconnect;

    private Handler mHandler = new Handler() {
        @Override
        public void handleMessage(Message msg) {
            if (mIsDestroyed) {
                if (DBG) log("Handler: ignoring message " + msg + "; we're destroyed!");
                return;
            }
            if (!mIsForegroundActivity) {
                if (DBG) log("Handler: handling message " + msg + " while not in foreground");
                // Continue anyway; some of the messages below *want* to
                // be handled even if we're not the foreground activity
                // (like DELAYED_CLEANUP_AFTER_DISCONNECT), and they all
                // should at least be safe to handle if we're not in the
                // foreground...
            }

            PhoneApp app = PhoneApp.getInstance();
            switch (msg.what) {
                case SUPP_SERVICE_FAILED:
                    onSuppServiceFailed((AsyncResult) msg.obj);
                    break;

                case PHONE_STATE_CHANGED:
                    onPhoneStateChanged((AsyncResult) msg.obj);
                    break;

                case PHONE_DISCONNECT:
                    onDisconnect((AsyncResult) msg.obj);
                    break;

                case EVENT_HEADSET_PLUG_STATE_CHANGED:
                    // Update the in-call UI, since some UI elements (in
                    // particular the "Speaker" menu button) change state
                    // depending on whether a headset is plugged in.
                    // TODO: A full updateScreen() is overkill here, since
                    // the value of PhoneApp.isHeadsetPlugged() only affects a
                    // single menu item.  (But even a full updateScreen()
                    // is still pretty cheap, so let's keep this simple
                    // for now.)
                    if (!isBluetoothAudioConnected()) {
                        if (msg.arg1 == 1) {
                            // If the dialpad is open, we need to start the timer that will
                            // eventually bring up the "touch lock" overlay.
                            if (mDialer.isOpened() && !isTouchLocked()) {
                                resetTouchLockTimer();
                            }
                        }
                    }
                    updateScreen();
                    break;

                case PhoneApp.MMI_INITIATE:
                    onMMIInitiate((AsyncResult) msg.obj);
                    break;

                case PhoneApp.MMI_CANCEL:
                    onMMICancel();
                    break;

                // handle the mmi complete message.
                // since the message display class has been replaced with
                // a system dialog in PhoneUtils.displayMMIComplete(), we
                // should finish the activity here to close the window.
                case PhoneApp.MMI_COMPLETE:
                    // Check the code to see if the request is ready to
                    // finish, this includes any MMI state that is not
                    // PENDING.
                    MmiCode mmiCode = (MmiCode) ((AsyncResult) msg.obj).result;
                    // if phone is a CDMA phone display feature code completed message
                    int phoneType = mPhone.getPhoneType();
                    if (phoneType == Phone.PHONE_TYPE_CDMA) {
                        PhoneUtils.displayMMIComplete(mPhone, app, mmiCode, null, null);
                    } else if (phoneType == Phone.PHONE_TYPE_GSM) {
                        if (mmiCode.getState() != MmiCode.State.PENDING) {
                            if (DBG) log("Got MMI_COMPLETE, finishing InCallScreen...");
                            endInCallScreenSession();
                        }
                    }
                    break;

                case POST_ON_DIAL_CHARS:
                    handlePostOnDialChars((AsyncResult) msg.obj, (char) msg.arg1);
                    break;

                case ADD_VOICEMAIL_NUMBER:
                    addVoiceMailNumberPanel();
                    break;

                case DONT_ADD_VOICEMAIL_NUMBER:
                    dontAddVoiceMailNumber();
                    break;

                case DELAYED_CLEANUP_AFTER_DISCONNECT:
                    delayedCleanupAfterDisconnect();
                    break;

                case DISMISS_MENU:
                    // dismissMenu() has no effect if the menu is already closed.
                    dismissMenu(true);  // dismissImmediate = true
                    break;

                case ALLOW_SCREEN_ON:
                    if (VDBG) log("ALLOW_SCREEN_ON message...");
                    // Undo our previous call to preventScreenOn(true).
                    // (Note this will cause the screen to turn on
                    // immediately, if it's currently off because of a
                    // prior preventScreenOn(true) call.)
                    app.preventScreenOn(false);
                    break;

                case TOUCH_LOCK_TIMER:
                    if (VDBG) log("TOUCH_LOCK_TIMER...");
                    touchLockTimerExpired();
                    break;

                case REQUEST_UPDATE_BLUETOOTH_INDICATION:
                    if (VDBG) log("REQUEST_UPDATE_BLUETOOTH_INDICATION...");
                    // The bluetooth headset state changed, so some UI
                    // elements may need to update.  (There's no need to
                    // look up the current state here, since any UI
                    // elements that care about the bluetooth state get it
                    // directly from PhoneApp.showBluetoothIndication().)
                    updateScreen();
                    break;

                case PHONE_CDMA_CALL_WAITING:
                    if (DBG) log("Received PHONE_CDMA_CALL_WAITING event ...");
                    Connection cn = mCM.getFirstActiveRingingCall().getLatestConnection();

                    // Only proceed if we get a valid connection object
                    if (cn != null) {
                        // Finally update screen with Call waiting info and request
                        // screen to wake up
                        updateScreen();
                        app.updateWakeState();
                    }
                    break;

                case THREEWAY_CALLERINFO_DISPLAY_DONE:
                    if (DBG) log("Received THREEWAY_CALLERINFO_DISPLAY_DONE event ...");
                    if (app.cdmaPhoneCallState.getCurrentCallState()
                            == CdmaPhoneCallState.PhoneCallState.THRWAY_ACTIVE) {
                        // Set the mThreeWayCallOrigStateDialing state to true
                        app.cdmaPhoneCallState.setThreeWayCallOrigState(false);

                        //Finally update screen with with the current on going call
                        updateScreen();
                    }
                    break;

                case EVENT_OTA_PROVISION_CHANGE:
                    if (otaUtils != null) {
                        otaUtils.onOtaProvisionStatusChanged((AsyncResult) msg.obj);
                    }
                    break;

                case REQUEST_CLOSE_SPC_ERROR_NOTICE:
                    if (otaUtils != null) {
                        otaUtils.onOtaCloseSpcNotice();
                    }
                    break;

                case REQUEST_CLOSE_OTA_FAILURE_NOTICE:
                    if (otaUtils != null) {
                        otaUtils.onOtaCloseFailureNotice();
                    }
                    break;

                case EVENT_PAUSE_DIALOG_COMPLETE:
                    if (mPausePromptDialog != null) {
                        if (DBG) log("- DISMISSING mPausePromptDialog.");
                        mPausePromptDialog.dismiss();  // safe even if already dismissed
                        mPausePromptDialog = null;
                    }
                    break;

                case EVENT_HIDE_PROVIDER_OVERLAY:
                    mProviderOverlayVisible = false;
                    updateProviderOverlay();  // Clear the overlay.
                    break;

                case REQUEST_UPDATE_TOUCH_UI:
                    updateInCallTouchUi();
                    break;
            }
        }
    };

    private final BroadcastReceiver mReceiver = new BroadcastReceiver() {
            @Override
            public void onReceive(Context context, Intent intent) {
                String action = intent.getAction();
                if (action.equals(Intent.ACTION_HEADSET_PLUG)) {
                    // Listen for ACTION_HEADSET_PLUG broadcasts so that we
                    // can update the onscreen UI when the headset state changes.
                    // if (DBG) log("mReceiver: ACTION_HEADSET_PLUG");
                    // if (DBG) log("==> intent: " + intent);
                    // if (DBG) log("    state: " + intent.getIntExtra("state", 0));
                    // if (DBG) log("    name: " + intent.getStringExtra("name"));
                    // send the event and add the state as an argument.
                    Message message = Message.obtain(mHandler, EVENT_HEADSET_PLUG_STATE_CHANGED,
                            intent.getIntExtra("state", 0), 0);
                    mHandler.sendMessage(message);
                }
            }
        };


    @Override
    protected void onCreate(Bundle icicle) {
        if (DBG) log("onCreate()...  this = " + this);

        Profiler.callScreenOnCreate();

        super.onCreate(icicle);

        final PhoneApp app = PhoneApp.getInstance();
        app.setInCallScreenInstance(this);

        // set this flag so this activity will stay in front of the keyguard
        int flags = WindowManager.LayoutParams.FLAG_SHOW_WHEN_LOCKED;
        if (app.getPhoneState() == Phone.State.OFFHOOK) {
            // While we are in call, the in-call screen should dismiss the keyguard.
            // This allows the user to press Home to go directly home without going through
            // an insecure lock screen.
            // But we do not want to do this if there is no active call so we do not
            // bypass the keyguard if the call is not answered or declined.
            flags |= WindowManager.LayoutParams.FLAG_DISMISS_KEYGUARD;
        }
        getWindow().addFlags(flags);

        setPhone(app.phone);  // Sets mPhone

        mCM =  PhoneApp.getInstance().mCM;

        mBluetoothHandsfree = app.getBluetoothHandsfree();
        if (VDBG) log("- mBluetoothHandsfree: " + mBluetoothHandsfree);

        if (mBluetoothHandsfree != null) {
            // The PhoneApp only creates a BluetoothHandsfree instance in the
            // first place if BluetoothAdapter.getDefaultAdapter()
            // succeeds.  So at this point we know the device is BT-capable.
            mBluetoothHeadset = new BluetoothHeadset(this, null);
            if (VDBG) log("- Got BluetoothHeadset: " + mBluetoothHeadset);
        }

        requestWindowFeature(Window.FEATURE_NO_TITLE);

        // Inflate everything in incall_screen.xml and add it to the screen.
        setContentView(R.layout.incall_screen);

        initInCallScreen();

        registerForPhoneStates();

        // No need to change wake state here; that happens in onResume() when we
        // are actually displayed.

        // Handle the Intent we were launched with, but only if this is the
        // the very first time we're being launched (ie. NOT if we're being
        // re-initialized after previously being shut down.)
        // Once we're up and running, any future Intents we need
        // to handle will come in via the onNewIntent() method.
        if (icicle == null) {
            if (DBG) log("onCreate(): this is our very first launch, checking intent...");

            // Stash the result code from internalResolveIntent() in the
            // mInCallInitialStatus field.  If it's an error code, we'll
            // handle it in onResume().
            mInCallInitialStatus = internalResolveIntent(getIntent());
            if (DBG) log("onCreate(): mInCallInitialStatus = " + mInCallInitialStatus);
            if (mInCallInitialStatus != InCallInitStatus.SUCCESS) {
                Log.w(LOG_TAG, "onCreate: status " + mInCallInitialStatus
                      + " from internalResolveIntent()");
                // See onResume() for the actual error handling.
            }
        } else {
            mInCallInitialStatus = InCallInitStatus.SUCCESS;
        }

        // The "touch lock overlay" feature is used only on devices that
        // *don't* use a proximity sensor to turn the screen off while in-call.
        mUseTouchLockOverlay = !app.proximitySensorModeEnabled();

        Profiler.callScreenCreated();
        if (DBG) log("onCreate(): exit");
    }

    /**
     * Sets the Phone object used internally by the InCallScreen.
     *
     * In normal operation this is called from onCreate(), and the
     * passed-in Phone object comes from the PhoneApp.
     * For testing, test classes can use this method to
     * inject a test Phone instance.
     */
    /* package */ void setPhone(Phone phone) {
        mPhone = phone;
    }

    @Override
    protected void onResume() {
        if (DBG) log("onResume()...");
        super.onResume();

        mIsForegroundActivity = true;

        final PhoneApp app = PhoneApp.getInstance();

        app.disableStatusBar();

        // Touch events are never considered "user activity" while the
        // InCallScreen is active, so that unintentional touches won't
        // prevent the device from going to sleep.
        app.setIgnoreTouchUserActivity(true);

        // Disable the status bar "window shade" the entire time we're on
        // the in-call screen.
        NotificationMgr.getDefault().getStatusBarMgr().enableExpandedView(false);

        // Listen for broadcast intents that might affect the onscreen UI.
        registerReceiver(mReceiver, new IntentFilter(Intent.ACTION_HEADSET_PLUG));

        // Keep a "dialer session" active when we're in the foreground.
        // (This is needed to play DTMF tones.)
        mDialer.startDialerSession();

        // Check for any failures that happened during onCreate() or onNewIntent().
        if (DBG) log("- onResume: initial status = " + mInCallInitialStatus);
        boolean handledStartupError = false;
        if (mInCallInitialStatus != InCallInitStatus.SUCCESS) {
            if (DBG) log("- onResume: failure during startup: " + mInCallInitialStatus);

            // Don't bring up the regular Phone UI!  Instead bring up
            // something more specific to let the user deal with the
            // problem.
            handleStartupError(mInCallInitialStatus);
            handledStartupError = true;

            // But it *is* OK to continue with the rest of onResume(),
            // since any further setup steps (like updateScreen() and the
            // CallCard setup) will fall back to a "blank" state if the
            // phone isn't in use.
            mInCallInitialStatus = InCallInitStatus.SUCCESS;
        }

        // Set the volume control handler while we are in the foreground.
        final boolean bluetoothConnected = isBluetoothAudioConnected();

        if (bluetoothConnected) {
            setVolumeControlStream(AudioManager.STREAM_BLUETOOTH_SCO);
        } else {
            setVolumeControlStream(AudioManager.STREAM_VOICE_CALL);
        }

        takeKeyEvents(true);

        boolean inOtaCall = false;
        if (TelephonyCapabilities.supportsOtasp(mPhone)) {
            inOtaCall = initOtaState();
        }
        if (!inOtaCall) {
            // Always start off in NORMAL mode
            setInCallScreenMode(InCallScreenMode.NORMAL);
        }

        // Before checking the state of the CallManager, clean up any
        // connections in the DISCONNECTED state.
        // (The DISCONNECTED state is used only to drive the "call ended"
        // UI; it's totally useless when *entering* the InCallScreen.)
        mCM.clearDisconnected();

        InCallInitStatus status = syncWithPhoneState();
        if (status != InCallInitStatus.SUCCESS) {
            if (DBG) log("- onResume: syncWithPhoneState failed! status = " + status);
            // Couldn't update the UI, presumably because the phone is totally
            // idle.

            if (handledStartupError) {
                // Do NOT bail out of the in-call UI, since there's
                // presumably a dialog visible right now (see the call to
                // handleStartupError() above.)
                //
                // In this case, stay here for now, and we'll eventually
                // leave the InCallScreen when the user presses the
                // dialog's OK button (see bailOutAfterErrorDialog()).
                Log.i(LOG_TAG, "  ==> syncWithPhoneState failed, but staying here anyway.");
            } else {
                // The phone is idle, and we did NOT handle a
                // startup error during this pass thru onResume.
                //
                // This basically means that we're being resumed because of
                // some action *other* than a new intent.  (For example,
                // the user pressing POWER to wake up the device, causing
                // the InCallScreen to come back to the foreground.)
                //
                // In this scenario we do NOT want to stay here on the
                // InCallScreen: we're not showing any useful info to the
                // user (like a dialog), and the in-call UI itself is
                // useless if there's no active call.  So bail out.
                Log.i(LOG_TAG, "  ==> syncWithPhoneState failed; bailing out!");
                dismissAllDialogs();
                endInCallScreenSession();
                return;
            }
        } else if (TelephonyCapabilities.supportsOtasp(mPhone)) {
            if (mInCallScreenMode == InCallScreenMode.OTA_NORMAL ||
                    mInCallScreenMode == InCallScreenMode.OTA_ENDED) {
                mDialer.setHandleVisible(false);
                if (mInCallPanel != null) mInCallPanel.setVisibility(View.GONE);
                updateScreen();
                return;
            }
        }

        // InCallScreen is now active.
        EventLog.writeEvent(EventLogTags.PHONE_UI_ENTER);

        // Update the poke lock and wake lock when we move to
        // the foreground.
        //
        // But we need to do something special if we're coming
        // to the foreground while an incoming call is ringing:
        if (mCM.getState() == Phone.State.RINGING) {
            // If the phone is ringing, we *should* already be holding a
            // full wake lock (which we would have acquired before
            // firing off the intent that brought us here; see
            // CallNotifier.showIncomingCall().)
            //
            // We also called preventScreenOn(true) at that point, to
            // avoid cosmetic glitches while we were being launched.
            // So now we need to post an ALLOW_SCREEN_ON message to
            // (eventually) undo the prior preventScreenOn(true) call.
            //
            // (In principle we shouldn't do this until after our first
            // layout/draw pass.  But in practice, the delay caused by
            // simply waiting for the end of the message queue is long
            // enough to avoid any flickering of the lock screen before
            // the InCallScreen comes up.)
            if (VDBG) log("- posting ALLOW_SCREEN_ON message...");
            mHandler.removeMessages(ALLOW_SCREEN_ON);
            mHandler.sendEmptyMessage(ALLOW_SCREEN_ON);

            // TODO: There ought to be a more elegant way of doing this,
            // probably by having the PowerManager and ActivityManager
            // work together to let apps request that the screen on/off
            // state be synchronized with the Activity lifecycle.
            // (See bug 1648751.)
        } else {
            // The phone isn't ringing; this is either an outgoing call, or
            // we're returning to a call in progress.  There *shouldn't* be
            // any prior preventScreenOn(true) call that we need to undo,
            // but let's do this just to be safe:
            app.preventScreenOn(false);
        }
        app.updateWakeState();

        // The "touch lock" overlay is NEVER visible when we resume.
        // (In particular, this check ensures that we won't still be
        // locked after the user wakes up the screen by pressing MENU.)
        enableTouchLock(false);
        // ...but if the dialpad is open we DO need to start the timer
        // that will eventually bring up the "touch lock" overlay.
        if (mDialer.isOpened()) resetTouchLockTimer();

        // Restore the mute state if the last mute state change was NOT
        // done by the user.
        if (app.getRestoreMuteOnInCallResume()) {
            // Mute state is based on the foreground call
            PhoneUtils.restoreMuteState(mCM.getFgPhone());
            app.setRestoreMuteOnInCallResume(false);
        }

        Profiler.profileViewCreate(getWindow(), InCallScreen.class.getName());
        if (VDBG) log("onResume() done.");
    }

    // onPause is guaranteed to be called when the InCallScreen goes
    // in the background.
    @Override
    protected void onPause() {
        if (DBG) log("onPause()...");
        super.onPause();

        mIsForegroundActivity = false;

        // Force a clear of the provider overlay' frame. Since the
        // overlay is removed using a timed message, it is
        // possible we missed it if the prev call was interrupted.
        mProviderOverlayVisible = false;
        updateProviderOverlay();

        final PhoneApp app = PhoneApp.getInstance();

        // A safety measure to disable proximity sensor in case call failed
        // and the telephony state did not change.
        app.setBeginningCall(false);

        // Make sure the "Manage conference" chronometer is stopped when
        // we move away from the foreground.
        mManageConferenceUtils.stopConferenceTime();

        // as a catch-all, make sure that any dtmf tones are stopped
        // when the UI is no longer in the foreground.
        mDialer.onDialerKeyUp(null);

        // Release any "dialer session" resources, now that we're no
        // longer in the foreground.
        mDialer.stopDialerSession();

        // If the device is put to sleep as the phone call is ending,
        // we may see cases where the DELAYED_CLEANUP_AFTER_DISCONNECT
        // event gets handled AFTER the device goes to sleep and wakes
        // up again.

        // This is because it is possible for a sleep command
        // (executed with the End Call key) to come during the 2
        // seconds that the "Call Ended" screen is up.  Sleep then
        // pauses the device (including the cleanup event) and
        // resumes the event when it wakes up.

        // To fix this, we introduce a bit of code that pushes the UI
        // to the background if we pause and see a request to
        // DELAYED_CLEANUP_AFTER_DISCONNECT.

        // Note: We can try to finish directly, by:
        //  1. Removing the DELAYED_CLEANUP_AFTER_DISCONNECT messages
        //  2. Calling delayedCleanupAfterDisconnect directly

        // However, doing so can cause problems between the phone
        // app and the keyguard - the keyguard is trying to sleep at
        // the same time that the phone state is changing.  This can
        // end up causing the sleep request to be ignored.
        if (mHandler.hasMessages(DELAYED_CLEANUP_AFTER_DISCONNECT)
                && mCM.getState() != Phone.State.RINGING) {
            if (DBG) log("DELAYED_CLEANUP_AFTER_DISCONNECT detected, moving UI to background.");
            endInCallScreenSession();
        }

        EventLog.writeEvent(EventLogTags.PHONE_UI_EXIT);

        // Clean up the menu, in case we get paused while the menu is up
        // for some reason.
        dismissMenu(true);  // dismiss immediately

        // Dismiss any dialogs we may have brought up, just to be 100%
        // sure they won't still be around when we get back here.
        dismissAllDialogs();

        // Re-enable the status bar (which we disabled in onResume().)
        NotificationMgr.getDefault().getStatusBarMgr().enableExpandedView(true);

        // Unregister for broadcast intents.  (These affect the visible UI
        // of the InCallScreen, so we only care about them while we're in the
        // foreground.)
        unregisterReceiver(mReceiver);

        // Re-enable "user activity" for touch events.
        // We actually do this slightly *after* onPause(), to work around a
        // race condition where a touch can come in after we've paused
        // but before the device actually goes to sleep.
        // TODO: The PowerManager itself should prevent this from happening.
        mHandler.postDelayed(new Runnable() {
                public void run() {
                    app.setIgnoreTouchUserActivity(false);
                }
            }, 500);

        app.reenableStatusBar();

        // Make sure we revert the poke lock and wake lock when we move to
        // the background.
        app.updateWakeState();

        // clear the dismiss keyguard flag so we are back to the default state
        // when we next resume
        updateKeyguardPolicy(false);
    }

    @Override
    protected void onStop() {
        if (DBG) log("onStop()...");
        super.onStop();

        stopTimer();

        Phone.State state = mCM.getState();
        if (DBG) log("onStop: state = " + state);

        if (state == Phone.State.IDLE) {
            final PhoneApp app = PhoneApp.getInstance();
            // when OTA Activation, OTA Success/Failure dialog or OTA SPC
            // failure dialog is running, do not destroy inCallScreen. Because call
            // is already ended and dialog will not get redrawn on slider event.
            if ((app.cdmaOtaProvisionData != null) && (app.cdmaOtaScreenState != null)
                    && ((app.cdmaOtaScreenState.otaScreenState !=
                            CdmaOtaScreenState.OtaScreenState.OTA_STATUS_ACTIVATION)
                        && (app.cdmaOtaScreenState.otaScreenState !=
                            CdmaOtaScreenState.OtaScreenState.OTA_STATUS_SUCCESS_FAILURE_DLG)
                        && (!app.cdmaOtaProvisionData.inOtaSpcState))) {
                // we don't want the call screen to remain in the activity history
                // if there are not active or ringing calls.
                if (DBG) log("- onStop: calling finish() to clear activity history...");
                moveTaskToBack(true);
                if (otaUtils != null) {
                    otaUtils.cleanOtaScreen(true);
                }
            }
        }
    }

    @Override
    protected void onDestroy() {
        if (DBG) log("onDestroy()...");
        super.onDestroy();

        // Set the magic flag that tells us NOT to handle any handler
        // messages that come in asynchronously after we get destroyed.
        mIsDestroyed = true;

        final PhoneApp app = PhoneApp.getInstance();
        app.setInCallScreenInstance(null);

        // Clear out the InCallScreen references in various helper objects
        // (to let them know we've been destroyed).
        if (mInCallMenu != null) {
            mInCallMenu.clearInCallScreenReference();
        }
        if (mCallCard != null) {
            mCallCard.setInCallScreenInstance(null);
        }
        if (mInCallTouchUi != null) {
            mInCallTouchUi.setInCallScreenInstance(null);
        }

        mDialer.clearInCallScreenReference();
        mDialer = null;

        unregisterForPhoneStates();
        // No need to change wake state here; that happens in onPause() when we
        // are moving out of the foreground.

        if (mBluetoothHeadset != null) {
            mBluetoothHeadset.close();
            mBluetoothHeadset = null;
        }

        // Dismiss all dialogs, to be absolutely sure we won't leak any of
        // them while changing orientation.
        dismissAllDialogs();
    }

    /**
     * Dismisses the in-call screen.
     *
     * We never *really* finish() the InCallScreen, since we don't want to
     * get destroyed and then have to be re-created from scratch for the
     * next call.  Instead, we just move ourselves to the back of the
     * activity stack.
     *
     * This also means that we'll no longer be reachable via the BACK
     * button (since moveTaskToBack() puts us behind the Home app, but the
     * home app doesn't allow the BACK key to move you any farther down in
     * the history stack.)
     *
     * (Since the Phone app itself is never killed, this basically means
     * that we'll keep a single InCallScreen instance around for the
     * entire uptime of the device.  This noticeably improves the UI
     * responsiveness for incoming calls.)
     */
    @Override
    public void finish() {
        if (DBG) log("finish()...");
        moveTaskToBack(true);
    }

    /**
     * End the current in call screen session.
     *
     * This must be called when an InCallScreen session has
     * complete so that the next invocation via an onResume will
     * not be in an old state.
     */
    public void endInCallScreenSession() {
        if (DBG) log("endInCallScreenSession()...");
        moveTaskToBack(true);
        setInCallScreenMode(InCallScreenMode.UNDEFINED);
    }

    /* package */ boolean isForegroundActivity() {
        return mIsForegroundActivity;
    }

    /* package */ void updateKeyguardPolicy(boolean dismissKeyguard) {
        if (dismissKeyguard) {
            getWindow().addFlags(WindowManager.LayoutParams.FLAG_DISMISS_KEYGUARD);
        } else {
            getWindow().clearFlags(WindowManager.LayoutParams.FLAG_DISMISS_KEYGUARD);
        }
    }

    private void registerForPhoneStates() {
        if (!mRegisteredForPhoneStates) {
<<<<<<< HEAD
            mPhone.registerForPreciseCallStateChanged(mHandler, PHONE_STATE_CHANGED, null);
            mPhone.registerForDisconnect(mHandler, PHONE_DISCONNECT, null);
            mPhone.registerForMmiInitiate(mHandler, PhoneApp.MMI_INITIATE, null);

            // register for the MMI complete message.  Upon completion,
            // PhoneUtils will bring up a system dialog instead of the
            // message display class in PhoneUtils.displayMMIComplete().
            // We'll listen for that message too, so that we can finish
            // the activity at the same time.
            mPhone.registerForMmiComplete(mHandler, PhoneApp.MMI_COMPLETE, null);
            mPhone.registerForCallWaiting(mHandler, PHONE_CDMA_CALL_WAITING, null);
            mPhone.setOnPostDialCharacter(mHandler, POST_ON_DIAL_CHARS, null);
            mPhone.registerForSuppServiceFailed(mHandler, SUPP_SERVICE_FAILED, null);
            if (TelephonyCapabilities.supportsOtasp(mPhone)) {
                mPhone.registerForCdmaOtaStatusChange(mHandler, EVENT_OTA_PROVISION_CHANGE, null);
=======
            mCM.registerForPreciseCallStateChanged(mHandler, PHONE_STATE_CHANGED, null);
            mCM.registerForDisconnect(mHandler, PHONE_DISCONNECT, null);
            int phoneType = mPhone.getPhoneType();
            if (phoneType == Phone.PHONE_TYPE_GSM) {
                mCM.registerForMmiInitiate(mHandler, PhoneApp.MMI_INITIATE, null);

                // register for the MMI complete message.  Upon completion,
                // PhoneUtils will bring up a system dialog instead of the
                // message display class in PhoneUtils.displayMMIComplete().
                // We'll listen for that message too, so that we can finish
                // the activity at the same time.
                mCM.registerForMmiComplete(mHandler, PhoneApp.MMI_COMPLETE, null);
            } else if (phoneType == Phone.PHONE_TYPE_CDMA) {
                if (DBG) log("Registering for Call Waiting.");
                mCM.registerForCallWaiting(mHandler, PHONE_CDMA_CALL_WAITING, null);
            } else {
                throw new IllegalStateException("Unexpected phone type: " + phoneType);
            }

            mPhone.setOnPostDialCharacter(mHandler, POST_ON_DIAL_CHARS, null);
            mCM.registerForSuppServiceFailed(mHandler, SUPP_SERVICE_FAILED, null);
            if (phoneType == Phone.PHONE_TYPE_CDMA) {
                mCM.registerForCdmaOtaStatusChange(mHandler, EVENT_OTA_PROVISION_CHANGE, null);
>>>>>>> 17509be3
            }
            mRegisteredForPhoneStates = true;
        }
    }

    private void unregisterForPhoneStates() {
        mCM.unregisterForPreciseCallStateChanged(mHandler);
        mCM.unregisterForDisconnect(mHandler);
        mCM.unregisterForMmiInitiate(mHandler);
        mCM.unregisterForCallWaiting(mHandler);
        mCM.unregisterForSuppServiceFailed(mHandler);
        mPhone.setOnPostDialCharacter(null, POST_ON_DIAL_CHARS, null);
        mCM.unregisterForCdmaOtaStatusChange(mHandler);
        mRegisteredForPhoneStates = false;
    }

    /* package */ void updateAfterRadioTechnologyChange() {
        if (DBG) Log.d(LOG_TAG, "updateAfterRadioTechnologyChange()...");

        // Reset the call screen since the calls cannot be transferred
        // across radio technologies.
        resetInCallScreenMode();

        // Unregister for all events from the old obsolete phone
        unregisterForPhoneStates();

        // (Re)register for all events relevant to the new active phone
        registerForPhoneStates();
    }

    @Override
    protected void onNewIntent(Intent intent) {
        if (DBG) log("onNewIntent: intent=" + intent);

        // We're being re-launched with a new Intent.  Since we keep
        // around a single InCallScreen instance for the life of the phone
        // process (see finish()), this sequence will happen EVERY time
        // there's a new incoming or outgoing call except for the very
        // first time the InCallScreen gets created.  This sequence will
        // also happen if the InCallScreen is already in the foreground
        // (e.g. getting a new ACTION_CALL intent while we were already
        // using the other line.)

        // Stash away the new intent so that we can get it in the future
        // by calling getIntent().  (Otherwise getIntent() will return the
        // original Intent from when we first got created!)
        setIntent(intent);

        // Activities are always paused before receiving a new intent, so
        // we can count on our onResume() method being called next.

        // Just like in onCreate(), handle this intent, and stash the
        // result code from internalResolveIntent() in the
        // mInCallInitialStatus field.  If it's an error code, we'll
        // handle it in onResume().
        mInCallInitialStatus = internalResolveIntent(intent);
        if (mInCallInitialStatus != InCallInitStatus.SUCCESS) {
            Log.w(LOG_TAG, "onNewIntent: status " + mInCallInitialStatus
                  + " from internalResolveIntent()");
            // See onResume() for the actual error handling.
        }
    }

    /* package */ InCallInitStatus internalResolveIntent(Intent intent) {
        if (intent == null || intent.getAction() == null) {
            return InCallInitStatus.SUCCESS;
        }

        checkIsOtaCall(intent);

        String action = intent.getAction();
        if (DBG) log("internalResolveIntent: action=" + action);

        // The calls to setRestoreMuteOnInCallResume() inform the phone
        // that we're dealing with new connections (either a placing an
        // outgoing call or answering an incoming one, and NOT handling
        // an aborted "Add Call" request), so we should let the mute state
        // be handled by the PhoneUtils phone state change handler.
        final PhoneApp app = PhoneApp.getInstance();
        // If OTA Activation is configured for Power up scenario, then
        // InCallScreen UI started with Intent of ACTION_SHOW_ACTIVATION
        // to show OTA Activation screen at power up.
        if ((action.equals(ACTION_SHOW_ACTIVATION))
                && (TelephonyCapabilities.supportsOtasp(mPhone))) {
            setInCallScreenMode(InCallScreenMode.OTA_NORMAL);
            if ((app.cdmaOtaProvisionData != null)
                    && (!app.cdmaOtaProvisionData.isOtaCallIntentProcessed)) {
                app.cdmaOtaProvisionData.isOtaCallIntentProcessed = true;
                app.cdmaOtaScreenState.otaScreenState =
                        CdmaOtaScreenState.OtaScreenState.OTA_STATUS_ACTIVATION;
            }
            return InCallInitStatus.SUCCESS;
        } else if (action.equals(Intent.ACTION_ANSWER)) {
            internalAnswerCall();
            app.setRestoreMuteOnInCallResume(false);
            return InCallInitStatus.SUCCESS;
        } else if (action.equals(Intent.ACTION_CALL)
                || action.equals(Intent.ACTION_CALL_EMERGENCY)) {
            app.setRestoreMuteOnInCallResume(false);

            // If a provider is used, extract the info to build the
            // overlay and route the call.  The overlay will be
            // displayed the first time updateScreen is called.
            if (PhoneUtils.hasPhoneProviderExtras(intent)) {
                mProviderLabel = PhoneUtils.getProviderLabel(this, intent);
                mProviderIcon = PhoneUtils.getProviderIcon(this, intent);
                mProviderGatewayUri = PhoneUtils.getProviderGatewayUri(intent);
                mProviderAddress = PhoneUtils.formatProviderUri(mProviderGatewayUri);
                mProviderOverlayVisible = true;

                if (TextUtils.isEmpty(mProviderLabel) || null == mProviderIcon ||
                    null == mProviderGatewayUri || TextUtils.isEmpty(mProviderAddress)) {
                    clearProvider();
                }
            } else {
                clearProvider();
            }
            InCallInitStatus status = placeCall(intent);
            if (status == InCallInitStatus.SUCCESS) {
                // Notify the phone app that a call is beginning so it can
                // enable the proximity sensor
                app.setBeginningCall(true);
            }
            return status;
        } else if (action.equals(intent.ACTION_MAIN)) {
            // The MAIN action is used to bring up the in-call screen without
            // doing any other explicit action, like when you return to the
            // current call after previously bailing out of the in-call UI.
            // SHOW_DIALPAD_EXTRA can be used here to specify whether the DTMF
            // dialpad should be initially visible.  If the extra isn't
            // present at all, we just leave the dialpad in its previous state.

            if ((mInCallScreenMode == InCallScreenMode.OTA_NORMAL)
                    || (mInCallScreenMode == InCallScreenMode.OTA_ENDED)) {
                // If in OTA Call, update the OTA UI
                updateScreen();
                return InCallInitStatus.SUCCESS;
            }
            if (intent.hasExtra(SHOW_DIALPAD_EXTRA)) {
                boolean showDialpad = intent.getBooleanExtra(SHOW_DIALPAD_EXTRA, false);
                if (VDBG) log("- internalResolveIntent: SHOW_DIALPAD_EXTRA: " + showDialpad);
                if (showDialpad) {
                    mDialer.openDialer(false);  // no "opening" animation
                } else {
                    mDialer.closeDialer(false);  // no "closing" animation
                }
            }
            return InCallInitStatus.SUCCESS;
        } else if (action.equals(ACTION_UNDEFINED)) {
            return InCallInitStatus.SUCCESS;
        } else {
            Log.w(LOG_TAG, "internalResolveIntent: unexpected intent action: " + action);
            // But continue the best we can (basically treating this case
            // like ACTION_MAIN...)
            return InCallInitStatus.SUCCESS;
        }
    }

    private void stopTimer() {
        if (mCallCard != null) mCallCard.stopTimer();
    }

    private void initInCallScreen() {
        if (VDBG) log("initInCallScreen()...");

        // Have the WindowManager filter out touch events that are "too fat".
        getWindow().addFlags(WindowManager.LayoutParams.FLAG_IGNORE_CHEEK_PRESSES);

        // Run in a 32-bit window, which improves the appearance of some
        // semitransparent artwork in the in-call UI (like the CallCard
        // photo borders).
        getWindow().setFormat(PixelFormat.RGBX_8888);

        mMainFrame = (ViewGroup) findViewById(R.id.mainFrame);
        mInCallPanel = (ViewGroup) findViewById(R.id.inCallPanel);

        // Initialize the CallCard.
        mCallCard = (CallCard) findViewById(R.id.callCard);
        if (VDBG) log("  - mCallCard = " + mCallCard);
        mCallCard.setInCallScreenInstance(this);

        // Onscreen touch UI elements (used on some platforms)
        initInCallTouchUi();

        // Helper class to keep track of enabledness/state of UI controls
        mInCallControlState = new InCallControlState(this, mCM);

        // Helper class to run the "Manage conference" UI
        mManageConferenceUtils = new ManageConferenceUtils(this, mPhone);

        // Create the dtmf dialer.  The dialer view we use depends on the
        // current platform:
        //
        // - On non-prox-sensor devices, it's the dialpad contained inside
        //   a SlidingDrawer widget (see dtmf_twelve_key_dialer.xml).
        //
        // - On "full touch UI" devices, it's the compact non-sliding
        //   dialpad that appears on the upper half of the screen,
        //   above the main cluster of InCallTouchUi buttons
        //   (see non_drawer_dialpad.xml).
        //
        SlidingDrawer dialerDrawer;
        if (isTouchUiEnabled()) {
            // This is a "full touch" device.
            ViewStub stub = (ViewStub)findViewById(R.id.non_drawer_dialpad_stub);
            stub.inflate();
            mDialerView = (DTMFTwelveKeyDialerView) findViewById(R.id.non_drawer_dtmf_dialer);
            if (DBG) log("- Full touch device!  Found dialerView: " + mDialerView);
            dialerDrawer = null;  // No SlidingDrawer used on this device.
        } else {
            // Use the old-style dialpad contained within the SlidingDrawer.
            ViewStub stub = (ViewStub)findViewById(R.id.dtmf_dialer_stub);
            stub.inflate();
            mDialerView = (DTMFTwelveKeyDialerView) findViewById(R.id.dtmf_dialer);
            if (DBG) log("- Using SlidingDrawer-based dialpad.  Found dialerView: " + mDialerView);
            dialerDrawer = (SlidingDrawer) findViewById(R.id.dialer_container);
            if (DBG) log("  ...and the SlidingDrawer: " + dialerDrawer);
        }
        // Sanity-check that (regardless of the device) at least the
        // dialer view is present:
        if (mDialerView == null) {
            Log.e(LOG_TAG, "onCreate: couldn't find dialerView", new IllegalStateException());
        }
        // Finally, create the DTMFTwelveKeyDialer instance.
        mDialer = new DTMFTwelveKeyDialer(this, mDialerView, dialerDrawer);
    }

    /**
     * Returns true if the phone is "in use", meaning that at least one line
     * is active (ie. off hook or ringing or dialing).  Conversely, a return
     * value of false means there's currently no phone activity at all.
     */
    private boolean phoneIsInUse() {
        return mCM.getState() != Phone.State.IDLE;
    }

    private boolean handleDialerKeyDown(int keyCode, KeyEvent event) {
        if (VDBG) log("handleDialerKeyDown: keyCode " + keyCode + ", event " + event + "...");

        // As soon as the user starts typing valid dialable keys on the
        // keyboard (presumably to type DTMF tones) we start passing the
        // key events to the DTMFDialer's onDialerKeyDown.  We do so
        // only if the okToDialDTMFTones() conditions pass.
        if (okToDialDTMFTones()) {
            return mDialer.onDialerKeyDown(event);

            // TODO: If the dialpad isn't currently visible, maybe
            // consider automatically bringing it up right now?
            // (Just to make sure the user sees the digits widget...)
            // But this probably isn't too critical since it's awkward to
            // use the hard keyboard while in-call in the first place,
            // especially now that the in-call UI is portrait-only...
        }

        return false;
    }

    @Override
    public void onBackPressed() {
        if (DBG) log("onBackPressed()...");

        // To consume this BACK press, the code here should just do
        // something and return.  Otherwise, call super.onBackPressed() to
        // get the default implementation (which simply finishes the
        // current activity.)

        if (mCM.hasActiveRingingCall()) {
            // While an incoming call is ringing, BACK behaves just like
            // ENDCALL: it stops the ringing and rejects the current call.
            // (This is only enabled on some platforms, though.)
            if (getResources().getBoolean(R.bool.allow_back_key_to_reject_incoming_call)) {
                if (DBG) log("BACK key while ringing: reject the call");
                internalHangupRingingCall();

                // Don't consume the key; instead let the BACK event *also*
                // get handled normally by the framework (which presumably
                // will cause us to exit out of this activity.)
                super.onBackPressed();
                return;
            } else {
                // The BACK key is disabled; don't reject the call, but
                // *do* consume the keypress (otherwise we'll exit out of
                // this activity.)
                if (DBG) log("BACK key while ringing: ignored");
                return;
            }
        }

        // BACK is also used to exit out of any "special modes" of the
        // in-call UI:

        if (mDialer.isOpened()) {
            // Take down the "touch lock" overlay *immediately* to let the
            // user clearly see the DTMF dialpad's closing animation.
            enableTouchLock(false);

            mDialer.closeDialer(true);  // do the "closing" animation
            return;
        }

        if (mInCallScreenMode == InCallScreenMode.MANAGE_CONFERENCE) {
            // Hide the Manage Conference panel, return to NORMAL mode.
            setInCallScreenMode(InCallScreenMode.NORMAL);
            return;
        }

        // Nothing special to do.  Fall back to the default behavior.
        super.onBackPressed();
    }

    /**
     * Handles the green CALL key while in-call.
     * @return true if we consumed the event.
     */
    private boolean handleCallKey() {
        // The green CALL button means either "Answer", "Unhold", or
        // "Swap calls", or can be a no-op, depending on the current state
        // of the Phone.

        final boolean hasRingingCall = mCM.hasActiveRingingCall();
        final boolean hasActiveCall = mCM.hasActiveFgCall();
        final boolean hasHoldingCall = mCM.hasActiveBgCall();

        int phoneType = mPhone.getPhoneType();
        if (phoneType == Phone.PHONE_TYPE_CDMA) {
            // The green CALL button means either "Answer", "Swap calls/On Hold", or
            // "Add to 3WC", depending on the current state of the Phone.

            PhoneApp app = PhoneApp.getInstance();
            CdmaPhoneCallState.PhoneCallState currCallState =
                app.cdmaPhoneCallState.getCurrentCallState();
            if (hasRingingCall) {
                //Scenario 1: Accepting the First Incoming and Call Waiting call
                if (DBG) log("answerCall: First Incoming and Call Waiting scenario");
                internalAnswerCall();  // Automatically holds the current active call,
                                       // if there is one
            } else if ((currCallState == CdmaPhoneCallState.PhoneCallState.THRWAY_ACTIVE)
                    && (hasActiveCall)) {
                //Scenario 2: Merging 3Way calls
                if (DBG) log("answerCall: Merge 3-way call scenario");
                // Merge calls
                PhoneUtils.mergeCalls(mPhone);
            } else if (currCallState == CdmaPhoneCallState.PhoneCallState.CONF_CALL) {
                //Scenario 3: Switching between two Call waiting calls or drop the latest
                // connection if in a 3Way merge scenario
                if (DBG) log("answerCall: Switch btwn 2 calls scenario");
                internalSwapCalls();
            }
        } else if (phoneType == Phone.PHONE_TYPE_GSM) {
            if (hasRingingCall) {
                // If an incoming call is ringing, the CALL button is actually
                // handled by the PhoneWindowManager.  (We do this to make
                // sure that we'll respond to the key even if the InCallScreen
                // hasn't come to the foreground yet.)
                //
                // We'd only ever get here in the extremely rare case that the
                // incoming call started ringing *after*
                // PhoneWindowManager.interceptKeyTq() but before the event
                // got here, or else if the PhoneWindowManager had some
                // problem connecting to the ITelephony service.
                Log.w(LOG_TAG, "handleCallKey: incoming call is ringing!"
                      + " (PhoneWindowManager should have handled this key.)");
                // But go ahead and handle the key as normal, since the
                // PhoneWindowManager presumably did NOT handle it:

                // There's an incoming ringing call: CALL means "Answer".
                internalAnswerCall();
            } else if (hasActiveCall && hasHoldingCall) {
                // Two lines are in use: CALL means "Swap calls".
                if (DBG) log("handleCallKey: both lines in use ==> swap calls.");
                internalSwapCalls();
            } else if (hasHoldingCall) {
                // There's only one line in use, AND it's on hold.
                // In this case CALL is a shortcut for "unhold".
                if (DBG) log("handleCallKey: call on hold ==> unhold.");
                PhoneUtils.switchHoldingAndActive(mCM.getFirstActiveBgCall());  // Really means "unhold" in this state
            } else {
                // The most common case: there's only one line in use, and
                // it's an active call (i.e. it's not on hold.)
                // In this case CALL is a no-op.
                // (This used to be a shortcut for "add call", but that was a
                // bad idea because "Add call" is so infrequently-used, and
                // because the user experience is pretty confusing if you
                // inadvertently trigger it.)
                if (VDBG) log("handleCallKey: call in foregound ==> ignoring.");
                // But note we still consume this key event; see below.
            }
        } else {
            throw new IllegalStateException("Unexpected phone type: " + phoneType);
        }

        // We *always* consume the CALL key, since the system-wide default
        // action ("go to the in-call screen") is useless here.
        return true;
    }

    boolean isKeyEventAcceptableDTMF (KeyEvent event) {
        return (mDialer != null && mDialer.isKeyEventAcceptable(event));
    }

    /**
     * Overriden to track relevant focus changes.
     *
     * If a key is down and some time later the focus changes, we may
     * NOT recieve the keyup event; logically the keyup event has not
     * occured in this window.  This issue is fixed by treating a focus
     * changed event as an interruption to the keydown, making sure
     * that any code that needs to be run in onKeyUp is ALSO run here.
     *
     * Note, this focus change event happens AFTER the in-call menu is
     * displayed, so mIsMenuDisplayed should always be correct by the
     * time this method is called in the framework, please see:
     * {@link onCreatePanelView}, {@link onOptionsMenuClosed}
     */
    @Override
    public void onWindowFocusChanged(boolean hasFocus) {
        // the dtmf tones should no longer be played
        if (VDBG) log("onWindowFocusChanged(" + hasFocus + ")...");
        if (!hasFocus && mDialer != null) {
            if (VDBG) log("- onWindowFocusChanged: faking onDialerKeyUp()...");
            mDialer.onDialerKeyUp(null);
        }
    }

    @Override
    public boolean dispatchKeyEvent(KeyEvent event) {
        // if (DBG) log("dispatchKeyEvent(event " + event + ")...");

        // Intercept some events before they get dispatched to our views.
        switch (event.getKeyCode()) {
            case KeyEvent.KEYCODE_DPAD_CENTER:
            case KeyEvent.KEYCODE_DPAD_UP:
            case KeyEvent.KEYCODE_DPAD_DOWN:
            case KeyEvent.KEYCODE_DPAD_LEFT:
            case KeyEvent.KEYCODE_DPAD_RIGHT:
                // Disable DPAD keys and trackball clicks if the touch lock
                // overlay is up, since "touch lock" really means "disable
                // the DTMF dialpad" (rather than only disabling touch events.)
                if (mDialer.isOpened() && isTouchLocked()) {
                    if (DBG) log("- ignoring DPAD event while touch-locked...");
                    return true;
                }
                break;

            default:
                break;
        }

        return super.dispatchKeyEvent(event);
    }

    @Override
    public boolean onKeyUp(int keyCode, KeyEvent event) {
        // if (DBG) log("onKeyUp(keycode " + keyCode + ")...");

        // push input to the dialer.
        if ((mDialer != null) && (mDialer.onDialerKeyUp(event))){
            return true;
        } else if (keyCode == KeyEvent.KEYCODE_CALL) {
            // Always consume CALL to be sure the PhoneWindow won't do anything with it
            return true;
        }
        return super.onKeyUp(keyCode, event);
    }

    @Override
    public boolean onKeyDown(int keyCode, KeyEvent event) {
        // if (DBG) log("onKeyDown(keycode " + keyCode + ")...");

        switch (keyCode) {
            case KeyEvent.KEYCODE_CALL:
                boolean handled = handleCallKey();
                if (!handled) {
                    Log.w(LOG_TAG, "InCallScreen should always handle KEYCODE_CALL in onKeyDown");
                }
                // Always consume CALL to be sure the PhoneWindow won't do anything with it
                return true;

            // Note there's no KeyEvent.KEYCODE_ENDCALL case here.
            // The standard system-wide handling of the ENDCALL key
            // (see PhoneWindowManager's handling of KEYCODE_ENDCALL)
            // already implements exactly what the UI spec wants,
            // namely (1) "hang up" if there's a current active call,
            // or (2) "don't answer" if there's a current ringing call.

            case KeyEvent.KEYCODE_CAMERA:
                // Disable the CAMERA button while in-call since it's too
                // easy to press accidentally.
                return true;

            case KeyEvent.KEYCODE_VOLUME_UP:
            case KeyEvent.KEYCODE_VOLUME_DOWN:
                if (mCM.getState() == Phone.State.RINGING) {
                    // If an incoming call is ringing, the VOLUME buttons are
                    // actually handled by the PhoneWindowManager.  (We do
                    // this to make sure that we'll respond to them even if
                    // the InCallScreen hasn't come to the foreground yet.)
                    //
                    // We'd only ever get here in the extremely rare case that the
                    // incoming call started ringing *after*
                    // PhoneWindowManager.interceptKeyTq() but before the event
                    // got here, or else if the PhoneWindowManager had some
                    // problem connecting to the ITelephony service.
                    Log.w(LOG_TAG, "VOLUME key: incoming call is ringing!"
                          + " (PhoneWindowManager should have handled this key.)");
                    // But go ahead and handle the key as normal, since the
                    // PhoneWindowManager presumably did NOT handle it:

                    final CallNotifier notifier = PhoneApp.getInstance().notifier;
                    if (notifier.isRinging()) {
                        // ringer is actually playing, so silence it.
                        PhoneUtils.setAudioControlState(PhoneUtils.AUDIO_IDLE);
                        if (DBG) log("VOLUME key: silence ringer");
                        notifier.silenceRinger();
                    }

                    // As long as an incoming call is ringing, we always
                    // consume the VOLUME keys.
                    return true;
                }
                break;

            case KeyEvent.KEYCODE_MENU:
                // Special case for the MENU key: if the "touch lock"
                // overlay is up (over the DTMF dialpad), allow MENU to
                // dismiss the overlay just as if you had double-tapped
                // the onscreen icon.
                // (We do this because MENU is normally used to bring the
                // UI back after the screen turns off, and the touch lock
                // overlay "feels" very similar to the screen going off.
                // This is also here to be "backward-compatibile" with the
                // 1.0 behavior, where you *needed* to hit MENU to bring
                // back the dialpad after 6 seconds of idle time.)
                if (mDialer.isOpened() && isTouchLocked()) {
                    if (VDBG) log("- allowing MENU to dismiss touch lock overlay...");
                    // Take down the touch lock overlay, but post a
                    // message in the future to bring it back later.
                    enableTouchLock(false);
                    resetTouchLockTimer();
                    return true;
                }
                break;

            case KeyEvent.KEYCODE_MUTE:
                Phone phone = mCM.getFgPhone();
                PhoneUtils.setMute(phone, !PhoneUtils.getMute(phone));
                return true;

            // Various testing/debugging features, enabled ONLY when VDBG == true.
            case KeyEvent.KEYCODE_SLASH:
                if (VDBG) {
                    log("----------- InCallScreen View dump --------------");
                    // Dump starting from the top-level view of the entire activity:
                    Window w = this.getWindow();
                    View decorView = w.getDecorView();
                    decorView.debug();
                    return true;
                }
                break;
            case KeyEvent.KEYCODE_EQUALS:
                if (VDBG) {
                    log("----------- InCallScreen call state dump --------------");
                    PhoneUtils.dumpCallState(mPhone);
                    PhoneUtils.dumpCallManager();
                    return true;
                }
                break;
            case KeyEvent.KEYCODE_GRAVE:
                if (VDBG) {
                    // Placeholder for other misc temp testing
                    log("------------ Temp testing -----------------");
                    return true;
                }
                break;
        }

        if (event.getRepeatCount() == 0 && handleDialerKeyDown(keyCode, event)) {
            return true;
        }

        return super.onKeyDown(keyCode, event);
    }

    /**
     * Handle a failure notification for a supplementary service
     * (i.e. conference, switch, separate, transfer, etc.).
     */
    void onSuppServiceFailed(AsyncResult r) {
        Phone.SuppService service = (Phone.SuppService) r.result;
        if (DBG) log("onSuppServiceFailed: " + service);

        int errorMessageResId;
        switch (service) {
            case SWITCH:
                // Attempt to switch foreground and background/incoming calls failed
                // ("Failed to switch calls")
                errorMessageResId = R.string.incall_error_supp_service_switch;
                break;

            case SEPARATE:
                // Attempt to separate a call from a conference call
                // failed ("Failed to separate out call")
                errorMessageResId = R.string.incall_error_supp_service_separate;
                break;

            case TRANSFER:
                // Attempt to connect foreground and background calls to
                // each other (and hanging up user's line) failed ("Call
                // transfer failed")
                errorMessageResId = R.string.incall_error_supp_service_transfer;
                break;

            case CONFERENCE:
                // Attempt to add a call to conference call failed
                // ("Conference call failed")
                errorMessageResId = R.string.incall_error_supp_service_conference;
                break;

            case REJECT:
                // Attempt to reject an incoming call failed
                // ("Call rejection failed")
                errorMessageResId = R.string.incall_error_supp_service_reject;
                break;

            case HANGUP:
                // Attempt to release a call failed ("Failed to release call(s)")
                errorMessageResId = R.string.incall_error_supp_service_hangup;
                break;

            case UNKNOWN:
            default:
                // Attempt to use a service we don't recognize or support
                // ("Unsupported service" or "Selected service failed")
                errorMessageResId = R.string.incall_error_supp_service_unknown;
                break;
        }

        // mSuppServiceFailureDialog is a generic dialog used for any
        // supp service failure, and there's only ever have one
        // instance at a time.  So just in case a previous dialog is
        // still around, dismiss it.
        if (mSuppServiceFailureDialog != null) {
            if (DBG) log("- DISMISSING mSuppServiceFailureDialog.");
            mSuppServiceFailureDialog.dismiss();  // It's safe to dismiss() a dialog
                                                  // that's already dismissed.
            mSuppServiceFailureDialog = null;
        }

        mSuppServiceFailureDialog = new AlertDialog.Builder(this)
                .setMessage(errorMessageResId)
                .setPositiveButton(R.string.ok, null)
                .setCancelable(true)
                .create();
        mSuppServiceFailureDialog.getWindow().addFlags(
                WindowManager.LayoutParams.FLAG_BLUR_BEHIND);
        mSuppServiceFailureDialog.show();
    }

    /**
     * Something has changed in the phone's state.  Update the UI.
     */
    private void onPhoneStateChanged(AsyncResult r) {
        if (DBG) log("onPhoneStateChanged()...");

        // There's nothing to do here if we're not the foreground activity.
        // (When we *do* eventually come to the foreground, we'll do a
        // full update then.)
        if (!mIsForegroundActivity) {
            if (DBG) log("onPhoneStateChanged: Activity not in foreground! Bailing out...");
            return;
        }

        updateScreen();

        // Make sure we update the poke lock and wake lock when certain
        // phone state changes occur.
        PhoneApp.getInstance().updateWakeState();
    }

    /**
     * Updates the UI after a phone connection is disconnected, as follows:
     *
     * - If this was a missed or rejected incoming call, and no other
     *   calls are active, dismiss the in-call UI immediately.  (The
     *   CallNotifier will still create a "missed call" notification if
     *   necessary.)
     *
     * - With any other disconnect cause, if the phone is now totally
     *   idle, display the "Call ended" state for a couple of seconds.
     *
     * - Or, if the phone is still in use, stay on the in-call screen
     *   (and update the UI to reflect the current state of the Phone.)
     *
     * @param r r.result contains the connection that just ended
     */
    private void onDisconnect(AsyncResult r) {
        Connection c = (Connection) r.result;
        Connection.DisconnectCause cause = c.getDisconnectCause();
        if (DBG) log("onDisconnect: " + c + ", cause=" + cause);

        boolean currentlyIdle = !phoneIsInUse();
        int autoretrySetting = AUTO_RETRY_OFF;
        boolean phoneIsCdma = (mPhone.getPhoneType() == Phone.PHONE_TYPE_CDMA);
        if (phoneIsCdma) {
            // Get the Auto-retry setting only if Phone State is IDLE,
            // else let it stay as AUTO_RETRY_OFF
            if (currentlyIdle) {
                autoretrySetting = android.provider.Settings.System.getInt(mPhone.getContext().
                        getContentResolver(), android.provider.Settings.System.CALL_AUTO_RETRY, 0);
            }
        }

        // for OTA Call, only if in OTA NORMAL mode, handle OTA END scenario
        final PhoneApp app = PhoneApp.getInstance();
        if ((mInCallScreenMode == InCallScreenMode.OTA_NORMAL)
                && ((app.cdmaOtaProvisionData != null)
                && (!app.cdmaOtaProvisionData.inOtaSpcState))) {
            setInCallScreenMode(InCallScreenMode.OTA_ENDED);
            updateScreen();
            return;
        } else if ((mInCallScreenMode == InCallScreenMode.OTA_ENDED)
                || ((app.cdmaOtaProvisionData != null) && app.cdmaOtaProvisionData.inOtaSpcState)) {
           if (DBG) log("onDisconnect: OTA Call end already handled");
           return;
        }

        // Any time a call disconnects, clear out the "history" of DTMF
        // digits you typed (to make sure it doesn't persist from one call
        // to the next.)
        mDialer.clearDigits();

        // Under certain call disconnected states, we want to alert the user
        // with a dialog instead of going through the normal disconnect
        // routine.
        if (cause == Connection.DisconnectCause.CALL_BARRED) {
            showGenericErrorDialog(R.string.callFailed_cb_enabled, false);
            return;
        } else if (cause == Connection.DisconnectCause.FDN_BLOCKED) {
            showGenericErrorDialog(R.string.callFailed_fdn_only, false);
            return;
        } else if (cause == Connection.DisconnectCause.CS_RESTRICTED) {
            showGenericErrorDialog(R.string.callFailed_dsac_restricted, false);
            return;
        } else if (cause == Connection.DisconnectCause.CS_RESTRICTED_EMERGENCY) {
            showGenericErrorDialog(R.string.callFailed_dsac_restricted_emergency, false);
            return;
        } else if (cause == Connection.DisconnectCause.CS_RESTRICTED_NORMAL) {
            showGenericErrorDialog(R.string.callFailed_dsac_restricted_normal, false);
            return;
        }

        if (phoneIsCdma) {
            Call.State callState = PhoneApp.getInstance().notifier.getPreviousCdmaCallState();
            if ((callState == Call.State.ACTIVE)
                    && (cause != Connection.DisconnectCause.INCOMING_MISSED)
                    && (cause != Connection.DisconnectCause.NORMAL)
                    && (cause != Connection.DisconnectCause.LOCAL)
                    && (cause != Connection.DisconnectCause.INCOMING_REJECTED)) {
                showCallLostDialog();
            } else if ((callState == Call.State.DIALING || callState == Call.State.ALERTING)
                        && (cause != Connection.DisconnectCause.INCOMING_MISSED)
                        && (cause != Connection.DisconnectCause.NORMAL)
                        && (cause != Connection.DisconnectCause.LOCAL)
                        && (cause != Connection.DisconnectCause.INCOMING_REJECTED)) {

                    if (mNeedShowCallLostDialog) {
                        // Show the dialog now since the call that just failed was a retry.
                        showCallLostDialog();
                        mNeedShowCallLostDialog = false;
                    } else {
                        if (autoretrySetting == AUTO_RETRY_OFF) {
                            // Show the dialog for failed call if Auto Retry is OFF in Settings.
                            showCallLostDialog();
                            mNeedShowCallLostDialog = false;
                        } else {
                            // Set the mNeedShowCallLostDialog flag now, so we'll know to show
                            // the dialog if *this* call fails.
                            mNeedShowCallLostDialog = true;
                        }
                    }
            }
        }

        // Explicitly clean up up any DISCONNECTED connections
        // in a conference call.
        // [Background: Even after a connection gets disconnected, its
        // Connection object still stays around for a few seconds, in the
        // DISCONNECTED state.  With regular calls, this state drives the
        // "call ended" UI.  But when a single person disconnects from a
        // conference call there's no "call ended" state at all; in that
        // case we blow away any DISCONNECTED connections right now to make sure
        // the UI updates instantly to reflect the current state.]
        Call call = c.getCall();
        if (call != null) {
            // We only care about situation of a single caller
            // disconnecting from a conference call.  In that case, the
            // call will have more than one Connection (including the one
            // that just disconnected, which will be in the DISCONNECTED
            // state) *and* at least one ACTIVE connection.  (If the Call
            // has *no* ACTIVE connections, that means that the entire
            // conference call just ended, so we *do* want to show the
            // "Call ended" state.)
            List<Connection> connections = call.getConnections();
            if (connections != null && connections.size() > 1) {
                for (Connection conn : connections) {
                    if (conn.getState() == Call.State.ACTIVE) {
                        // This call still has at least one ACTIVE connection!
                        // So blow away any DISCONNECTED connections
                        // (including, presumably, the one that just
                        // disconnected from this conference call.)

                        // We also force the wake state to refresh, just in
                        // case the disconnected connections are removed
                        // before the phone state change.
                        if (VDBG) log("- Still-active conf call; clearing DISCONNECTED...");
                        app.updateWakeState();
                        mCM.clearDisconnected();  // This happens synchronously.
                        break;
                    }
                }
            }
        }

        // Retrieve the emergency call retry count from this intent, in
        // case we need to retry the call again.
        int emergencyCallRetryCount = getIntent().getIntExtra(
                EmergencyCallHandler.EMERGENCY_CALL_RETRY_KEY,
                EmergencyCallHandler.INITIAL_ATTEMPT);

        // Note: see CallNotifier.onDisconnect() for some other behavior
        // that might be triggered by a disconnect event, like playing the
        // busy/congestion tone.

        // Keep track of whether this call was user-initiated or not.
        // (This affects where we take the user next; see delayedCleanupAfterDisconnect().)
        mShowCallLogAfterDisconnect = !c.isIncoming();

        // We bail out immediately (and *don't* display the "call ended"
        // state at all) in a couple of cases, including those where we
        // are waiting for the radio to finish powering up for an
        // emergency call:
        boolean bailOutImmediately =
                ((cause == Connection.DisconnectCause.INCOMING_MISSED)
                 || (cause == Connection.DisconnectCause.INCOMING_REJECTED)
                 || ((cause == Connection.DisconnectCause.OUT_OF_SERVICE)
                         && (emergencyCallRetryCount > 0)))
                && currentlyIdle;

        if (bailOutImmediately) {
            if (VDBG) log("- onDisconnect: bailOutImmediately...");
            // Exit the in-call UI!
            // (This is basically the same "delayed cleanup" we do below,
            // just with zero delay.  Since the Phone is currently idle,
            // this call is guaranteed to immediately finish this activity.)
            delayedCleanupAfterDisconnect();

            // Retry the call, by resending the intent to the emergency
            // call handler activity.
            if ((cause == Connection.DisconnectCause.OUT_OF_SERVICE)
                    && (emergencyCallRetryCount > 0)) {
                startActivity(getIntent()
                        .setClassName(this, EmergencyCallHandler.class.getName()));
            }
        } else {
            if (VDBG) log("- onDisconnect: delayed bailout...");
            // Stay on the in-call screen for now.  (Either the phone is
            // still in use, or the phone is idle but we want to display
            // the "call ended" state for a couple of seconds.)

            // Force a UI update in case we need to display anything
            // special given this connection's DisconnectCause (see
            // CallCard.getCallFailedString()).
            updateScreen();

            // Display the special "Call ended" state when the phone is idle
            // but there's still a call in the DISCONNECTED state:
            if (currentlyIdle
                && (mCM.hasDisconnectedFgCall() || mCM.hasDisconnectedBgCall())) {
                if (VDBG) log("- onDisconnect: switching to 'Call ended' state...");
                setInCallScreenMode(InCallScreenMode.CALL_ENDED);
            }

            // Some other misc cleanup that we do if the call that just
            // disconnected was the foreground call.
            final boolean hasActiveCall = mCM.hasActiveFgCall();
            if (!hasActiveCall) {
                if (VDBG) log("- onDisconnect: cleaning up after FG call disconnect...");

                // Dismiss any dialogs which are only meaningful for an
                // active call *and* which become moot if the call ends.
                if (mWaitPromptDialog != null) {
                    if (VDBG) log("- DISMISSING mWaitPromptDialog.");
                    mWaitPromptDialog.dismiss();  // safe even if already dismissed
                    mWaitPromptDialog = null;
                }
                if (mWildPromptDialog != null) {
                    if (VDBG) log("- DISMISSING mWildPromptDialog.");
                    mWildPromptDialog.dismiss();  // safe even if already dismissed
                    mWildPromptDialog = null;
                }
                if (mPausePromptDialog != null) {
                    if (DBG) log("- DISMISSING mPausePromptDialog.");
                    mPausePromptDialog.dismiss();  // safe even if already dismissed
                    mPausePromptDialog = null;
                }
            }

            // Updating the screen wake state is done in onPhoneStateChanged().


            // CDMA: We only clean up if the Phone state is IDLE as we might receive an
            // onDisconnect for a Call Collision case (rare but possible).
            // For Call collision cases i.e. when the user makes an out going call
            // and at the same time receives an Incoming Call, the Incoming Call is given
            // higher preference. At this time framework sends a disconnect for the Out going
            // call connection hence we should *not* bring down the InCallScreen as the Phone
            // State would be RINGING
            if (mPhone.getPhoneType() == Phone.PHONE_TYPE_CDMA) {
                if (!currentlyIdle) {
                    // Clean up any connections in the DISCONNECTED state.
                    // This is necessary cause in CallCollision the foreground call might have
                    // connections in DISCONNECTED state which needs to be cleared.
                    mCM.clearDisconnected();

                    // The phone is still in use.  Stay here in this activity.
                    // But we don't need to keep the screen on.
                    if (DBG) log("onDisconnect: Call Collision case - staying on InCallScreen.");
                    if (DBG) PhoneUtils.dumpCallState(mPhone);
                    return;
                }
            }

            // Finally, arrange for delayedCleanupAfterDisconnect() to get
            // called after a short interval (during which we display the
            // "call ended" state.)  At that point, if the
            // Phone is idle, we'll finish out of this activity.
            int callEndedDisplayDelay =
                    (cause == Connection.DisconnectCause.LOCAL)
                    ? CALL_ENDED_SHORT_DELAY : CALL_ENDED_LONG_DELAY;
            mHandler.removeMessages(DELAYED_CLEANUP_AFTER_DISCONNECT);
            mHandler.sendEmptyMessageDelayed(DELAYED_CLEANUP_AFTER_DISCONNECT,
                                             callEndedDisplayDelay);
        }

        // Remove 3way timer (only meaningful for CDMA)
        mHandler.removeMessages(THREEWAY_CALLERINFO_DISPLAY_DONE);
    }

    /**
     * Brings up the "MMI Started" dialog.
     */
    private void onMMIInitiate(AsyncResult r) {
        if (VDBG) log("onMMIInitiate()...  AsyncResult r = " + r);

        // Watch out: don't do this if we're not the foreground activity,
        // mainly since in the Dialog.show() might fail if we don't have a
        // valid window token any more...
        // (Note that this exact sequence can happen if you try to start
        // an MMI code while the radio is off or out of service.)
        if (!mIsForegroundActivity) {
            if (VDBG) log("Activity not in foreground! Bailing out...");
            return;
        }

        // Also, if any other dialog is up right now (presumably the
        // generic error dialog displaying the "Starting MMI..."  message)
        // take it down before bringing up the real "MMI Started" dialog
        // in its place.
        dismissAllDialogs();

        MmiCode mmiCode = (MmiCode) r.result;
        if (VDBG) log("  - MmiCode: " + mmiCode);

        Message message = Message.obtain(mHandler, PhoneApp.MMI_CANCEL);
        mMmiStartedDialog = PhoneUtils.displayMMIInitiate(this, mmiCode,
                                                          message, mMmiStartedDialog);
    }

    /**
     * Handles an MMI_CANCEL event, which is triggered by the button
     * (labeled either "OK" or "Cancel") on the "MMI Started" dialog.
     * @see onMMIInitiate
     * @see PhoneUtils.cancelMmiCode
     */
    private void onMMICancel() {
        if (VDBG) log("onMMICancel()...");

        // First of all, cancel the outstanding MMI code (if possible.)
        PhoneUtils.cancelMmiCode(mPhone);

        // Regardless of whether the current MMI code was cancelable, the
        // PhoneApp will get an MMI_COMPLETE event very soon, which will
        // take us to the MMI Complete dialog (see
        // PhoneUtils.displayMMIComplete().)
        //
        // But until that event comes in, we *don't* want to stay here on
        // the in-call screen, since we'll be visible in a
        // partially-constructed state as soon as the "MMI Started" dialog
        // gets dismissed.  So let's forcibly bail out right now.
        if (DBG) log("onMMICancel: finishing InCallScreen...");
        endInCallScreenSession();
    }

    /**
     * Handles the POST_ON_DIAL_CHARS message from the Phone
     * (see our call to mPhone.setOnPostDialCharacter() above.)
     *
     * TODO: NEED TO TEST THIS SEQUENCE now that we no longer handle
     * "dialable" key events here in the InCallScreen: we do directly to the
     * Dialer UI instead.  Similarly, we may now need to go directly to the
     * Dialer to handle POST_ON_DIAL_CHARS too.
     */
    private void handlePostOnDialChars(AsyncResult r, char ch) {
        Connection c = (Connection) r.result;

        if (c != null) {
            Connection.PostDialState state =
                    (Connection.PostDialState) r.userObj;

            if (VDBG) log("handlePostOnDialChar: state = " +
                    state + ", ch = " + ch);

            switch (state) {
                case STARTED:
                    mDialer.stopLocalToneIfNeeded();
                    if (mPauseInProgress) {
                        /**
                         * Note that on some devices, this will never happen,
                         * because we will not ever enter the PAUSE state.
                         */
                        showPausePromptDialog(c, mPostDialStrAfterPause);
                    }
                    mPauseInProgress = false;
                    mDialer.startLocalToneIfNeeded(ch);

                    // TODO: is this needed, now that you can't actually
                    // type DTMF chars or dial directly from here?
                    // If so, we'd need to yank you out of the in-call screen
                    // here too (and take you to the 12-key dialer in "in-call" mode.)
                    // displayPostDialedChar(ch);
                    break;

                case WAIT:
                    // wait shows a prompt.
                    if (DBG) log("handlePostOnDialChars: show WAIT prompt...");
                    mDialer.stopLocalToneIfNeeded();
                    String postDialStr = c.getRemainingPostDialString();
                    showWaitPromptDialog(c, postDialStr);
                    break;

                case WILD:
                    if (DBG) log("handlePostOnDialChars: show WILD prompt");
                    mDialer.stopLocalToneIfNeeded();
                    showWildPromptDialog(c);
                    break;

                case COMPLETE:
                    mDialer.stopLocalToneIfNeeded();
                    break;

                case PAUSE:
                    // pauses for a brief period of time then continue dialing.
                    mDialer.stopLocalToneIfNeeded();
                    mPostDialStrAfterPause = c.getRemainingPostDialString();
                    mPauseInProgress = true;
                    break;

                default:
                    break;
            }
        }
    }

    /**
     * Pop up an alert dialog with OK and Cancel buttons to allow user to
     * Accept or Reject the WAIT inserted as part of the Dial string.
     */
    private void showWaitPromptDialog(final Connection c, String postDialStr) {
        if (DBG) log("showWaitPromptDialogChoice: '" + postDialStr + "'...");

        Resources r = getResources();
        StringBuilder buf = new StringBuilder();
        buf.append(r.getText(R.string.wait_prompt_str));
        buf.append(postDialStr);

        // if (DBG) log("- mWaitPromptDialog = " + mWaitPromptDialog);
        if (mWaitPromptDialog != null) {
            if (DBG) log("- DISMISSING mWaitPromptDialog.");
            mWaitPromptDialog.dismiss();  // safe even if already dismissed
            mWaitPromptDialog = null;
        }

        mWaitPromptDialog = new AlertDialog.Builder(this)
                .setMessage(buf.toString())
                .setPositiveButton(R.string.pause_prompt_yes,
                    new DialogInterface.OnClickListener() {
                        public void onClick(DialogInterface dialog, int whichButton) {
                            if (DBG) log("handle WAIT_PROMPT_CONFIRMED, proceed...");
                            c.proceedAfterWaitChar();
                        }
                    })
                .setNegativeButton(R.string.pause_prompt_no, new DialogInterface.OnClickListener() {
                        public void onClick(DialogInterface dialog, int whichButton) {
                            if (DBG) log("handle POST_DIAL_CANCELED!");
                            c.cancelPostDial();
                        }
                    })
                .create();
        mWaitPromptDialog.getWindow().addFlags(
                WindowManager.LayoutParams.FLAG_BLUR_BEHIND);

        mWaitPromptDialog.show();
    }

    /**
     * Pop up an alert dialog which waits for 2 seconds for each P (Pause) Character entered
     * as part of the Dial String.
     */
    private void showPausePromptDialog(final Connection c, String postDialStrAfterPause) {
        Resources r = getResources();
        StringBuilder buf = new StringBuilder();
        buf.append(r.getText(R.string.pause_prompt_str));
        buf.append(postDialStrAfterPause);

        if (mPausePromptDialog != null) {
            if (DBG) log("- DISMISSING mPausePromptDialog.");
            mPausePromptDialog.dismiss();  // safe even if already dismissed
            mPausePromptDialog = null;
        }

        mPausePromptDialog = new AlertDialog.Builder(this)
                .setMessage(buf.toString())
                .create();
        mPausePromptDialog.show();
        // 2 second timer
        Message msg = Message.obtain(mHandler, EVENT_PAUSE_DIALOG_COMPLETE);
        mHandler.sendMessageDelayed(msg, PAUSE_PROMPT_DIALOG_TIMEOUT);
    }

    private View createWildPromptView() {
        LinearLayout result = new LinearLayout(this);
        result.setOrientation(LinearLayout.VERTICAL);
        result.setPadding(5, 5, 5, 5);

        LinearLayout.LayoutParams lp = new LinearLayout.LayoutParams(
                        ViewGroup.LayoutParams.MATCH_PARENT,
                        ViewGroup.LayoutParams.WRAP_CONTENT);

        TextView promptMsg = new TextView(this);
        promptMsg.setTextSize(14);
        promptMsg.setTypeface(Typeface.DEFAULT_BOLD);
        promptMsg.setText(getResources().getText(R.string.wild_prompt_str));

        result.addView(promptMsg, lp);

        mWildPromptText = new EditText(this);
        mWildPromptText.setKeyListener(DialerKeyListener.getInstance());
        mWildPromptText.setMovementMethod(null);
        mWildPromptText.setTextSize(14);
        mWildPromptText.setMaxLines(1);
        mWildPromptText.setHorizontallyScrolling(true);
        mWildPromptText.setBackgroundResource(android.R.drawable.editbox_background);

        LinearLayout.LayoutParams lp2 = new LinearLayout.LayoutParams(
                        ViewGroup.LayoutParams.MATCH_PARENT,
                        ViewGroup.LayoutParams.WRAP_CONTENT);
        lp2.setMargins(0, 3, 0, 0);

        result.addView(mWildPromptText, lp2);

        return result;
    }

    private void showWildPromptDialog(final Connection c) {
        View v = createWildPromptView();

        if (mWildPromptDialog != null) {
            if (VDBG) log("- DISMISSING mWildPromptDialog.");
            mWildPromptDialog.dismiss();  // safe even if already dismissed
            mWildPromptDialog = null;
        }

        mWildPromptDialog = new AlertDialog.Builder(this)
                .setView(v)
                .setPositiveButton(
                        R.string.send_button,
                        new DialogInterface.OnClickListener() {
                            public void onClick(DialogInterface dialog, int whichButton) {
                                if (VDBG) log("handle WILD_PROMPT_CHAR_ENTERED, proceed...");
                                String replacement = null;
                                if (mWildPromptText != null) {
                                    replacement = mWildPromptText.getText().toString();
                                    mWildPromptText = null;
                                }
                                c.proceedAfterWildChar(replacement);
                                PhoneApp.getInstance().pokeUserActivity();
                            }
                        })
                .setOnCancelListener(
                        new DialogInterface.OnCancelListener() {
                            public void onCancel(DialogInterface dialog) {
                                if (VDBG) log("handle POST_DIAL_CANCELED!");
                                c.cancelPostDial();
                                PhoneApp.getInstance().pokeUserActivity();
                            }
                        })
                .create();
        mWildPromptDialog.getWindow().addFlags(
                WindowManager.LayoutParams.FLAG_BLUR_BEHIND);
        mWildPromptDialog.show();

        mWildPromptText.requestFocus();
    }

    /**
     * Updates the state of the in-call UI based on the current state of
     * the Phone.
     */
    private void updateScreen() {
        if (DBG) log("updateScreen()...");

        // Don't update anything if we're not in the foreground (there's
        // no point updating our UI widgets since we're not visible!)
        // Also note this check also ensures we won't update while we're
        // in the middle of pausing, which could cause a visible glitch in
        // the "activity ending" transition.
        if (!mIsForegroundActivity) {
            if (DBG) log("- updateScreen: not the foreground Activity! Bailing out...");
            return;
        }

        // Update the state of the in-call menu items.
        if (mInCallMenu != null) {
            // TODO: do this only if the menu is visible!
            if (DBG) log("- updateScreen: updating menu items...");
            // TODO shall updateItems use CallManager instead of Phone ?
            boolean okToShowMenu = mInCallMenu.updateItems(mCM);
            if (!okToShowMenu) {
                // Uh oh: we were only trying to update the state of the
                // menu items, but the logic in InCallMenu.updateItems()
                // just decided the menu shouldn't be visible at all!
                // (That's probably means that the call ended
                // asynchronously while the menu was up.)
                //
                // So take the menu down ASAP.
                if (DBG) log("- updateScreen: Tried to update menu; now need to dismiss!");
                // dismissMenu() has no effect if the menu is already closed.
                dismissMenu(true);  // dismissImmediate = true
            }
        }

        final PhoneApp app = PhoneApp.getInstance();

        if (mInCallScreenMode == InCallScreenMode.OTA_NORMAL) {
            if (DBG) log("- updateScreen: OTA call state NORMAL...");
            if (otaUtils != null) {
                if (DBG) log("- updateScreen: otaUtils is not null, call otaShowProperScreen");
                otaUtils.otaShowProperScreen();
            }
            return;
        } else if (mInCallScreenMode == InCallScreenMode.OTA_ENDED) {
            if (DBG) log("- updateScreen: OTA call ended state ...");
            // Wake up the screen when we get notification, good or bad.
            PhoneApp.getInstance().wakeUpScreen();
            if (app.cdmaOtaScreenState.otaScreenState
                == CdmaOtaScreenState.OtaScreenState.OTA_STATUS_ACTIVATION) {
                if (DBG) log("- updateScreen: OTA_STATUS_ACTIVATION");
                if (otaUtils != null) {
                    if (DBG) log("- updateScreen: otaUtils is not null, "
                                  + "call otaShowActivationScreen");
                    otaUtils.otaShowActivateScreen();
                }
            } else {
                if (DBG) log("- updateScreen: OTA Call end state for Dialogs");
                if (otaUtils != null) {
                    if (DBG) log("- updateScreen: Show OTA Success Failure dialog");
                    otaUtils.otaShowSuccessFailure();
                }
            }
            return;
        } else if (mInCallScreenMode == InCallScreenMode.MANAGE_CONFERENCE) {
            if (DBG) log("- updateScreen: manage conference mode (NOT updating in-call UI)...");
            updateManageConferencePanelIfNecessary();
            return;
        } else if (mInCallScreenMode == InCallScreenMode.CALL_ENDED) {
            if (DBG) log("- updateScreen: call ended state (NOT updating in-call UI)...");
            // Actually we do need to update one thing: the background.
            updateInCallBackground();
            return;
        }

        if (DBG) log("- updateScreen: updating the in-call UI...");
        mCallCard.updateState(mCM);
        updateDialpadVisibility();
        updateInCallTouchUi();
        updateProviderOverlay();
        updateMenuButtonHint();
        updateInCallBackground();

        // Forcibly take down all dialog if an incoming call is ringing.
        if (mCM.hasActiveRingingCall()) {
            dismissAllDialogs();
        } else {
            // Wait prompt dialog is not currently up.  But it *should* be
            // up if the FG call has a connection in the WAIT state and
            // the phone isn't ringing.
            String postDialStr = null;
            List<Connection> fgConnections = mCM.getFgCallConnections();
            int phoneType = mCM.getFgPhone().getPhoneType();
            if (phoneType == Phone.PHONE_TYPE_CDMA) {
                Connection fgLatestConnection = mCM.getFgCallLatestConnection();
                if (PhoneApp.getInstance().cdmaPhoneCallState.getCurrentCallState() ==
                        CdmaPhoneCallState.PhoneCallState.CONF_CALL) {
                    for (Connection cn : fgConnections) {
                        if ((cn != null) && (cn.getPostDialState() ==
                                Connection.PostDialState.WAIT)) {
                            cn.cancelPostDial();
                        }
                    }
                } else if ((fgLatestConnection != null)
                     && (fgLatestConnection.getPostDialState() == Connection.PostDialState.WAIT)) {
                    if(DBG) log("show the Wait dialog for CDMA");
                    postDialStr = fgLatestConnection.getRemainingPostDialString();
                    showWaitPromptDialog(fgLatestConnection, postDialStr);
                }
            } else if (phoneType == Phone.PHONE_TYPE_GSM) {
                for (Connection cn : fgConnections) {
                    if ((cn != null) && (cn.getPostDialState() == Connection.PostDialState.WAIT)) {
                        postDialStr = cn.getRemainingPostDialString();
                        showWaitPromptDialog(cn, postDialStr);
                    }
                }
            } else {
                throw new IllegalStateException("Unexpected phone type: " + phoneType);
            }
        }
    }

    /**
     * (Re)synchronizes the onscreen UI with the current state of the
     * Phone.
     *
     * @return InCallInitStatus.SUCCESS if we successfully updated the UI, or
     *    InCallInitStatus.PHONE_NOT_IN_USE if there was no phone state to sync
     *    with (ie. the phone was completely idle).  In the latter case, we
     *    shouldn't even be in the in-call UI in the first place, and it's
     *    the caller's responsibility to bail out of this activity by
     *    calling endInCallScreenSession if appropriate.
     */
    private InCallInitStatus syncWithPhoneState() {
        boolean updateSuccessful = false;
        if (DBG) log("syncWithPhoneState()...");
        if (DBG) PhoneUtils.dumpCallState(mPhone);
        if (VDBG) dumpBluetoothState();

        // Make sure the Phone is "in use".  (If not, we shouldn't be on
        // this screen in the first place.)

        // An active or just-ended OTA call counts as "in use".
        if (TelephonyCapabilities.supportsOtasp(mPhone)
                && ((mInCallScreenMode == InCallScreenMode.OTA_NORMAL)
                    || (mInCallScreenMode == InCallScreenMode.OTA_ENDED))) {
            // Even when OTA Call ends, need to show OTA End UI,
            // so return Success to allow UI update.
            return InCallInitStatus.SUCCESS;
        }

        // If an MMI code is running that also counts as "in use".
        //
        // TODO: We currently only call getPendingMmiCodes() for GSM
        //   phones.  (The code's been that way all along.)  But CDMAPhone
        //   does in fact implement getPendingMmiCodes(), so should we
        //   check that here regardless of the phone type?
        boolean hasPendingMmiCodes =
                (mPhone.getPhoneType() == Phone.PHONE_TYPE_GSM)
                && !mPhone.getPendingMmiCodes().isEmpty();

        if (mCM.hasActiveFgCall() || mCM.hasActiveBgCall() || mCM.hasActiveRingingCall()
                || hasPendingMmiCodes) {
            if (VDBG) log("syncWithPhoneState: it's ok to be here; update the screen...");
            updateScreen();
            return InCallInitStatus.SUCCESS;
        }

        Log.i(LOG_TAG, "syncWithPhoneState: phone is idle (shouldn't be here)");
        return InCallInitStatus.PHONE_NOT_IN_USE;
    }

    /**
     * Given the Intent we were initially launched with,
     * figure out the actual phone number we should dial.
     *
     * @return the phone number corresponding to the
     *   specified Intent, or null if the Intent is not
     *   an ACTION_CALL intent or if the intent's data is
     *   malformed or missing.
     *
     * @throws VoiceMailNumberMissingException if the intent
     *   contains a "voicemail" URI, but there's no voicemail
     *   number configured on the device.
     */
    private String getInitialNumber(Intent intent)
            throws PhoneUtils.VoiceMailNumberMissingException {
        String action = intent.getAction();

        if (action == null) {
            return null;
        }

        if (action != null && action.equals(Intent.ACTION_CALL) &&
                intent.hasExtra(Intent.EXTRA_PHONE_NUMBER)) {
            return intent.getStringExtra(Intent.EXTRA_PHONE_NUMBER);
        }

        return PhoneUtils.getNumberFromIntent(this, mPhone, intent);
    }

    /**
     * Make a call to whomever the intent tells us to.
     *
     * @param intent the Intent we were launched with
     * @return InCallInitStatus.SUCCESS if we successfully initiated an
     *    outgoing call.  If there was some kind of failure, return one of
     *    the other InCallInitStatus codes indicating what went wrong.
     */
    private InCallInitStatus placeCall(Intent intent) {
        if (VDBG) log("placeCall()...  intent = " + intent);

        String number;
        Phone phone = null;

        // Check the current ServiceState to make sure it's OK
        // to even try making a call.
        InCallInitStatus okToCallStatus = checkIfOkToInitiateOutgoingCall(
                mCM.getServiceState());

        try {
            number = getInitialNumber(intent);
            // find the phone first
            // TODO Need a way to determine which phone to place the call
            // It could be determined by SIP setting, i.e. always,
            // or by number, i.e. for international,
            // or by user selection, i.e., dialog query,
            // or any of combinations
            phone = PhoneUtils.pickPhoneBasedOnNumber(mCM, number);
            if (VDBG) log("set phone to " + phone);
            // update okToCallStatus based on new phone
            okToCallStatus = checkIfOkToInitiateOutgoingCall(
                    phone.getServiceState().getState());
        } catch (PhoneUtils.VoiceMailNumberMissingException ex) {
            // If the call status is NOT in an acceptable state, it
            // may effect the way the voicemail number is being
            // retrieved.  Mask the VoiceMailNumberMissingException
            // with the underlying issue of the phone state.
            if (okToCallStatus != InCallInitStatus.SUCCESS) {
                if (DBG) log("Voicemail number not reachable in current SIM card state.");
                return okToCallStatus;
            }
            if (DBG) log("VoiceMailNumberMissingException from getInitialNumber()");
            return InCallInitStatus.VOICEMAIL_NUMBER_MISSING;
        }

        if (number == null) {
            Log.w(LOG_TAG, "placeCall: couldn't get a phone number from Intent " + intent);
            return InCallInitStatus.NO_PHONE_NUMBER_SUPPLIED;
        }

        boolean isEmergencyNumber = PhoneNumberUtils.isEmergencyNumber(number);
        boolean isEmergencyIntent = Intent.ACTION_CALL_EMERGENCY.equals(intent.getAction());

        if (isEmergencyNumber && !isEmergencyIntent) {
            Log.e(LOG_TAG, "Non-CALL_EMERGENCY Intent " + intent
                    + " attempted to call emergency number " + number
                    + ".");
            return InCallInitStatus.CALL_FAILED;
        } else if (!isEmergencyNumber && isEmergencyIntent) {
            Log.e(LOG_TAG, "Received CALL_EMERGENCY Intent " + intent
                    + " with non-emergency number " + number
                    + " -- failing call.");
            return InCallInitStatus.CALL_FAILED;
        }

        // If we're trying to call an emergency number, then it's OK to
        // proceed in certain states where we'd usually just bring up
        // an error dialog:
        // - If we're in EMERGENCY_ONLY mode, then (obviously) you're allowed
        //   to dial emergency numbers.
        // - If we're OUT_OF_SERVICE, we still attempt to make a call,
        //   since the radio will register to any available network.

        if (isEmergencyNumber
            && ((okToCallStatus == InCallInitStatus.EMERGENCY_ONLY)
                || (okToCallStatus == InCallInitStatus.OUT_OF_SERVICE))) {
            if (DBG) log("placeCall: Emergency number detected with status = " + okToCallStatus);
            okToCallStatus = InCallInitStatus.SUCCESS;
            if (DBG) log("==> UPDATING status to: " + okToCallStatus);
        }

        if (okToCallStatus != InCallInitStatus.SUCCESS) {
            // If this is an emergency call, we call the emergency call
            // handler activity to turn on the radio and do whatever else
            // is needed. For now, we finish the InCallScreen (since were
            // expecting a callback when the emergency call handler dictates
            // it) and just return the success state.
            if (isEmergencyNumber && (okToCallStatus == InCallInitStatus.POWER_OFF)) {
                startActivity(intent.setClassName(this, EmergencyCallHandler.class.getName()));
                if (DBG) log("placeCall: starting EmergencyCallHandler, finishing InCallScreen...");
                endInCallScreenSession();
                return InCallInitStatus.SUCCESS;
            } else {
                return okToCallStatus;
            }
        }

        final PhoneApp app = PhoneApp.getInstance();

<<<<<<< HEAD
        if ((TelephonyCapabilities.supportsOtasp(mPhone)) && (mPhone.isOtaSpNumber(number))) {
=======
        if ((phone.getPhoneType() == Phone.PHONE_TYPE_CDMA) && (phone.isOtaSpNumber(number))) {
>>>>>>> 17509be3
            if (DBG) log("placeCall: isOtaSpNumber() returns true");
            setInCallScreenMode(InCallScreenMode.OTA_NORMAL);
            if (app.cdmaOtaProvisionData != null) {
                app.cdmaOtaProvisionData.isOtaCallCommitted = false;
            }
        }

        mNeedShowCallLostDialog = false;

        // We have a valid number, so try to actually place a call:
        // make sure we pass along the intent's URI which is a
        // reference to the contact. We may have a provider gateway
        // phone number to use for the outgoing call.
        int callStatus;
        Uri contactUri = intent.getData();

<<<<<<< HEAD
        callStatus = PhoneUtils.placeCall(this, mPhone, number, contactUri,
                (isEmergencyNumber || isEmergencyIntent), mProviderGatewayUri);
=======
        if (null != mProviderGatewayUri &&
            !(isEmergencyNumber || isEmergencyIntent) &&
            PhoneUtils.isRoutableViaGateway(number)) {  // Filter out MMI, OTA and other codes.

            callStatus = PhoneUtils.placeCallVia(
                this, phone, number, contactUri, mProviderGatewayUri);
        } else {
            callStatus = PhoneUtils.placeCall(phone, number, contactUri);
        }
>>>>>>> 17509be3

        switch (callStatus) {
            case PhoneUtils.CALL_STATUS_DIALED:
                if (VDBG) log("placeCall: PhoneUtils.placeCall() succeeded for regular call '"
                             + number + "'.");

                if (mInCallScreenMode == InCallScreenMode.OTA_NORMAL) {
                    app.cdmaOtaScreenState.otaScreenState =
                            CdmaOtaScreenState.OtaScreenState.OTA_STATUS_LISTENING;
                    updateScreen();
                }

                // Any time we initiate a call, force the DTMF dialpad to
                // close.  (We want to make sure the user can see the regular
                // in-call UI while the new call is dialing, and when it
                // first gets connected.)
                mDialer.closeDialer(false);  // no "closing" animation

                // Also, in case a previous call was already active (i.e. if
                // we just did "Add call"), clear out the "history" of DTMF
                // digits you typed, to make sure it doesn't persist from the
                // previous call to the new call.
                // TODO: it would be more precise to do this when the actual
                // phone state change happens (i.e. when a new foreground
                // call appears and the previous call moves to the
                // background), but the InCallScreen doesn't keep enough
                // state right now to notice that specific transition in
                // onPhoneStateChanged().
                mDialer.clearDigits();

                if (phone.getPhoneType() == Phone.PHONE_TYPE_CDMA) {
                    // Start the 2 second timer for 3 Way CallerInfo
                    if (app.cdmaPhoneCallState.getCurrentCallState()
                            == CdmaPhoneCallState.PhoneCallState.THRWAY_ACTIVE) {
                        //Unmute for the second MO call
                        PhoneUtils.setMuteInternal(phone, false);

                        //Start the timer for displaying "Dialing" for second call
                        Message msg = Message.obtain(mHandler, THREEWAY_CALLERINFO_DISPLAY_DONE);
                        mHandler.sendMessageDelayed(msg, THREEWAY_CALLERINFO_DISPLAY_TIME);

                        // Set the mThreeWayCallOrigStateDialing state to true
                        app.cdmaPhoneCallState.setThreeWayCallOrigState(true);

                        //Update screen to show 3way dialing
                        updateScreen();
                    }
                }

                return InCallInitStatus.SUCCESS;
            case PhoneUtils.CALL_STATUS_DIALED_MMI:
                if (DBG) log("placeCall: specified number was an MMI code: '" + number + "'.");
                // The passed-in number was an MMI code, not a regular phone number!
                // This isn't really a failure; the Dialer may have deliberately
                // fired an ACTION_CALL intent to dial an MMI code, like for a
                // USSD call.
                //
                // Presumably an MMI_INITIATE message will come in shortly
                // (and we'll bring up the "MMI Started" dialog), or else
                // an MMI_COMPLETE will come in (which will take us to a
                // different Activity; see PhoneUtils.displayMMIComplete()).
                return InCallInitStatus.DIALED_MMI;
            case PhoneUtils.CALL_STATUS_FAILED:
                Log.w(LOG_TAG, "placeCall: PhoneUtils.placeCall() FAILED for number '"
                      + number + "'.");
                // We couldn't successfully place the call; there was some
                // failure in the telephony layer.
                return InCallInitStatus.CALL_FAILED;
            default:
                Log.w(LOG_TAG, "placeCall: unknown callStatus " + callStatus
                      + " from PhoneUtils.placeCall() for number '" + number + "'.");
                return InCallInitStatus.SUCCESS;  // Try to continue anyway...
        }
    }

    /**
     * Checks the current ServiceState to make sure it's OK
     * to try making an outgoing call to the specified number.
     *
     * @return InCallInitStatus.SUCCESS if it's OK to try calling the specified
     *    number.  If not, like if the radio is powered off or we have no
     *    signal, return one of the other InCallInitStatus codes indicating what
     *    the problem is.
     */
    private InCallInitStatus checkIfOkToInitiateOutgoingCall(int state) {
        // Watch out: do NOT use PhoneStateIntentReceiver.getServiceState() here;
        // that's not guaranteed to be fresh.  To synchronously get the
        // CURRENT service state, ask the Phone object directly:
        if (VDBG) log("checkIfOkToInitiateOutgoingCall: ServiceState = " + state);

        switch (state) {
            case ServiceState.STATE_IN_SERVICE:
                // Normal operation.  It's OK to make outgoing calls.
                return InCallInitStatus.SUCCESS;

            case ServiceState.STATE_POWER_OFF:
                // Radio is explictly powered off.
                return InCallInitStatus.POWER_OFF;

            case ServiceState.STATE_EMERGENCY_ONLY:
                // The phone is registered, but locked. Only emergency
                // numbers are allowed.
                // Note that as of Android 2.0 at least, the telephony layer
                // does not actually use ServiceState.STATE_EMERGENCY_ONLY,
                // mainly since there's no guarantee that the radio/RIL can
                // make this distinction.  So in practice the
                // InCallInitStatus.EMERGENCY_ONLY state and the string
                // "incall_error_emergency_only" are totally unused.
                return InCallInitStatus.EMERGENCY_ONLY;

            case ServiceState.STATE_OUT_OF_SERVICE:
                // No network connection.
                return InCallInitStatus.OUT_OF_SERVICE;

            default:
                throw new IllegalStateException("Unexpected ServiceState: " + state);
        }
    }

    private void handleMissingVoiceMailNumber() {
        if (DBG) log("handleMissingVoiceMailNumber");

        final Message msg = Message.obtain(mHandler);
        msg.what = DONT_ADD_VOICEMAIL_NUMBER;

        final Message msg2 = Message.obtain(mHandler);
        msg2.what = ADD_VOICEMAIL_NUMBER;

        mMissingVoicemailDialog = new AlertDialog.Builder(this)
                .setTitle(R.string.no_vm_number)
                .setMessage(R.string.no_vm_number_msg)
                .setPositiveButton(R.string.ok, new DialogInterface.OnClickListener() {
                        public void onClick(DialogInterface dialog, int which) {
                            if (VDBG) log("Missing voicemail AlertDialog: POSITIVE click...");
                            msg.sendToTarget();  // see dontAddVoiceMailNumber()
                            PhoneApp.getInstance().pokeUserActivity();
                        }})
                .setNegativeButton(R.string.add_vm_number_str,
                                   new DialogInterface.OnClickListener() {
                        public void onClick(DialogInterface dialog, int which) {
                            if (VDBG) log("Missing voicemail AlertDialog: NEGATIVE click...");
                            msg2.sendToTarget();  // see addVoiceMailNumber()
                            PhoneApp.getInstance().pokeUserActivity();
                        }})
                .setOnCancelListener(new OnCancelListener() {
                        public void onCancel(DialogInterface dialog) {
                            if (VDBG) log("Missing voicemail AlertDialog: CANCEL handler...");
                            msg.sendToTarget();  // see dontAddVoiceMailNumber()
                            PhoneApp.getInstance().pokeUserActivity();
                        }})
                .create();

        // When the dialog is up, completely hide the in-call UI
        // underneath (which is in a partially-constructed state).
        mMissingVoicemailDialog.getWindow().addFlags(
                WindowManager.LayoutParams.FLAG_DIM_BEHIND);

        mMissingVoicemailDialog.show();
    }

    private void addVoiceMailNumberPanel() {
        if (mMissingVoicemailDialog != null) {
            mMissingVoicemailDialog.dismiss();
            mMissingVoicemailDialog = null;
        }
        if (DBG) log("addVoiceMailNumberPanel: finishing InCallScreen...");
        endInCallScreenSession();

        if (DBG) log("show vm setting");

        // navigate to the Voicemail setting in the Call Settings activity.
        Intent intent = new Intent(CallFeaturesSetting.ACTION_ADD_VOICEMAIL);
        intent.setClass(this, CallFeaturesSetting.class);
        startActivity(intent);
    }

    private void dontAddVoiceMailNumber() {
        if (mMissingVoicemailDialog != null) {
            mMissingVoicemailDialog.dismiss();
            mMissingVoicemailDialog = null;
        }
        if (DBG) log("dontAddVoiceMailNumber: finishing InCallScreen...");
        endInCallScreenSession();
    }

    /**
     * Do some delayed cleanup after a Phone call gets disconnected.
     *
     * This method gets called a couple of seconds after any DISCONNECT
     * event from the Phone; it's triggered by the
     * DELAYED_CLEANUP_AFTER_DISCONNECT message we send in onDisconnect().
     *
     * If the Phone is totally idle right now, that means we've already
     * shown the "call ended" state for a couple of seconds, and it's now
     * time to endInCallScreenSession this activity.
     *
     * If the Phone is *not* idle right now, that probably means that one
     * call ended but the other line is still in use.  In that case, we
     * *don't* exit the in-call screen, but we at least turn off the
     * backlight (which we turned on in onDisconnect().)
     */
    private void delayedCleanupAfterDisconnect() {
        if (VDBG) log("delayedCleanupAfterDisconnect()...  Phone state = " + mCM.getState());

        // Clean up any connections in the DISCONNECTED state.
        //
        // [Background: Even after a connection gets disconnected, its
        // Connection object still stays around, in the special
        // DISCONNECTED state.  This is necessary because we we need the
        // caller-id information from that Connection to properly draw the
        // "Call ended" state of the CallCard.
        //   But at this point we truly don't need that connection any
        // more, so tell the Phone that it's now OK to to clean up any
        // connections still in that state.]
        mCM.clearDisconnected();

        if (!phoneIsInUse()) {
            // Phone is idle!  We should exit this screen now.
            if (DBG) log("- delayedCleanupAfterDisconnect: phone is idle...");

            // And (finally!) exit from the in-call screen
            // (but not if we're already in the process of pausing...)
            if (mIsForegroundActivity) {
                if (DBG) log("- delayedCleanupAfterDisconnect: finishing InCallScreen...");

                // If this is a call that was initiated by the user, and
                // we're *not* in emergency mode, finish the call by
                // taking the user to the Call Log.
                // Otherwise we simply call endInCallScreenSession, which will take us
                // back to wherever we came from.
                if (mShowCallLogAfterDisconnect && !isPhoneStateRestricted()) {
                    if (VDBG) log("- Show Call Log after disconnect...");
                    final Intent intent = PhoneApp.createCallLogIntent();
                    intent.addFlags(Intent.FLAG_ACTIVITY_NO_ANIMATION);
                    startActivity(intent);
                    // Even in this case we still call endInCallScreenSession (below),
                    // to make sure we don't stay in the activity history.
                }

                endInCallScreenSession();
            }
        } else {
            // The phone is still in use.  Stay here in this activity, but
            // we don't need to keep the screen on.
            if (DBG) log("- delayedCleanupAfterDisconnect: staying on the InCallScreen...");
            if (DBG) PhoneUtils.dumpCallState(mPhone);
        }
    }


    //
    // Callbacks for buttons / menu items.
    //

    public void onClick(View view) {
        int id = view.getId();
        if (VDBG) log("onClick(View " + view + ", id " + id + ")...");
        if (VDBG && view instanceof InCallMenuItemView) {
            InCallMenuItemView item = (InCallMenuItemView) view;
            log("  ==> menu item! " + item);
        }

        // Most menu items dismiss the menu immediately once you click
        // them.  But some items (the "toggle" buttons) are different:
        // they want the menu to stay visible for a second afterwards to
        // give you feedback about the state change.
        boolean dismissMenuImmediate = true;

        switch (id) {
            case R.id.menuAnswerAndHold:
                if (VDBG) log("onClick: AnswerAndHold...");
                internalAnswerCall();  // Automatically holds the current active call
                break;

            case R.id.menuAnswerAndEnd:
                if (VDBG) log("onClick: AnswerAndEnd...");
                internalAnswerAndEnd();
                break;

            case R.id.menuAnswer:
                if (DBG) log("onClick: Answer...");
                internalAnswerCall();
                break;

            case R.id.menuIgnore:
                if (DBG) log("onClick: Ignore...");
                internalHangupRingingCall();
                break;

            case R.id.menuSwapCalls:
                if (DBG) log("onClick: SwapCalls...");
                internalSwapCalls();
                break;

            case R.id.menuMergeCalls:
                if (VDBG) log("onClick: MergeCalls...");
                PhoneUtils.mergeCalls(mPhone);
                break;

            case R.id.menuManageConference:
                if (VDBG) log("onClick: ManageConference...");
                // Show the Manage Conference panel.
                setInCallScreenMode(InCallScreenMode.MANAGE_CONFERENCE);
                break;

            case R.id.menuShowDialpad:
                if (VDBG) log("onClick: Show/hide dialpad...");
                onShowHideDialpad();
                break;

            case R.id.manage_done:  // mButtonManageConferenceDone
                if (VDBG) log("onClick: mButtonManageConferenceDone...");
                // Hide the Manage Conference panel, return to NORMAL mode.
                setInCallScreenMode(InCallScreenMode.NORMAL);
                break;

            case R.id.menuSpeaker:
                if (VDBG) log("onClick: Speaker...");
                onSpeakerClick();
                // This is a "toggle" button; let the user see the new state for a moment.
                dismissMenuImmediate = false;
                break;

            case R.id.menuBluetooth:
                if (VDBG) log("onClick: Bluetooth...");
                onBluetoothClick();
                // This is a "toggle" button; let the user see the new state for a moment.
                dismissMenuImmediate = false;
                break;

            case R.id.menuMute:
                if (VDBG) log("onClick: Mute...");
                onMuteClick();
                // This is a "toggle" button; let the user see the new state for a moment.
                dismissMenuImmediate = false;
                break;

            case R.id.menuHold:
                if (VDBG) log("onClick: Hold...");
                onHoldClick();
                // This is a "toggle" button; let the user see the new state for a moment.
                dismissMenuImmediate = false;
                break;

            case R.id.menuAddCall:
                if (VDBG) log("onClick: AddCall...");
                PhoneUtils.startNewCall(mCM);  // Fires off an ACTION_DIAL intent
                break;

            case R.id.menuEndCall:
                if (VDBG) log("onClick: EndCall...");
                internalHangup();
                break;

            default:
                if  ((mInCallScreenMode == InCallScreenMode.OTA_NORMAL
                        || mInCallScreenMode == InCallScreenMode.OTA_ENDED)
                        && otaUtils != null) {
                    otaUtils.onClickHandler(id);
                } else {
                    Log.w(LOG_TAG,
                            "Got click from unexpected View ID " + id + " (View = " + view + ")");
                }
                break;
        }

        EventLog.writeEvent(EventLogTags.PHONE_UI_BUTTON_CLICK,
                (view instanceof TextView) ? ((TextView) view).getText() : "");

        // If the user just clicked a "stateful" menu item (i.e. one of
        // the toggle buttons), we keep the menu onscreen briefly to
        // provide visual feedback.  Since we want the user to see the
        // *new* current state, force the menu items to update right now.
        //
        // Note that some toggle buttons ("Hold" in particular) do NOT
        // immediately change the state of the Phone.  In that case, the
        // updateItems() call below won't have any visible effect.
        // Instead, the menu will get updated by the updateScreen() call
        // that happens from onPhoneStateChanged().

        if (!dismissMenuImmediate) {
            // TODO: mInCallMenu.updateItems() is a very big hammer; it
            // would be more efficient to update *only* the menu item(s)
            // we just changed.  (Doing it this way doesn't seem to cause
            // a noticeable performance problem, though.)
            if (VDBG) log("- onClick: updating menu to show 'new' current state...");
            boolean okToShowMenu = mInCallMenu.updateItems(mCM);
            if (!okToShowMenu) {
                // Uh oh.  All we tried to do was update the state of the
                // menu items, but the logic in InCallMenu.updateItems()
                // just decided the menu shouldn't be visible at all!
                // (That probably means that the call ended asynchronously
                // while the menu was up.)
                //
                // That's OK; just make sure to take the menu down ASAP.
                if (VDBG) log("onClick: Tried to update menu, but now need to take it down!");
                dismissMenuImmediate = true;
            }
        }

        // Any menu item counts as explicit "user activity".
        PhoneApp.getInstance().pokeUserActivity();

        // Finally, *any* action handled here closes the menu (either
        // immediately, or after a short delay).
        //
        // Note that some of the clicks we handle here aren't even menu
        // items in the first place, like the mButtonManageConferenceDone
        // button.  That's OK; if the menu is already closed, the
        // dismissMenu() call does nothing.
        dismissMenu(dismissMenuImmediate);
    }

    private void onHoldClick() {
        if (VDBG) log("onHoldClick()...");

        final boolean hasActiveCall = mCM.hasActiveFgCall();
        final boolean hasHoldingCall = mCM.hasActiveBgCall();
        if (VDBG) log("- hasActiveCall = " + hasActiveCall
                      + ", hasHoldingCall = " + hasHoldingCall);
        boolean newHoldState;
        boolean holdButtonEnabled;
        if (hasActiveCall && !hasHoldingCall) {
            // There's only one line in use, and that line is active.
            PhoneUtils.switchHoldingAndActive(mCM.getFirstActiveBgCall());  // Really means "hold" in this state
            newHoldState = true;
            holdButtonEnabled = true;
        } else if (!hasActiveCall && hasHoldingCall) {
            // There's only one line in use, and that line is on hold.
            PhoneUtils.switchHoldingAndActive(mCM.getFirstActiveBgCall());  // Really means "unhold" in this state
            newHoldState = false;
            holdButtonEnabled = true;
        } else {
            // Either zero or 2 lines are in use; "hold/unhold" is meaningless.
            newHoldState = false;
            holdButtonEnabled = false;
        }
        // TODO: we *could* now forcibly update the "Hold" button based on
        // "newHoldState" and "holdButtonEnabled".  But for now, do
        // nothing here, and instead let the menu get updated when the
        // onPhoneStateChanged() callback comes in.  (This seems to be
        // responsive enough.)

        // Also, any time we hold or unhold, force the DTMF dialpad to close.
        mDialer.closeDialer(true);  // do the "closing" animation
    }

    private void onSpeakerClick() {
        if (VDBG) log("onSpeakerClick()...");

        // TODO: Turning on the speaker seems to enable the mic
        //   whether or not the "mute" feature is active!
        // Not sure if this is an feature of the telephony API
        //   that I need to handle specially, or just a bug.
        boolean newSpeakerState = !PhoneUtils.isSpeakerOn(this);
        if (newSpeakerState && isBluetoothAvailable() && isBluetoothAudioConnected()) {
            disconnectBluetoothAudio();
        }
        PhoneUtils.turnOnSpeaker(this, newSpeakerState, true);

        if (newSpeakerState) {
            // The "touch lock" overlay is NEVER used when the speaker is on.
            enableTouchLock(false);
        } else {
            // User just turned the speaker *off*.  If the dialpad
            // is open, we need to start the timer that will
            // eventually bring up the "touch lock" overlay.
            if (mDialer.isOpened() && !isTouchLocked()) {
                resetTouchLockTimer();
            }
        }
    }

    private void onMuteClick() {
        if (VDBG) log("onMuteClick()...");
        boolean newMuteState = !PhoneUtils.getMute(mCM.getFgPhone());
        PhoneUtils.setMute(mCM.getFgPhone(), newMuteState);
    }

    private void onBluetoothClick() {
        if (VDBG) log("onBluetoothClick()...");

        if (isBluetoothAvailable()) {
            // Toggle the bluetooth audio connection state:
            if (isBluetoothAudioConnected()) {
                disconnectBluetoothAudio();
            } else {
                // Manually turn the speaker phone off, instead of allowing the
                // Bluetooth audio routing handle it.  This ensures that the rest
                // of the speakerphone code is executed, and reciprocates the
                // menuSpeaker code above in onClick().  The onClick() code
                // disconnects the active bluetooth headsets when the
                // speakerphone is turned on.
                if (PhoneUtils.isSpeakerOn(this)) {
                    PhoneUtils.turnOnSpeaker(this, false, true);
                }

                connectBluetoothAudio();
            }
        } else {
            // Bluetooth isn't available; the "Audio" button shouldn't have
            // been enabled in the first place!
            Log.w(LOG_TAG, "Got onBluetoothClick, but bluetooth is unavailable");
        }
    }

    private void onShowHideDialpad() {
        if (VDBG) log("onShowHideDialpad()...");
        if (mDialer.isOpened()) {
            mDialer.closeDialer(true);  // do the "closing" animation
        } else {
            mDialer.openDialer(true);  // do the "opening" animation
        }
        mDialer.setHandleVisible(true);
    }

    /**
     * Handles button clicks from the InCallTouchUi widget.
     */
    /* package */ void handleOnscreenButtonClick(int id) {
        if (DBG) log("handleOnscreenButtonClick(id " + id + ")...");

        switch (id) {
            // TODO: since every button here corresponds to a menu item that we
            // already handle in onClick(), maybe merge the guts of these two
            // methods into a separate helper that takes an ID (of either a menu
            // item *or* touch button) and does the appropriate user action.

            // Actions while an incoming call is ringing:
            case R.id.answerButton:
                internalAnswerCall();
                break;
            case R.id.rejectButton:
                internalHangupRingingCall();
                break;

            // The other regular (single-tap) buttons used while in-call:
            case R.id.holdButton:
                onHoldClick();
                break;
            case R.id.swapButton:
                internalSwapCalls();
                break;
            case R.id.endButton:
                internalHangup();
                break;
            case R.id.dialpadButton:
                onShowHideDialpad();
                break;
            case R.id.bluetoothButton:
                onBluetoothClick();
                break;
            case R.id.muteButton:
                onMuteClick();
                break;
            case R.id.speakerButton:
                onSpeakerClick();
                break;
            case R.id.addButton:
                PhoneUtils.startNewCall(mCM);  // Fires off an ACTION_DIAL intent
                break;
            case R.id.mergeButton:
            case R.id.cdmaMergeButton:
                PhoneUtils.mergeCalls(mPhone);
                break;
            case R.id.manageConferencePhotoButton:
                // Show the Manage Conference panel.
                setInCallScreenMode(InCallScreenMode.MANAGE_CONFERENCE);
                break;

            default:
                Log.w(LOG_TAG, "handleOnscreenButtonClick: unexpected ID " + id);
                break;
        }

        // Just in case the user clicked a "stateful" menu item (i.e. one
        // of the toggle buttons), we force the in-call buttons to update,
        // to make sure the user sees the *new* current state.
        //
        // (But note that some toggle buttons may *not* immediately change
        // the state of the Phone, in which case the updateInCallTouchUi()
        // call here won't have any visible effect.  Instead, those
        // buttons will get updated by the updateScreen() call that gets
        // triggered when the onPhoneStateChanged() event comes in.)
        //
        // TODO: updateInCallTouchUi() is overkill here; it would be
        // more efficient to update *only* the affected button(s).
        // Consider adding API for that.  (This is lo-pri since
        // updateInCallTouchUi() is pretty cheap already...)
        updateInCallTouchUi();
    }

    /**
     * Update the network provider's overlay based on the value of
     * mProviderOverlayVisible.
     * If false the overlay is hidden otherwise it is shown.  A
     * delayed message is posted to take the overalay down after
     * PROVIDER_OVERLAY_TIMEOUT. This ensures the user will see the
     * overlay even if the call setup phase is very short.
     */
    private void updateProviderOverlay() {
        if (VDBG) log("updateProviderOverlay: " + mProviderOverlayVisible);

        ViewGroup overlay = (ViewGroup) findViewById(R.id.inCallProviderOverlay);

        if (mProviderOverlayVisible) {
            CharSequence template = getText(R.string.calling_via_template);
            CharSequence text = TextUtils.expandTemplate(template, mProviderLabel,
                                                         mProviderAddress);

            TextView message = (TextView) findViewById(R.id.callingVia);
            message.setText(text);

            ImageView image = (ImageView) findViewById(R.id.callingViaIcon);
            image.setImageDrawable(mProviderIcon);

            overlay.setVisibility(View.VISIBLE);

            // Remove any zombie messages and then send a message to
            // self to remove the overlay after some time.
            mHandler.removeMessages(EVENT_HIDE_PROVIDER_OVERLAY);
            Message msg = Message.obtain(mHandler, EVENT_HIDE_PROVIDER_OVERLAY);
            mHandler.sendMessageDelayed(msg, PROVIDER_OVERLAY_TIMEOUT);
        } else {
            overlay.setVisibility(View.GONE);
        }
    }

    /**
     * Updates the "Press Menu for more options" hint based on the current
     * state of the Phone.
     */
    private void updateMenuButtonHint() {
        if (VDBG) log("updateMenuButtonHint()...");
        boolean hintVisible = true;

        final boolean hasRingingCall = mCM.hasActiveRingingCall();
        final boolean hasActiveCall = mCM.hasActiveFgCall();
        final boolean hasHoldingCall = mCM.hasActiveBgCall();

        // The hint is hidden only when there's no menu at all,
        // which only happens in a few specific cases:
        if (mInCallScreenMode == InCallScreenMode.CALL_ENDED) {
            // The "Call ended" state.
            hintVisible = false;
        } else if (hasRingingCall && !(hasActiveCall && !hasHoldingCall)) {
            // An incoming call where you *don't* have the option to
            // "answer & end" or "answer & hold".
            hintVisible = false;
        } else if (!phoneIsInUse()) {
            // Or if the phone is totally idle (like if an error dialog
            // is up, or an MMI is running.)
            hintVisible = false;
        }

        // The hint is also hidden on devices where we use onscreen
        // touchable buttons instead.
        if (isTouchUiEnabled()) {
            hintVisible = false;
        }

        // Also, if an incoming call is ringing, hide the hint if the
        // "incoming call" touch UI is present (since the SlidingTab
        // widget takes up a lot of space and the hint would collide with
        // it.)
        if (hasRingingCall && isIncomingCallTouchUiEnabled()) {
            hintVisible = false;
        }

        int hintVisibility = (hintVisible) ? View.VISIBLE : View.GONE;
        mCallCard.getMenuButtonHint().setVisibility(hintVisibility);

        // TODO: Consider hiding the hint(s) whenever the menu is onscreen!
        // (Currently, the menu is rendered on top of the hint, but the
        // menu is semitransparent so you can still see the hint
        // underneath, and the hint is *just* visible enough to be
        // distracting.)
    }

    /**
     * Brings up UI to handle the various error conditions that
     * can occur when first initializing the in-call UI.
     * This is called from onResume() if we encountered
     * an error while processing our initial Intent.
     *
     * @param status one of the InCallInitStatus error codes.
     */
    private void handleStartupError(InCallInitStatus status) {
        if (DBG) log("handleStartupError(): status = " + status);

        // NOTE that the regular Phone UI is in an uninitialized state at
        // this point, so we don't ever want the user to see it.
        // That means:
        // - Any cases here that need to go to some other activity should
        //   call startActivity() AND immediately call endInCallScreenSession
        //   on this one.
        // - Any cases here that bring up a Dialog must ensure that the
        //   Dialog handles both OK *and* cancel by calling endInCallScreenSession.
        //   Activity.  (See showGenericErrorDialog() for an example.)

        switch (status) {

            case VOICEMAIL_NUMBER_MISSING:
                // Bring up the "Missing Voicemail Number" dialog, which
                // will ultimately take us to some other Activity (or else
                // just bail out of this activity.)
                handleMissingVoiceMailNumber();
                break;

            case POWER_OFF:
                // Radio is explictly powered off.

                // TODO: This UI is ultra-simple for 1.0.  It would be nicer
                // to bring up a Dialog instead with the option "turn on radio
                // now".  If selected, we'd turn the radio on, wait for
                // network registration to complete, and then make the call.

                showGenericErrorDialog(R.string.incall_error_power_off, true);
                break;

            case EMERGENCY_ONLY:
                // Only emergency numbers are allowed, but we tried to dial
                // a non-emergency number.
                // (This state is currently unused; see comments above.)
                showGenericErrorDialog(R.string.incall_error_emergency_only, true);
                break;

            case OUT_OF_SERVICE:
                // No network connection.
                showGenericErrorDialog(R.string.incall_error_out_of_service, true);
                break;

            case PHONE_NOT_IN_USE:
                // This error is handled directly in onResume() (by bailing
                // out of the activity.)  We should never see it here.
                Log.w(LOG_TAG,
                      "handleStartupError: unexpected PHONE_NOT_IN_USE status");
                break;

            case NO_PHONE_NUMBER_SUPPLIED:
                // The supplied Intent didn't contain a valid phone number.
                // TODO: Need UI spec for this failure case; for now just
                // show a generic error.
                showGenericErrorDialog(R.string.incall_error_no_phone_number_supplied, true);
                break;

            case DIALED_MMI:
                // Our initial phone number was actually an MMI sequence.
                // There's no real "error" here, but we do bring up the
                // a Toast (as requested of the New UI paradigm).
                //
                // In-call MMIs do not trigger the normal MMI Initiate
                // Notifications, so we should notify the user here.
                // Otherwise, the code in PhoneUtils.java should handle
                // user notifications in the form of Toasts or Dialogs.
                if (mCM.getState() == Phone.State.OFFHOOK) {
                    Toast.makeText(this, R.string.incall_status_dialed_mmi, Toast.LENGTH_SHORT)
                        .show();
                }
                break;

            case CALL_FAILED:
                // We couldn't successfully place the call; there was some
                // failure in the telephony layer.
                // TODO: Need UI spec for this failure case; for now just
                // show a generic error.
                showGenericErrorDialog(R.string.incall_error_call_failed, true);
                break;

            default:
                Log.w(LOG_TAG, "handleStartupError: unexpected status code " + status);
                showGenericErrorDialog(R.string.incall_error_call_failed, true);
                break;
        }
    }

    /**
     * Utility function to bring up a generic "error" dialog, and then bail
     * out of the in-call UI when the user hits OK (or the BACK button.)
     */
    private void showGenericErrorDialog(int resid, boolean isStartupError) {
        CharSequence msg = getResources().getText(resid);
        if (DBG) log("showGenericErrorDialog('" + msg + "')...");

        // create the clicklistener and cancel listener as needed.
        DialogInterface.OnClickListener clickListener;
        OnCancelListener cancelListener;
        if (isStartupError) {
            clickListener = new DialogInterface.OnClickListener() {
                public void onClick(DialogInterface dialog, int which) {
                    bailOutAfterErrorDialog();
                }};
            cancelListener = new OnCancelListener() {
                public void onCancel(DialogInterface dialog) {
                    bailOutAfterErrorDialog();
                }};
        } else {
            clickListener = new DialogInterface.OnClickListener() {
                public void onClick(DialogInterface dialog, int which) {
                    delayedCleanupAfterDisconnect();
                }};
            cancelListener = new OnCancelListener() {
                public void onCancel(DialogInterface dialog) {
                    delayedCleanupAfterDisconnect();
                }};
        }

        // TODO: Consider adding a setTitle() call here (with some generic
        // "failure" title?)
        mGenericErrorDialog = new AlertDialog.Builder(this)
                .setMessage(msg)
                .setPositiveButton(R.string.ok, clickListener)
                .setOnCancelListener(cancelListener)
                .create();

        // When the dialog is up, completely hide the in-call UI
        // underneath (which is in a partially-constructed state).
        mGenericErrorDialog.getWindow().addFlags(
                WindowManager.LayoutParams.FLAG_DIM_BEHIND);

        mGenericErrorDialog.show();
    }

    private void showCallLostDialog() {
        if (DBG) log("showCallLostDialog()...");

        // Don't need to show the dialog if InCallScreen isn't in the forgeround
        if (!mIsForegroundActivity) {
            if (DBG) log("showCallLostDialog: not the foreground Activity! Bailing out...");
            return;
        }

        // Don't need to show the dialog again, if there is one already.
        if (mCallLostDialog != null) {
            if (DBG) log("showCallLostDialog: There is a mCallLostDialog already.");
            return;
        }

        mCallLostDialog = new AlertDialog.Builder(this)
                .setMessage(R.string.call_lost)
                .setIcon(android.R.drawable.ic_dialog_alert)
                .create();
        mCallLostDialog.show();
    }

    private void bailOutAfterErrorDialog() {
        if (mGenericErrorDialog != null) {
            if (DBG) log("bailOutAfterErrorDialog: DISMISSING mGenericErrorDialog.");
            mGenericErrorDialog.dismiss();
            mGenericErrorDialog = null;
        }
        if (DBG) log("bailOutAfterErrorDialog(): end InCallScreen session...");
        endInCallScreenSession();
    }

    /**
     * Dismisses (and nulls out) all persistent Dialogs managed
     * by the InCallScreen.  Useful if (a) we're about to bring up
     * a dialog and want to pre-empt any currently visible dialogs,
     * or (b) as a cleanup step when the Activity is going away.
     */
    private void dismissAllDialogs() {
        if (DBG) log("dismissAllDialogs()...");

        // Note it's safe to dismiss() a dialog that's already dismissed.
        // (Even if the AlertDialog object(s) below are still around, it's
        // possible that the actual dialog(s) may have already been
        // dismissed by the user.)

        if (mMissingVoicemailDialog != null) {
            if (VDBG) log("- DISMISSING mMissingVoicemailDialog.");
            mMissingVoicemailDialog.dismiss();
            mMissingVoicemailDialog = null;
        }
        if (mMmiStartedDialog != null) {
            if (VDBG) log("- DISMISSING mMmiStartedDialog.");
            mMmiStartedDialog.dismiss();
            mMmiStartedDialog = null;
        }
        if (mGenericErrorDialog != null) {
            if (VDBG) log("- DISMISSING mGenericErrorDialog.");
            mGenericErrorDialog.dismiss();
            mGenericErrorDialog = null;
        }
        if (mSuppServiceFailureDialog != null) {
            if (VDBG) log("- DISMISSING mSuppServiceFailureDialog.");
            mSuppServiceFailureDialog.dismiss();
            mSuppServiceFailureDialog = null;
        }
        if (mWaitPromptDialog != null) {
            if (VDBG) log("- DISMISSING mWaitPromptDialog.");
            mWaitPromptDialog.dismiss();
            mWaitPromptDialog = null;
        }
        if (mWildPromptDialog != null) {
            if (VDBG) log("- DISMISSING mWildPromptDialog.");
            mWildPromptDialog.dismiss();
            mWildPromptDialog = null;
        }
        if (mCallLostDialog != null) {
            if (VDBG) log("- DISMISSING mCallLostDialog.");
            mCallLostDialog.dismiss();
            mCallLostDialog = null;
        }
        if ((mInCallScreenMode == InCallScreenMode.OTA_NORMAL
                || mInCallScreenMode == InCallScreenMode.OTA_ENDED)
                && otaUtils != null) {
            otaUtils.dismissAllOtaDialogs();
        }
        if (mPausePromptDialog != null) {
            if (DBG) log("- DISMISSING mPausePromptDialog.");
            mPausePromptDialog.dismiss();
            mPausePromptDialog = null;
        }
    }


    //
    // Helper functions for answering incoming calls.
    //

    /**
     * Answer a ringing call.  This method does nothing if there's no
     * ringing or waiting call.
     */
    /* package */ void internalAnswerCall() {
        // if (DBG) log("internalAnswerCall()...");
        // if (DBG) PhoneUtils.dumpCallState(mPhone);

        final boolean hasRingingCall = mCM.hasActiveRingingCall();

        if (hasRingingCall) {
            Phone phone = mCM.getRingingPhone();
            Call ringing = mCM.getFirstActiveRingingCall();
            int phoneType = phone.getPhoneType();
            if (phoneType == Phone.PHONE_TYPE_CDMA) {
                if (DBG) log("internalAnswerCall: answering (CDMA)...");
                // In CDMA this is simply a wrapper around PhoneUtils.answerCall().
                PhoneUtils.answerCall(ringing);  // Automatically holds the current active call,
                                                // if there is one
            } else if (phoneType == Phone.PHONE_TYPE_GSM) {
                // GSM: this is usually just a wrapper around
                // PhoneUtils.answerCall(), *but* we also need to do
                // something special for the "both lines in use" case.

                final boolean hasActiveCall = mCM.hasActiveFgCall();
                final boolean hasHoldingCall = mCM.hasActiveBgCall();

                if (hasActiveCall && hasHoldingCall) {
                    if (DBG) log("internalAnswerCall: answering (both lines in use!)...");
                    // The relatively rare case where both lines are
                    // already in use.  We "answer incoming, end ongoing"
                    // in this case, according to the current UI spec.
                    PhoneUtils.answerAndEndActive(mCM, ringing);

                    // Alternatively, we could use
                    // PhoneUtils.answerAndEndHolding(mPhone);
                    // here to end the on-hold call instead.
                } else {
                    if (DBG) log("internalAnswerCall: answering...");
                    PhoneUtils.answerCall(ringing);  // Automatically holds the current active call,
                                                    // if there is one
                }
            } else {
                throw new IllegalStateException("Unexpected phone type: " + phoneType);
            }
        }
    }

    /**
     * Answer the ringing call *and* hang up the ongoing call.
     */
    /* package */ void internalAnswerAndEnd() {
        if (DBG) log("internalAnswerAndEnd()...");
        if (VDBG) PhoneUtils.dumpCallManager();
        // In the rare case when multiple calls are ringing, the UI policy
        // it to always act on the first ringing call.
        PhoneUtils.answerAndEndActive(mCM, mCM.getFirstActiveRingingCall());
    }

    /**
     * Hang up the ringing call (aka "Don't answer").
     */
    /* package */ void internalHangupRingingCall() {
        if (DBG) log("internalHangupRingingCall()...");
        if (VDBG) PhoneUtils.dumpCallManager();
        // In the rare case when multiple calls are ringing, the UI policy
        // it to always act on the first ringing call.v
        PhoneUtils.hangupRingingCall(mCM.getFirstActiveRingingCall());
    }

    /**
     * Hang up the current active call.
     */
    /* package */ void internalHangup() {
        if (DBG) log("internalHangup()...");
        PhoneUtils.hangup(mCM);
    }

    /**
     * InCallScreen-specific wrapper around PhoneUtils.switchHoldingAndActive().
     */
    private void internalSwapCalls() {
        if (DBG) log("internalSwapCalls()...");

        // Any time we swap calls, force the DTMF dialpad to close.
        // (We want the regular in-call UI to be visible right now, so the
        // user can clearly see which call is now in the foreground.)
        mDialer.closeDialer(true);  // do the "closing" animation

        // Also, clear out the "history" of DTMF digits you typed, to make
        // sure you don't see digits from call #1 while call #2 is active.
        // (Yes, this does mean that swapping calls twice will cause you
        // to lose any previous digits from the current call; see the TODO
        // comment on DTMFTwelvKeyDialer.clearDigits() for more info.)
        mDialer.clearDigits();

        // Swap the fg and bg calls.
        // In the future we may provides some way for user to choose among
        // multiple background calls, for now, always act on the first background calll.
        PhoneUtils.switchHoldingAndActive(mCM.getFirstActiveBgCall());

        // If we have a valid BluetoothHandsfree then since CDMA network or
        // Telephony FW does not send us information on which caller got swapped
        // we need to update the second call active state in BluetoothHandsfree internally
        if (mCM.getBgPhone().getPhoneType() == Phone.PHONE_TYPE_CDMA) {
            BluetoothHandsfree bthf = PhoneApp.getInstance().getBluetoothHandsfree();
            if (bthf != null) {
                bthf.cdmaSwapSecondCallState();
            }
        }

    }

    /**
     * Sets the current high-level "mode" of the in-call UI.
     *
     * NOTE: if newMode is CALL_ENDED, the caller is responsible for
     * posting a delayed DELAYED_CLEANUP_AFTER_DISCONNECT message, to make
     * sure the "call ended" state goes away after a couple of seconds.
     */
    private void setInCallScreenMode(InCallScreenMode newMode) {
        if (DBG) log("setInCallScreenMode: " + newMode);
        mInCallScreenMode = newMode;
        switch (mInCallScreenMode) {
            case MANAGE_CONFERENCE:
                if (!PhoneUtils.isConferenceCall(mCM.getActiveFgCall())) {
                    Log.w(LOG_TAG, "MANAGE_CONFERENCE: no active conference call!");
                    // Hide the Manage Conference panel, return to NORMAL mode.
                    setInCallScreenMode(InCallScreenMode.NORMAL);
                    return;
                }
                List<Connection> connections = mCM.getFgCallConnections();
                // There almost certainly will be > 1 connection,
                // since isConferenceCall() just returned true.
                if ((connections == null) || (connections.size() <= 1)) {
                    Log.w(LOG_TAG,
                          "MANAGE_CONFERENCE: Bogus TRUE from isConferenceCall(); connections = "
                          + connections);
                    // Hide the Manage Conference panel, return to NORMAL mode.
                    setInCallScreenMode(InCallScreenMode.NORMAL);
                    return;
                }

                // TODO: Don't do this here. The call to
                // initManageConferencePanel() should instead happen
                // automagically in ManageConferenceUtils the very first
                // time you call updateManageConferencePanel() or
                // setPanelVisible(true).
                mManageConferenceUtils.initManageConferencePanel();  // if necessary

                mManageConferenceUtils.updateManageConferencePanel(connections);

                // The "Manage conference" UI takes up the full main frame,
                // replacing the inCallPanel and CallCard PopupWindow.
                mManageConferenceUtils.setPanelVisible(true);

                // Start the chronometer.
                // TODO: Similarly, we shouldn't expose startConferenceTime()
                // and stopConferenceTime(); the ManageConferenceUtils
                // class ought to manage the conferenceTime widget itself
                // based on setPanelVisible() calls.

                // Note: there is active Fg call since we are in conference call
                long callDuration = mCM.getActiveFgCall().getEarliestConnection().getDurationMillis();
                mManageConferenceUtils.startConferenceTime(
                        SystemClock.elapsedRealtime() - callDuration);

                mInCallPanel.setVisibility(View.GONE);

                // No need to close the dialer here, since the Manage
                // Conference UI will just cover it up anyway.

                break;

            case CALL_ENDED:
                // Display the CallCard (in the "Call ended" state)
                // and hide all other UI.

                mManageConferenceUtils.setPanelVisible(false);
                mManageConferenceUtils.stopConferenceTime();

                updateMenuButtonHint();  // Hide the Menu button hint

                // Make sure the CallCard (which is a child of mInCallPanel) is visible.
                mInCallPanel.setVisibility(View.VISIBLE);

                break;

            case NORMAL:
                mInCallPanel.setVisibility(View.VISIBLE);
                mManageConferenceUtils.setPanelVisible(false);
                mManageConferenceUtils.stopConferenceTime();
                break;

            case OTA_NORMAL:
                otaUtils.setCdmaOtaInCallScreenUiState(
                        OtaUtils.CdmaOtaInCallScreenUiState.State.NORMAL);
                mInCallPanel.setVisibility(View.GONE);
                break;

            case OTA_ENDED:
                otaUtils.setCdmaOtaInCallScreenUiState(
                        OtaUtils.CdmaOtaInCallScreenUiState.State.ENDED);
                mInCallPanel.setVisibility(View.GONE);
                break;

            case UNDEFINED:
                // Set our Activities intent to ACTION_UNDEFINED so
                // that if we get resumed after we've completed a call
                // the next call will not cause checkIsOtaCall to
                // return true.
                //
                // With the framework as of October 2009 the sequence below
                // causes the framework to call onResume, onPause, onNewIntent,
                // onResume. If we don't call setIntent below then when the
                // first onResume calls checkIsOtaCall via initOtaState it will
                // return true and the Activity will be confused.
                //
                //  1) Power up Phone A
                //  2) Place *22899 call and activate Phone A
                //  3) Press the power key on Phone A to turn off the display
                //  4) Call Phone A from Phone B answering Phone A
                //  5) The screen will be blank (Should be normal InCallScreen)
                //  6) Hang up the Phone B
                //  7) Phone A displays the activation screen.
                //
                // Step 3 is the critical step to cause the onResume, onPause
                // onNewIntent, onResume sequence. If step 3 is skipped the
                // sequence will be onNewIntent, onResume and all will be well.
                setIntent(new Intent(ACTION_UNDEFINED));

                // Cleanup Ota Screen if necessary and set the panel
                // to VISIBLE.
                if (mCM.getState() != Phone.State.OFFHOOK) {
                    if (otaUtils != null) {
                        otaUtils.cleanOtaScreen(true);
                    }
                } else {
                    log("WARNING: Setting mode to UNDEFINED but phone is OFFHOOK,"
                            + " skip cleanOtaScreen.");
                }
                mInCallPanel.setVisibility(View.VISIBLE);
                break;
        }

        // Update the visibility of the DTMF dialer tab on any state
        // change.
        updateDialpadVisibility();

        // Update the in-call touch UI on any state change (since it may
        // need to hide or re-show itself.)
        updateInCallTouchUi();
    }

    /**
     * @return true if the "Manage conference" UI is currently visible.
     */
    /* package */ boolean isManageConferenceMode() {
        return (mInCallScreenMode == InCallScreenMode.MANAGE_CONFERENCE);
    }

    /**
     * Checks if the "Manage conference" UI needs to be updated.
     * If the state of the current conference call has changed
     * since our previous call to updateManageConferencePanel()),
     * do a fresh update.  Also, if the current call is no longer a
     * conference call at all, bail out of the "Manage conference" UI and
     * return to InCallScreenMode.NORMAL mode.
     */
    private void updateManageConferencePanelIfNecessary() {
        if (VDBG) log("updateManageConferencePanelIfNecessary: " + mCM.getActiveFgCall() + "...");

        List<Connection> connections = mCM.getFgCallConnections();
        if (connections == null) {
            if (VDBG) log("==> no connections on foreground call!");
            // Hide the Manage Conference panel, return to NORMAL mode.
            setInCallScreenMode(InCallScreenMode.NORMAL);
            InCallInitStatus status = syncWithPhoneState();
            if (status != InCallInitStatus.SUCCESS) {
                Log.w(LOG_TAG, "- syncWithPhoneState failed! status = " + status);
                // We shouldn't even be in the in-call UI in the first
                // place, so bail out:
                if (DBG) log("updateManageConferencePanelIfNecessary: endInCallScreenSession... 1");
                endInCallScreenSession();
                return;
            }
            return;
        }

        int numConnections = connections.size();
        if (numConnections <= 1) {
            if (VDBG) log("==> foreground call no longer a conference!");
            // Hide the Manage Conference panel, return to NORMAL mode.
            setInCallScreenMode(InCallScreenMode.NORMAL);
            InCallInitStatus status = syncWithPhoneState();
            if (status != InCallInitStatus.SUCCESS) {
                Log.w(LOG_TAG, "- syncWithPhoneState failed! status = " + status);
                // We shouldn't even be in the in-call UI in the first
                // place, so bail out:
                if (DBG) log("updateManageConferencePanelIfNecessary: endInCallScreenSession... 2");
                endInCallScreenSession();
                return;
            }
            return;
        }

        // TODO: the test to see if numConnections has changed can go in
        // updateManageConferencePanel(), rather than here.
        if (numConnections != mManageConferenceUtils.getNumCallersInConference()) {
            if (VDBG) log("==> Conference size has changed; need to rebuild UI!");
            mManageConferenceUtils.updateManageConferencePanel(connections);
        }
    }

    /**
     * Updates the visibility of the DTMF dialpad (and its onscreen
     * "handle", if applicable), based on the current state of the phone
     * and/or the current InCallScreenMode.
     */
    private void updateDialpadVisibility() {
        //
        // (1) The dialpad itself:
        //
        // If an incoming call is ringing, make sure the dialpad is
        // closed.  (We do this to make sure we're not covering up the
        // "incoming call" UI, and especially to make sure that the "touch
        // lock" overlay won't appear.)
        if (mCM.getState() == Phone.State.RINGING) {
            mDialer.closeDialer(false);  // don't do the "closing" animation

            // Also, clear out the "history" of DTMF digits you may have typed
            // into the previous call (so you don't see the previous call's
            // digits if you answer this call and then bring up the dialpad.)
            //
            // TODO: it would be more precise to do this when you *answer* the
            // incoming call, rather than as soon as it starts ringing, but
            // the InCallScreen doesn't keep enough state right now to notice
            // that specific transition in onPhoneStateChanged().
            mDialer.clearDigits();
        }

        //
        // (2) The onscreen "handle":
        //
        // The handle is visible only if it's OK to actually open the
        // dialpad.  (Note this is meaningful only on platforms that use a
        // SlidingDrawer as a container for the dialpad.)
        mDialer.setHandleVisible(okToShowDialpad());

        //
        // (3) The main in-call panel (containing the CallCard):
        //
        // On some platforms(*) we need to hide the CallCard (which is a
        // child of mInCallPanel) while the dialpad is visible.
        //
        // (*) We need to do this when using the dialpad from the
        //     InCallTouchUi widget, but not when using the
        //     SlidingDrawer-based dialpad, because the SlidingDrawer itself
        //     is opaque.)
        if (!mDialer.usingSlidingDrawer()) {
            if (mDialerView != null) {
                mDialerView.setKeysBackgroundResource(
                        isBluetoothAudioConnected() ? R.drawable.btn_dial_blue
                        : R.drawable.btn_dial_green);
            }

            if (isDialerOpened()) {
                mInCallPanel.setVisibility(View.GONE);
            } else {
                // Dialpad is dismissed; bring back the CallCard if
                // it's supposed to be visible.
                if ((mInCallScreenMode == InCallScreenMode.NORMAL)
                    || (mInCallScreenMode == InCallScreenMode.CALL_ENDED)) {
                    mInCallPanel.setVisibility(View.VISIBLE);
                }
            }
        }
    }

    /**
     * @return true if the DTMF dialpad is currently visible.
     */
    /* package */ boolean isDialerOpened() {
        return (mDialer != null && mDialer.isOpened());
    }

    /**
     * Called any time the DTMF dialpad is opened.
     * @see DTMFTwelveKeyDialer.onDialerOpen()
     */
    /* package */ void onDialerOpen() {
        if (DBG) log("onDialerOpen()...");

        // ANY time the dialpad becomes visible, start the timer that will
        // eventually bring up the "touch lock" overlay.
        resetTouchLockTimer();

        // Update the in-call touch UI (which may need to hide itself, if
        // it's enabled.)
        updateInCallTouchUi();

        // Update any other onscreen UI elements that depend on the dialpad.
        updateDialpadVisibility();

        // This counts as explicit "user activity".
        PhoneApp.getInstance().pokeUserActivity();

        //If on OTA Call, hide OTA Screen
        // TODO: This may not be necessary, now that the dialpad is
        // always visible in OTA mode.
        if  ((mInCallScreenMode == InCallScreenMode.OTA_NORMAL
                || mInCallScreenMode == InCallScreenMode.OTA_ENDED)
                && otaUtils != null) {
            otaUtils.hideOtaScreen();
        }
    }

    /**
     * Called any time the DTMF dialpad is closed.
     * @see DTMFTwelveKeyDialer.onDialerClose()
     */
    /* package */ void onDialerClose() {
        if (DBG) log("onDialerClose()...");

        final PhoneApp app = PhoneApp.getInstance();

        // OTA-specific cleanup upon closing the dialpad.
        if ((mInCallScreenMode == InCallScreenMode.OTA_NORMAL)
            || (mInCallScreenMode == InCallScreenMode.OTA_ENDED)
            || ((app.cdmaOtaScreenState != null)
                && (app.cdmaOtaScreenState.otaScreenState ==
                    CdmaOtaScreenState.OtaScreenState.OTA_STATUS_ACTIVATION))) {
            mDialer.setHandleVisible(false);
            if (otaUtils != null) {
                otaUtils.otaShowProperScreen();
            }
        }

        // Dismiss the "touch lock" overlay if it was visible.
        // (The overlay is only ever used on top of the dialpad).
        enableTouchLock(false);

        // Update the in-call touch UI (which may need to re-show itself.)
        updateInCallTouchUi();

        // Update the visibility of the dialpad itself (and any other
        // onscreen UI elements that depend on it.)
        updateDialpadVisibility();

        // This counts as explicit "user activity".
        app.getInstance().pokeUserActivity();
    }

    /**
     * Determines when we can dial DTMF tones.
     */
    private boolean okToDialDTMFTones() {
        final boolean hasRingingCall = mCM.hasActiveRingingCall();
        final Call.State fgCallState = mCM.getActiveFgCallState();

        // We're allowed to send DTMF tones when there's an ACTIVE
        // foreground call, and not when an incoming call is ringing
        // (since DTMF tones are useless in that state), or if the
        // Manage Conference UI is visible (since the tab interferes
        // with the "Back to call" button.)

        // We can also dial while in ALERTING state because there are
        // some connections that never update to an ACTIVE state (no
        // indication from the network).
        boolean canDial =
            (fgCallState == Call.State.ACTIVE || fgCallState == Call.State.ALERTING)
            && !hasRingingCall
            && (mInCallScreenMode != InCallScreenMode.MANAGE_CONFERENCE);

        if (VDBG) log ("[okToDialDTMFTones] foreground state: " + fgCallState +
                ", ringing state: " + hasRingingCall +
                ", call screen mode: " + mInCallScreenMode +
                ", result: " + canDial);

        return canDial;
    }

    /**
     * @return true if the in-call DTMF dialpad should be available to the
     *      user, given the current state of the phone and the in-call UI.
     *      (This is used to control the visibility of the dialer's
     *      onscreen handle, if applicable, and the enabledness of the "Show
     *      dialpad" onscreen button or menu item.)
     */
    /* package */ boolean okToShowDialpad() {
        // The dialpad is available only when it's OK to dial DTMF
        // tones given the current state of the current call.
        return okToDialDTMFTones();
    }

    /**
     * Initializes the in-call touch UI on devices that need it.
     */
    private void initInCallTouchUi() {
        if (DBG) log("initInCallTouchUi()...");
        // TODO: we currently use the InCallTouchUi widget in at least
        // some states on ALL platforms.  But if some devices ultimately
        // end up not using *any* onscreen touch UI, we should make sure
        // to not even inflate the InCallTouchUi widget on those devices.
        mInCallTouchUi = (InCallTouchUi) findViewById(R.id.inCallTouchUi);
        mInCallTouchUi.setInCallScreenInstance(this);
    }

    /**
     * Updates the state of the in-call touch UI.
     */
    private void updateInCallTouchUi() {
        if (mInCallTouchUi != null) {
            mInCallTouchUi.updateState(mCM);
        }
    }

    /**
     * @return true if the onscreen touch UI is enabled (for regular
     * "ongoing call" states) on the current device.
     */
    public boolean isTouchUiEnabled() {
        return (mInCallTouchUi != null) && mInCallTouchUi.isTouchUiEnabled();
    }

    /**
     * @return true if the onscreen touch UI is enabled for
     * the "incoming call" state on the current device.
     */
    public boolean isIncomingCallTouchUiEnabled() {
        return (mInCallTouchUi != null) && mInCallTouchUi.isIncomingCallTouchUiEnabled();
    }

    /**
     * Posts a handler message telling the InCallScreen to update the
     * onscreen in-call touch UI.
     *
     * This is just a wrapper around updateInCallTouchUi(), for use by the
     * rest of the phone app or from a thread other than the UI thread.
     */
    /* package */ void requestUpdateTouchUi() {
        if (DBG) log("requestUpdateTouchUi()...");

        mHandler.removeMessages(REQUEST_UPDATE_TOUCH_UI);
        mHandler.sendEmptyMessage(REQUEST_UPDATE_TOUCH_UI);
    }

    /**
     * @return true if it's OK to display the in-call touch UI, given the
     * current state of the InCallScreen.
     */
    /* package */ boolean okToShowInCallTouchUi() {
        // Note that this method is concerned only with the internal state
        // of the InCallScreen.  (The InCallTouchUi widget has separate
        // logic to make sure it's OK to display the touch UI given the
        // current telephony state, and that it's allowed on the current
        // device in the first place.)

        // The touch UI is NOT available if:
        // - we're in some InCallScreenMode other than NORMAL
        //   (like CALL_ENDED or one of the OTA modes)
        return (mInCallScreenMode == InCallScreenMode.NORMAL);
    }

    /**
     * @return true if we're in restricted / emergency dialing only mode.
     */
    public boolean isPhoneStateRestricted() {
        // TODO:  This needs to work IN TANDEM with the KeyGuardViewMediator Code.
        // Right now, it looks like the mInputRestricted flag is INTERNAL to the
        // KeyGuardViewMediator and SPECIFICALLY set to be FALSE while the emergency
        // phone call is being made, to allow for input into the InCallScreen.
        // Having the InCallScreen judge the state of the device from this flag
        // becomes meaningless since it is always false for us.  The mediator should
        // have an additional API to let this app know that it should be restricted.
        int serviceState = mCM.getServiceState();
        return ((serviceState == ServiceState.STATE_EMERGENCY_ONLY) ||
                (serviceState == ServiceState.STATE_OUT_OF_SERVICE) ||
                (PhoneApp.getInstance().getKeyguardManager().inKeyguardRestrictedInputMode()));
    }

    //
    // In-call menu UI
    //

    /**
     * Override onCreatePanelView(), in order to get complete control
     * over the UI that comes up when the user presses MENU.
     *
     * This callback allows me to return a totally custom View hierarchy
     * (with custom layout and custom "item" views) to be shown instead
     * of a standard android.view.Menu hierarchy.
     *
     * This gets called (with featureId == FEATURE_OPTIONS_PANEL) every
     * time we need to bring up the menu.  (And in cases where we return
     * non-null, that means that the "standard" menu callbacks
     * onCreateOptionsMenu() and onPrepareOptionsMenu() won't get called
     * at all.)
     */
    @Override
    public View onCreatePanelView(int featureId) {
        if (VDBG) log("onCreatePanelView(featureId = " + featureId + ")...");

        // We only want this special behavior for the "options panel"
        // feature (i.e. the standard menu triggered by the MENU button.)
        if (featureId != Window.FEATURE_OPTIONS_PANEL) {
            return null;
        }

        // For now, totally disable the in-call menu on devices where we
        // use onscreen touchable buttons instead.
        // TODO: even on "full touch" devices we may still ultimately need
        // a regular menu in some states.  Need UI spec.
        if (isTouchUiEnabled()) {
            return null;
        }

        // TODO: May need to revisit the wake state here if this needs to be
        // tweaked.

        // Make sure there are no pending messages to *dismiss* the menu.
        mHandler.removeMessages(DISMISS_MENU);

        if (mInCallMenu == null) {
            if (VDBG) log("onCreatePanelView: creating mInCallMenu (first time)...");
            mInCallMenu = new InCallMenu(this);
            mInCallMenu.initMenu();
        }

        boolean okToShowMenu = mInCallMenu.updateItems(mCM);
        return okToShowMenu ? mInCallMenu.getView() : null;
    }

    /**
     * Dismisses the menu panel (see onCreatePanelView().)
     *
     * @param dismissImmediate If true, hide the panel immediately.
     *            If false, leave the menu visible onscreen for
     *            a brief interval before dismissing it (so the
     *            user can see the state change resulting from
     *            his original click.)
     */
    /* package */ void dismissMenu(boolean dismissImmediate) {
        if (VDBG) log("dismissMenu(immediate = " + dismissImmediate + ")...");

        if (dismissImmediate) {
            closeOptionsMenu();
        } else {
            mHandler.removeMessages(DISMISS_MENU);
            mHandler.sendEmptyMessageDelayed(DISMISS_MENU, MENU_DISMISS_DELAY);
            // This will result in a dismissMenu(true) call shortly.
        }
    }

    /**
     * Override onPanelClosed() to capture the panel closing event,
     * allowing us to set the poke lock correctly whenever the option
     * menu panel goes away.
     */
    @Override
    public void onPanelClosed(int featureId, Menu menu) {
        if (VDBG) log("onPanelClosed(featureId = " + featureId + ")...");

        // We only want this special behavior for the "options panel"
        // feature (i.e. the standard menu triggered by the MENU button.)
        if (featureId == Window.FEATURE_OPTIONS_PANEL) {
            // TODO: May need to return to the original wake state here
            // if onCreatePanelView ends up changing the wake state.
        }

        super.onPanelClosed(featureId, menu);
    }

    //
    // Bluetooth helper methods.
    //
    // - BluetoothAdapter is the Bluetooth system service.  If
    //   getDefaultAdapter() returns null
    //   then the device is not BT capable.  Use BluetoothDevice.isEnabled()
    //   to see if BT is enabled on the device.
    //
    // - BluetoothHeadset is the API for the control connection to a
    //   Bluetooth Headset.  This lets you completely connect/disconnect a
    //   headset (which we don't do from the Phone UI!) but also lets you
    //   get the address of the currently active headset and see whether
    //   it's currently connected.
    //
    // - BluetoothHandsfree is the API to control the audio connection to
    //   a bluetooth headset. We use this API to switch the headset on and
    //   off when the user presses the "Bluetooth" button.
    //   Our BluetoothHandsfree instance (mBluetoothHandsfree) is created
    //   by the PhoneApp and will be null if the device is not BT capable.
    //

    /**
     * @return true if the Bluetooth on/off switch in the UI should be
     *         available to the user (i.e. if the device is BT-capable
     *         and a headset is connected.)
     */
    /* package */ boolean isBluetoothAvailable() {
        if (VDBG) log("isBluetoothAvailable()...");
        if (mBluetoothHandsfree == null) {
            // Device is not BT capable.
            if (VDBG) log("  ==> FALSE (not BT capable)");
            return false;
        }

        // There's no need to ask the Bluetooth system service if BT is enabled:
        //
        //    BluetoothAdapter adapter = BluetoothAdapter.getDefaultAdapter();
        //    if ((adapter == null) || !adapter.isEnabled()) {
        //        if (DBG) log("  ==> FALSE (BT not enabled)");
        //        return false;
        //    }
        //    if (DBG) log("  - BT enabled!  device name " + adapter.getName()
        //                 + ", address " + adapter.getAddress());
        //
        // ...since we already have a BluetoothHeadset instance.  We can just
        // call isConnected() on that, and assume it'll be false if BT isn't
        // enabled at all.

        // Check if there's a connected headset, using the BluetoothHeadset API.
        boolean isConnected = false;
        if (mBluetoothHeadset != null) {
            BluetoothDevice headset = mBluetoothHeadset.getCurrentHeadset();
            if (VDBG) log("  - headset state = " +
                          mBluetoothHeadset.getState(headset));
            if (VDBG) log("  - headset address: " + headset);
            if (headset != null) {
                isConnected = mBluetoothHeadset.isConnected(headset);
                if (VDBG) log("  - isConnected: " + isConnected);
            }
        }

        if (VDBG) log("  ==> " + isConnected);
        return isConnected;
    }

    /**
     * @return true if a BT device is available, and its audio is currently connected.
     */
    /* package */ boolean isBluetoothAudioConnected() {
        if (mBluetoothHandsfree == null) {
            if (VDBG) log("isBluetoothAudioConnected: ==> FALSE (null mBluetoothHandsfree)");
            return false;
        }
        boolean isAudioOn = mBluetoothHandsfree.isAudioOn();
        if (VDBG) log("isBluetoothAudioConnected: ==> isAudioOn = " + isAudioOn);
        return isAudioOn;
    }

    /**
     * Helper method used to control the state of the green LED in the
     * "Bluetooth" menu item.
     *
     * @return true if a BT device is available and its audio is currently connected,
     *              <b>or</b> if we issued a BluetoothHandsfree.userWantsAudioOn()
     *              call within the last 5 seconds (which presumably means
     *              that the BT audio connection is currently being set
     *              up, and will be connected soon.)
     */
    /* package */ boolean isBluetoothAudioConnectedOrPending() {
        if (isBluetoothAudioConnected()) {
            if (VDBG) log("isBluetoothAudioConnectedOrPending: ==> TRUE (really connected)");
            return true;
        }

        // If we issued a userWantsAudioOn() call "recently enough", even
        // if BT isn't actually connected yet, let's still pretend BT is
        // on.  This is how we make the green LED in the menu item turn on
        // right away.
        if (mBluetoothConnectionPending) {
            long timeSinceRequest =
                    SystemClock.elapsedRealtime() - mBluetoothConnectionRequestTime;
            if (timeSinceRequest < 5000 /* 5 seconds */) {
                if (VDBG) log("isBluetoothAudioConnectedOrPending: ==> TRUE (requested "
                             + timeSinceRequest + " msec ago)");
                return true;
            } else {
                if (VDBG) log("isBluetoothAudioConnectedOrPending: ==> FALSE (request too old: "
                             + timeSinceRequest + " msec ago)");
                mBluetoothConnectionPending = false;
                return false;
            }
        }

        if (VDBG) log("isBluetoothAudioConnectedOrPending: ==> FALSE");
        return false;
    }

    /**
     * Posts a message to our handler saying to update the onscreen UI
     * based on a bluetooth headset state change.
     */
    /* package */ void requestUpdateBluetoothIndication() {
        if (VDBG) log("requestUpdateBluetoothIndication()...");
        // No need to look at the current state here; any UI elements that
        // care about the bluetooth state (i.e. the CallCard) get
        // the necessary state directly from PhoneApp.showBluetoothIndication().
        mHandler.removeMessages(REQUEST_UPDATE_BLUETOOTH_INDICATION);
        mHandler.sendEmptyMessage(REQUEST_UPDATE_BLUETOOTH_INDICATION);
    }

    private void dumpBluetoothState() {
        log("============== dumpBluetoothState() =============");
        log("= isBluetoothAvailable: " + isBluetoothAvailable());
        log("= isBluetoothAudioConnected: " + isBluetoothAudioConnected());
        log("= isBluetoothAudioConnectedOrPending: " + isBluetoothAudioConnectedOrPending());
        log("= PhoneApp.showBluetoothIndication: "
            + PhoneApp.getInstance().showBluetoothIndication());
        log("=");
        if (mBluetoothHandsfree != null) {
            log("= BluetoothHandsfree.isAudioOn: " + mBluetoothHandsfree.isAudioOn());
            if (mBluetoothHeadset != null) {
                BluetoothDevice headset = mBluetoothHeadset.getCurrentHeadset();
                log("= BluetoothHeadset.getCurrentHeadset: " + headset);
                if (headset != null) {
                    log("= BluetoothHeadset.isConnected: "
                        + mBluetoothHeadset.isConnected(headset));
                }
            } else {
                log("= mBluetoothHeadset is null");
            }
        } else {
            log("= mBluetoothHandsfree is null; device is not BT capable");
        }
    }

    /* package */ void connectBluetoothAudio() {
        if (VDBG) log("connectBluetoothAudio()...");
        if (mBluetoothHandsfree != null) {
            mBluetoothHandsfree.userWantsAudioOn();
        }

        // Watch out: The bluetooth connection doesn't happen instantly;
        // the userWantsAudioOn() call returns instantly but does its real
        // work in another thread.  Also, in practice the BT connection
        // takes longer than MENU_DISMISS_DELAY to complete(!) so we need
        // a little trickery here to make the menu item's green LED update
        // instantly.
        // (See isBluetoothAudioConnectedOrPending() above.)
        mBluetoothConnectionPending = true;
        mBluetoothConnectionRequestTime = SystemClock.elapsedRealtime();
    }

    /* package */ void disconnectBluetoothAudio() {
        if (VDBG) log("disconnectBluetoothAudio()...");
        if (mBluetoothHandsfree != null) {
            mBluetoothHandsfree.userWantsAudioOff();
        }
        mBluetoothConnectionPending = false;
    }

    //
    // "Touch lock" UI.
    //
    // When the DTMF dialpad is up, after a certain amount of idle time we
    // display an overlay graphic on top of the dialpad and "lock" the
    // touch UI.  (UI Rationale: We need *some* sort of screen lock, with
    // a fairly short timeout, to avoid false touches from the user's face
    // while in-call.  But we *don't* want to do this by turning off the
    // screen completely, since that's confusing (the user can't tell
    // what's going on) *and* it's fairly cumbersome to have to hit MENU
    // to bring the screen back, rather than using some gesture on the
    // touch screen.)
    //
    // The user can dismiss the touch lock overlay by double-tapping on
    // the central "lock" icon.  Also, the touch lock overlay will go away
    // by itself if the DTMF dialpad is dismissed for any reason, such as
    // the current call getting disconnected (see onDialerClose()).
    //
    // This entire feature is disabled on devices which use a proximity
    // sensor to turn the screen off while in-call.
    //

    /**
     * Initializes the "touch lock" UI widgets.  We do this lazily
     * to avoid slowing down the initial launch of the InCallScreen.
     */
    private void initTouchLock() {
        if (VDBG) log("initTouchLock()...");
        if (mTouchLockOverlay != null) {
            Log.w(LOG_TAG, "initTouchLock: already initialized!");
            return;
        }

        if (!mUseTouchLockOverlay) {
            Log.w(LOG_TAG, "initTouchLock: touch lock isn't used on this device!");
            return;
        }

        mTouchLockOverlay = (View) findViewById(R.id.touchLockOverlay);
        // Note mTouchLockOverlay's visibility is initially GONE.
        mTouchLockIcon = (View) findViewById(R.id.touchLockIcon);

        // Handle touch events.  (Basically mTouchLockOverlay consumes and
        // discards any touch events it sees, and mTouchLockIcon listens
        // for the "double-tap to unlock" gesture.)
        mTouchLockOverlay.setOnTouchListener(this);
        mTouchLockIcon.setOnTouchListener(this);

        mTouchLockFadeIn = AnimationUtils.loadAnimation(this, R.anim.touch_lock_fade_in);
    }

    private boolean isTouchLocked() {
        return mUseTouchLockOverlay
                && (mTouchLockOverlay != null)
                && (mTouchLockOverlay.getVisibility() == View.VISIBLE);
    }

    /**
     * Enables or disables the "touch lock" overlay on top of the DTMF dialpad.
     *
     * If enable=true, bring up the overlay immediately using an animated
     * fade-in effect.  (Or do nothing if the overlay isn't appropriate
     * right now, like if the dialpad isn't up, or the speaker is on.)
     *
     * If enable=false, immediately take down the overlay.  (Or do nothing
     * if the overlay isn't actually up right now.)
     *
     * Note that with enable=false this method will *not* automatically
     * start the touch lock timer.  (So when taking down the overlay while
     * the dialer is still up, the caller is also responsible for calling
     * resetTouchLockTimer(), to make sure the overlay will get
     * (re-)enabled later.)
     *
     */
    private void enableTouchLock(boolean enable) {
        if (VDBG) log("enableTouchLock(" + enable + ")...");
        if (enable) {
            // We shouldn't have even gotten here if we don't use the
            // touch lock overlay feature at all on this device.
            if (!mUseTouchLockOverlay) {
                Log.w(LOG_TAG, "enableTouchLock: touch lock isn't used on this device!");
                return;
            }

            // The "touch lock" overlay is only ever used on top of the
            // DTMF dialpad.
            if (!mDialer.isOpened()) {
                if (VDBG) log("enableTouchLock: dialpad isn't up, no need to lock screen.");
                return;
            }

            // Also, the "touch lock" overlay NEVER appears if the speaker is in use.
            if (PhoneUtils.isSpeakerOn(this)) {
                if (VDBG) log("enableTouchLock: speaker is on, no need to lock screen.");
                return;
            }

            // Initialize the UI elements if necessary.
            if (mTouchLockOverlay == null) {
                initTouchLock();
            }

            // First take down the menu if it's up (since it's confusing
            // to see a touchable menu *above* the touch lock overlay.)
            // Note dismissMenu() has no effect if the menu is already closed.
            dismissMenu(true);  // dismissImmediate = true

            // Bring up the touch lock overlay (with an animated fade)
            mTouchLockOverlay.setVisibility(View.VISIBLE);
            mTouchLockOverlay.startAnimation(mTouchLockFadeIn);
        } else {
            // TODO: it might be nice to immediately kill the animation if
            // we're in the middle of fading-in:
            //   if (mTouchLockFadeIn.hasStarted() && !mTouchLockFadeIn.hasEnded()) {
            //      mTouchLockOverlay.clearAnimation();
            //   }
            // but the fade-in is so quick that this probably isn't necessary.

            // Take down the touch lock overlay (immediately)
            if (mTouchLockOverlay != null) mTouchLockOverlay.setVisibility(View.GONE);
        }
    }

    /**
     * Schedule the "touch lock" overlay to begin fading in after a short
     * delay, but only if the DTMF dialpad is currently visible.
     *
     * (This is designed to be triggered on any user activity
     * while the dialpad is up but not locked, and also
     * whenever the user "unlocks" the touch lock overlay.)
     *
     * Calling this method supersedes any previous resetTouchLockTimer()
     * calls (i.e. we first clear any pending TOUCH_LOCK_TIMER messages.)
     */
    private void resetTouchLockTimer() {
        if (VDBG) log("resetTouchLockTimer()...");

        // This is a no-op if this device doesn't use the touch lock
        // overlay feature at all.
        if (!mUseTouchLockOverlay) return;

        mHandler.removeMessages(TOUCH_LOCK_TIMER);
        if (mDialer.isOpened() && !isTouchLocked()) {
            // The touch lock delay value comes from Gservices; we use
            // the same value that's used for the PowerManager's
            // POKE_LOCK_SHORT_TIMEOUT flag (i.e. the fastest possible
            // screen timeout behavior.)

            // Do a fresh lookup each time, since settings values can
            // change on the fly.  (The Settings.Secure helper class
            // caches these values so this call is usually cheap.)
            int touchLockDelay = Settings.Secure.getInt(
                    getContentResolver(),
                    Settings.Secure.SHORT_KEYLIGHT_DELAY_MS,
                    TOUCH_LOCK_DELAY_DEFAULT);
            mHandler.sendEmptyMessageDelayed(TOUCH_LOCK_TIMER, touchLockDelay);
        }
    }

    /**
     * Handles the TOUCH_LOCK_TIMER event.
     * @see resetTouchLockTimer
     */
    private void touchLockTimerExpired() {
        // Ok, it's been long enough since we had any user activity with
        // the DTMF dialpad up.  If the dialpad is still up, start fading
        // in the "touch lock" overlay.
        enableTouchLock(true);
    }

    // View.OnTouchListener implementation
    public boolean onTouch(View v, MotionEvent event) {
        if (VDBG) log ("onTouch(View " + v + ")...");

        // Handle touch events on the "touch lock" overlay.
        if ((v == mTouchLockIcon) || (v == mTouchLockOverlay)) {

            // TODO: move this big hunk of code to a helper function, or
            // even better out to a separate helper class containing all
            // the touch lock overlay code.

            // We only care about these touches while the touch lock UI is
            // visible (including the time during the fade-in animation.)
            if (!isTouchLocked()) {
                // Got an event from the touch lock UI, but we're not locked!
                // (This was probably a touch-UP right after we unlocked.
                // Ignore it.)
                return false;
            }

            // (v == mTouchLockIcon) means the user hit the lock icon in the
            // middle of the screen, and (v == mTouchLockOverlay) is a touch
            // anywhere else on the overlay.

            if (v == mTouchLockIcon) {
                // Direct hit on the "lock" icon.  Handle the double-tap gesture.
                if (event.getAction() == MotionEvent.ACTION_DOWN) {
                    long now = SystemClock.uptimeMillis();
                    if (VDBG) log("- touch lock icon: handling a DOWN event, t = " + now);

                    // Look for the double-tap gesture:
                    if (now < mTouchLockLastTouchTime + ViewConfiguration.getDoubleTapTimeout()) {
                        if (VDBG) log("==> touch lock icon: DOUBLE-TAP!");
                        // This was the 2nd tap of a double-tap gesture.
                        // Take down the touch lock overlay, but post a
                        // message in the future to bring it back later.
                        enableTouchLock(false);
                        resetTouchLockTimer();
                        // This counts as explicit "user activity".
                        PhoneApp.getInstance().pokeUserActivity();
                    }
                } else if (event.getAction() == MotionEvent.ACTION_UP) {
                    // Stash away the current time in case this is the first
                    // tap of a double-tap gesture.  (We measure the time from
                    // the first tap's UP to the second tap's DOWN.)
                    mTouchLockLastTouchTime = SystemClock.uptimeMillis();
                }

                // And regardless of what just happened, we *always* consume
                // touch events while the touch lock UI is (or was) visible.
                return true;

            } else {  // (v == mTouchLockOverlay)
                // User touched the "background" area of the touch lock overlay.

                // TODO: If we're in the middle of the fade-in animation,
                // consider making a touch *anywhere* immediately unlock the
                // UI.  This could be risky, though, if the user tries to
                // *double-tap* during the fade-in (in which case the 2nd tap
                // might 't become a false touch on the dialpad!)
                //
                //if (event.getAction() == MotionEvent.ACTION_DOWN) {
                //    if (DBG) log("- touch lock overlay background: handling a DOWN event.");
                //
                //    if (mTouchLockFadeIn.hasStarted() && !mTouchLockFadeIn.hasEnded()) {
                //        // If we're still fading-in, a touch *anywhere* onscreen
                //        // immediately unlocks.
                //        if (DBG) log("==> touch lock: tap during fade-in!");
                //
                //        mTouchLockOverlay.clearAnimation();
                //        enableTouchLock(false);
                //        // ...but post a message in the future to bring it
                //        // back later.
                //        resetTouchLockTimer();
                //    }
                //}

                // And regardless of what just happened, we *always* consume
                // touch events while the touch lock UI is (or was) visible.
                return true;
            }
        } else {
            Log.w(LOG_TAG, "onTouch: event from unexpected View: " + v);
            return false;
        }
    }

    // Any user activity while the dialpad is up, but not locked, should
    // reset the touch lock timer back to the full delay amount.
    @Override
    public void onUserInteraction() {
        if (mDialer.isOpened() && !isTouchLocked()) {
            resetTouchLockTimer();
        }
    }

    /**
     * Posts a handler message telling the InCallScreen to close
     * the OTA failure notice after the specified delay.
     * @see OtaUtils.otaShowProgramFailureNotice
     */
    /* package */ void requestCloseOtaFailureNotice(long timeout) {
        if (DBG) log("requestCloseOtaFailureNotice() with timeout: " + timeout);
        mHandler.sendEmptyMessageDelayed(REQUEST_CLOSE_OTA_FAILURE_NOTICE, timeout);

        // TODO: we probably ought to call removeMessages() for this
        // message code in either onPause or onResume, just to be 100%
        // sure that the message we just posted has no way to affect a
        // *different* call if the user quickly backs out and restarts.
        // (This is also true for requestCloseSpcErrorNotice() below, and
        // probably anywhere else we use mHandler.sendEmptyMessageDelayed().)
    }

    /**
     * Posts a handler message telling the InCallScreen to close
     * the SPC error notice after the specified delay.
     * @see OtaUtils.otaShowSpcErrorNotice
     */
    /* package */ void requestCloseSpcErrorNotice(long timeout) {
        if (DBG) log("requestCloseSpcErrorNotice() with timeout: " + timeout);
        mHandler.sendEmptyMessageDelayed(REQUEST_CLOSE_SPC_ERROR_NOTICE, timeout);
    }

    public boolean isOtaCallInActiveState() {
        final PhoneApp app = PhoneApp.getInstance();
        if ((mInCallScreenMode == InCallScreenMode.OTA_NORMAL)
                || ((app.cdmaOtaScreenState != null)
                    && (app.cdmaOtaScreenState.otaScreenState ==
                        CdmaOtaScreenState.OtaScreenState.OTA_STATUS_ACTIVATION))) {
            return true;
        } else {
            return false;
        }
    }

    /**
     * Handle OTA Call End scenario when display becomes dark during OTA Call
     * and InCallScreen is in pause mode.  CallNotifier will listen for call
     * end indication and call this api to handle OTA Call end scenario
     */
    public void handleOtaCallEnd() {
        final PhoneApp app = PhoneApp.getInstance();

        if (DBG) log("handleOtaCallEnd entering");
        if (((mInCallScreenMode == InCallScreenMode.OTA_NORMAL)
                || ((app.cdmaOtaScreenState != null)
                && (app.cdmaOtaScreenState.otaScreenState !=
                    CdmaOtaScreenState.OtaScreenState.OTA_STATUS_UNDEFINED)))
                && ((app.cdmaOtaProvisionData != null)
                && (!app.cdmaOtaProvisionData.inOtaSpcState))) {
            if (DBG) log("handleOtaCallEnd - Set OTA Call End stater");
            setInCallScreenMode(InCallScreenMode.OTA_ENDED);
            updateScreen();
        }
    }

    public boolean isOtaCallInEndState() {
        return (mInCallScreenMode == InCallScreenMode.OTA_ENDED);
    }

   /**
    * Checks to see if the current call is a CDMA OTA Call, based on the
    * action of the specified intent and OTA Screen state information.
    *
    * The OTA call is a CDMA-specific concept, so this method will
    * always return false on a GSM phone.
    */
    private boolean checkIsOtaCall(Intent intent) {
        if (VDBG) log("checkIsOtaCall...");

        if (intent == null || intent.getAction() == null) {
            return false;
        }

<<<<<<< HEAD
        if (!TelephonyCapabilities.supportsOtasp(mPhone)) {
=======
        if (!TelephonyCapabilities.supportsOtasp(mCM.getDefaultPhone())) {
>>>>>>> 17509be3
            return false;
        }

        final PhoneApp app = PhoneApp.getInstance();

        if ((app.cdmaOtaScreenState == null)
                || (app.cdmaOtaProvisionData == null)) {
            if (DBG) log("checkIsOtaCall: OtaUtils.CdmaOtaScreenState not initialized");
            return false;
        }

        String action = intent.getAction();
        boolean isOtaCall = false;
        if (action.equals(ACTION_SHOW_ACTIVATION)) {
            if (DBG) log("checkIsOtaCall action = ACTION_SHOW_ACTIVATION");
            if (!app.cdmaOtaProvisionData.isOtaCallIntentProcessed) {
                if (DBG) log("checkIsOtaCall: ACTION_SHOW_ACTIVATION is not handled before");
                app.cdmaOtaProvisionData.isOtaCallIntentProcessed = true;
                app.cdmaOtaScreenState.otaScreenState =
                        CdmaOtaScreenState.OtaScreenState.OTA_STATUS_ACTIVATION;
            }
            isOtaCall = true;
        } else if (action.equals(Intent.ACTION_CALL)
                || action.equals(Intent.ACTION_CALL_EMERGENCY)) {
            String number;
            try {
                number = getInitialNumber(intent);
            } catch (PhoneUtils.VoiceMailNumberMissingException ex) {
                if (DBG) log("Error retrieving number using the api getInitialNumber()");
                return false;
            }
            if (mPhone.isOtaSpNumber(number)) {
                if (DBG) log("checkIsOtaCall action ACTION_CALL, it is valid OTA number");
                isOtaCall = true;
            }
        } else if (action.equals(intent.ACTION_MAIN)) {
            if (DBG) log("checkIsOtaCall action ACTION_MAIN");
            boolean isRingingCall = mCM.hasActiveRingingCall();
            if (isRingingCall) {
                if (DBG) log("checkIsOtaCall isRingingCall: " + isRingingCall);
                return false;
            } else if ((app.cdmaOtaInCallScreenUiState.state
                            == CdmaOtaInCallScreenUiState.State.NORMAL)
                    || (app.cdmaOtaInCallScreenUiState.state
                            == CdmaOtaInCallScreenUiState.State.ENDED)) {
                if (DBG) log("checkIsOtaCall action ACTION_MAIN, OTA call already in progress");
                isOtaCall = true;
            } else {
                if (app.cdmaOtaScreenState.otaScreenState !=
                        CdmaOtaScreenState.OtaScreenState.OTA_STATUS_UNDEFINED) {
                    if (DBG) log("checkIsOtaCall action ACTION_MAIN, "
                                 + "OTA call in progress with UNDEFINED");
                    isOtaCall = true;
                }
            }
        }

        if (DBG) log("checkIsOtaCall: isOtaCall =" + isOtaCall);
        if (isOtaCall && (otaUtils == null)) {
            if (DBG) log("checkIsOtaCall: creating OtaUtils...");
            otaUtils = new OtaUtils(getApplicationContext(),
                                    this, mInCallPanel, mCallCard, mDialer);
        }
        return isOtaCall;
    }

    /**
     * Initialize the OTA State and UI.
     *
     * On Resume, this function is called to check if current call is
     * OTA Call and if it is OTA Call, create OtaUtil object and set
     * InCallScreenMode to OTA Call mode (OTA_NORMAL or OTA_ENDED).
     * As part of initialization, OTA Call Card is inflated.
     * OtaUtil object provides utility apis that InCallScreen calls for OTA Call UI
     * rendering, handling of touck/key events on OTA Screens and handling of
     * Framework events that result in OTA State change
     *
     * @return: true if we are in an OtaCall
     */
    private boolean initOtaState() {
        boolean inOtaCall = false;

<<<<<<< HEAD
        if (TelephonyCapabilities.supportsOtasp(mPhone)) {
=======
        if (TelephonyCapabilities.supportsOtasp(mCM.getDefaultPhone())) {
>>>>>>> 17509be3
            final PhoneApp app = PhoneApp.getInstance();

            if ((app.cdmaOtaScreenState == null) || (app.cdmaOtaProvisionData == null)) {
                if (DBG) log("initOtaState func - All CdmaOTA utility classes not initialized");
                return false;
            }

            inOtaCall = checkIsOtaCall(getIntent());
            if (inOtaCall) {
                OtaUtils.CdmaOtaInCallScreenUiState.State cdmaOtaInCallScreenState =
                        otaUtils.getCdmaOtaInCallScreenUiState();
                if (cdmaOtaInCallScreenState == OtaUtils.CdmaOtaInCallScreenUiState.State.NORMAL) {
                    if (DBG) log("initOtaState - in OTA Normal mode");
                    setInCallScreenMode(InCallScreenMode.OTA_NORMAL);
                } else if (cdmaOtaInCallScreenState ==
                                OtaUtils.CdmaOtaInCallScreenUiState.State.ENDED) {
                    if (DBG) log("initOtaState - in OTA END mode");
                    setInCallScreenMode(InCallScreenMode.OTA_ENDED);
                } else if (app.cdmaOtaScreenState.otaScreenState ==
                                CdmaOtaScreenState.OtaScreenState.OTA_STATUS_SUCCESS_FAILURE_DLG) {
                    if (DBG) log("initOtaState - set OTA END Mode");
                    setInCallScreenMode(InCallScreenMode.OTA_ENDED);
                } else {
                    if (DBG) log("initOtaState - Set OTA NORMAL Mode");
                    setInCallScreenMode(InCallScreenMode.OTA_NORMAL);
                }
            } else {
                if (otaUtils != null) {
                    otaUtils.cleanOtaScreen(false);
                }
            }
        }
        return inOtaCall;
    }

    public void updateMenuItems() {
        if (mInCallMenu != null) {
<<<<<<< HEAD
            boolean okToShowMenu =  mInCallMenu.updateItems(PhoneApp.getPhone());
=======
            boolean okToShowMenu =  mInCallMenu.updateItems(mCM);
>>>>>>> 17509be3
            if (!okToShowMenu) {
                dismissMenu(true);
            }
        }
    }

    /**
     * Updates and returns the InCallControlState instance.
     */
    public InCallControlState getUpdatedInCallControlState() {
        if (VDBG) {
            log("InCallScreen getUpdatedInCallControlState : ");
            PhoneUtils.dumpCallManager();
        }
        mInCallControlState.update();
        return mInCallControlState;
    }

    /**
     * Updates the background of the InCallScreen to indicate the state of
     * the current call(s).
     */
    private void updateInCallBackground() {
        final boolean hasRingingCall = mCM.hasActiveRingingCall();
        final boolean hasActiveCall = mCM.hasActiveFgCall();
        final boolean hasHoldingCall = mCM.hasActiveBgCall();
        final PhoneApp app = PhoneApp.getInstance();
        final boolean bluetoothActive = app.showBluetoothIndication();

        int backgroundResId = R.drawable.bg_in_call_gradient_unidentified;

        // Possible states of the background are:
        // - bg_in_call_gradient_bluetooth.9.png     // blue
        // - bg_in_call_gradient_connected.9.png     // green
        // - bg_in_call_gradient_ended.9.png         // red
        // - bg_in_call_gradient_on_hold.9.png       // orange
        // - bg_in_call_gradient_unidentified.9.png  // gray

        if (hasRingingCall) {
            // There's an INCOMING (or WAITING) call.
            if (bluetoothActive) {
                backgroundResId = R.drawable.bg_in_call_gradient_bluetooth;
            } else {
                backgroundResId = R.drawable.bg_in_call_gradient_unidentified;
            }
        } else if (hasHoldingCall && !hasActiveCall) {
            // No foreground call, but there is a call on hold.
            backgroundResId = R.drawable.bg_in_call_gradient_on_hold;
        } else {
            // In all cases other than "ringing" and "on hold", the state
            // of the foreground call determines the background.
            final Call.State fgState = mCM.getActiveFgCallState();
            switch (fgState) {
                case ACTIVE:
                case DISCONNECTING:  // Call will disconnect soon, but keep showing
                                     // the normal "connected" background for now.
                    if (bluetoothActive) {
                        backgroundResId = R.drawable.bg_in_call_gradient_bluetooth;
                    } else {
                        backgroundResId = R.drawable.bg_in_call_gradient_connected;
                    }
                    break;

                case DISCONNECTED:
                    backgroundResId = R.drawable.bg_in_call_gradient_ended;
                    break;

                case DIALING:
                case ALERTING:
                    if (bluetoothActive) {
                        backgroundResId = R.drawable.bg_in_call_gradient_bluetooth;
                    } else {
                        backgroundResId = R.drawable.bg_in_call_gradient_unidentified;
                    }
                    break;

                default:
                    // Foreground call is (presumably) IDLE.
                    // We're not usually here at all in this state, but
                    // this *does* happen in some unusual cases (like
                    // while displaying an MMI result).
                    // Use the most generic background.
                    backgroundResId = R.drawable.bg_in_call_gradient_unidentified;
                    break;
            }
        }
        mMainFrame.setBackgroundResource(backgroundResId);
    }

    public void resetInCallScreenMode() {
        if (DBG) log("resetInCallScreenMode - InCallScreenMode set to UNDEFINED");
        setInCallScreenMode(InCallScreenMode.UNDEFINED);
    }

    /**
     * Clear all the fields related to the provider support.
     */
    private void clearProvider() {
        mProviderOverlayVisible = false;
        mProviderLabel = null;
        mProviderIcon = null;
        mProviderGatewayUri = null;
        mProviderAddress = null;
    }

    /**
     * Updates the onscreen hint displayed while the user is dragging one
     * of the handles of the RotarySelector widget used for incoming
     * calls.
     *
     * @param hintTextResId resource ID of the hint text to display,
     *        or 0 if no hint should be visible.
     * @param hintColorResId resource ID for the color of the hint text
     */
    /* package */ void updateSlidingTabHint(int hintTextResId, int hintColorResId) {
        if (VDBG) log("updateRotarySelectorHint(" + hintTextResId + ")...");
        if (mCallCard != null) {
            mCallCard.setRotarySelectorHint(hintTextResId, hintColorResId);
            mCallCard.updateState(mCM);
            // TODO: if hintTextResId == 0, consider NOT clearing the onscreen
            // hint right away, but instead post a delayed handler message to
            // keep it onscreen for an extra second or two.  (This might make
            // the hint more helpful if the user quickly taps one of the
            // handles without dragging at all...)
            // (Or, maybe this should happen completely within the RotarySelector
            // widget, since the widget itself probably wants to keep the colored
            // arrow visible for some extra time also...)
        }
    }

    @Override
    public boolean dispatchPopulateAccessibilityEvent(AccessibilityEvent event) {
        super.dispatchPopulateAccessibilityEvent(event);
        mCallCard.dispatchPopulateAccessibilityEvent(event);
        return true;
    }

    private void log(String msg) {
        Log.d(LOG_TAG, msg);
    }
}<|MERGE_RESOLUTION|>--- conflicted
+++ resolved
@@ -1021,25 +1021,12 @@
 
     private void registerForPhoneStates() {
         if (!mRegisteredForPhoneStates) {
-<<<<<<< HEAD
-            mPhone.registerForPreciseCallStateChanged(mHandler, PHONE_STATE_CHANGED, null);
-            mPhone.registerForDisconnect(mHandler, PHONE_DISCONNECT, null);
-            mPhone.registerForMmiInitiate(mHandler, PhoneApp.MMI_INITIATE, null);
-
-            // register for the MMI complete message.  Upon completion,
-            // PhoneUtils will bring up a system dialog instead of the
-            // message display class in PhoneUtils.displayMMIComplete().
-            // We'll listen for that message too, so that we can finish
-            // the activity at the same time.
-            mPhone.registerForMmiComplete(mHandler, PhoneApp.MMI_COMPLETE, null);
-            mPhone.registerForCallWaiting(mHandler, PHONE_CDMA_CALL_WAITING, null);
-            mPhone.setOnPostDialCharacter(mHandler, POST_ON_DIAL_CHARS, null);
-            mPhone.registerForSuppServiceFailed(mHandler, SUPP_SERVICE_FAILED, null);
-            if (TelephonyCapabilities.supportsOtasp(mPhone)) {
-                mPhone.registerForCdmaOtaStatusChange(mHandler, EVENT_OTA_PROVISION_CHANGE, null);
-=======
+
             mCM.registerForPreciseCallStateChanged(mHandler, PHONE_STATE_CHANGED, null);
             mCM.registerForDisconnect(mHandler, PHONE_DISCONNECT, null);
+            mPhone.setOnPostDialCharacter(mHandler, POST_ON_DIAL_CHARS, null);
+            mCM.registerForSuppServiceFailed(mHandler, SUPP_SERVICE_FAILED, null);
+    
             int phoneType = mPhone.getPhoneType();
             if (phoneType == Phone.PHONE_TYPE_GSM) {
                 mCM.registerForMmiInitiate(mHandler, PhoneApp.MMI_INITIATE, null);
@@ -1053,16 +1040,11 @@
             } else if (phoneType == Phone.PHONE_TYPE_CDMA) {
                 if (DBG) log("Registering for Call Waiting.");
                 mCM.registerForCallWaiting(mHandler, PHONE_CDMA_CALL_WAITING, null);
+                mCM.registerForCdmaOtaStatusChange(mHandler, EVENT_OTA_PROVISION_CHANGE, null);
             } else {
                 throw new IllegalStateException("Unexpected phone type: " + phoneType);
             }
 
-            mPhone.setOnPostDialCharacter(mHandler, POST_ON_DIAL_CHARS, null);
-            mCM.registerForSuppServiceFailed(mHandler, SUPP_SERVICE_FAILED, null);
-            if (phoneType == Phone.PHONE_TYPE_CDMA) {
-                mCM.registerForCdmaOtaStatusChange(mHandler, EVENT_OTA_PROVISION_CHANGE, null);
->>>>>>> 17509be3
-            }
             mRegisteredForPhoneStates = true;
         }
     }
@@ -2578,11 +2560,7 @@
 
         final PhoneApp app = PhoneApp.getInstance();
 
-<<<<<<< HEAD
-        if ((TelephonyCapabilities.supportsOtasp(mPhone)) && (mPhone.isOtaSpNumber(number))) {
-=======
-        if ((phone.getPhoneType() == Phone.PHONE_TYPE_CDMA) && (phone.isOtaSpNumber(number))) {
->>>>>>> 17509be3
+        if ((TelephonyCapabilities.supportsOtasp(phone)) && (mPhone.isOtaSpNumber(number))) {
             if (DBG) log("placeCall: isOtaSpNumber() returns true");
             setInCallScreenMode(InCallScreenMode.OTA_NORMAL);
             if (app.cdmaOtaProvisionData != null) {
@@ -2599,20 +2577,8 @@
         int callStatus;
         Uri contactUri = intent.getData();
 
-<<<<<<< HEAD
-        callStatus = PhoneUtils.placeCall(this, mPhone, number, contactUri,
+        callStatus = PhoneUtils.placeCall(this, phone, number, contactUri,
                 (isEmergencyNumber || isEmergencyIntent), mProviderGatewayUri);
-=======
-        if (null != mProviderGatewayUri &&
-            !(isEmergencyNumber || isEmergencyIntent) &&
-            PhoneUtils.isRoutableViaGateway(number)) {  // Filter out MMI, OTA and other codes.
-
-            callStatus = PhoneUtils.placeCallVia(
-                this, phone, number, contactUri, mProviderGatewayUri);
-        } else {
-            callStatus = PhoneUtils.placeCall(phone, number, contactUri);
-        }
->>>>>>> 17509be3
 
         switch (callStatus) {
             case PhoneUtils.CALL_STATUS_DIALED:
@@ -4731,11 +4697,7 @@
             return false;
         }
 
-<<<<<<< HEAD
-        if (!TelephonyCapabilities.supportsOtasp(mPhone)) {
-=======
         if (!TelephonyCapabilities.supportsOtasp(mCM.getDefaultPhone())) {
->>>>>>> 17509be3
             return false;
         }
 
@@ -4818,11 +4780,7 @@
     private boolean initOtaState() {
         boolean inOtaCall = false;
 
-<<<<<<< HEAD
-        if (TelephonyCapabilities.supportsOtasp(mPhone)) {
-=======
         if (TelephonyCapabilities.supportsOtasp(mCM.getDefaultPhone())) {
->>>>>>> 17509be3
             final PhoneApp app = PhoneApp.getInstance();
 
             if ((app.cdmaOtaScreenState == null) || (app.cdmaOtaProvisionData == null)) {
@@ -4860,11 +4818,8 @@
 
     public void updateMenuItems() {
         if (mInCallMenu != null) {
-<<<<<<< HEAD
-            boolean okToShowMenu =  mInCallMenu.updateItems(PhoneApp.getPhone());
-=======
             boolean okToShowMenu =  mInCallMenu.updateItems(mCM);
->>>>>>> 17509be3
+
             if (!okToShowMenu) {
                 dismissMenu(true);
             }
