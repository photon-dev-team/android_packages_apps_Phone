/*
 * Copyright (C) 2006 The Android Open Source Project
 *
 * Licensed under the Apache License, Version 2.0 (the "License");
 * you may not use this file except in compliance with the License.
 * You may obtain a copy of the License at
 *
 *      http://www.apache.org/licenses/LICENSE-2.0
 *
 * Unless required by applicable law or agreed to in writing, software
 * distributed under the License is distributed on an "AS IS" BASIS,
 * WITHOUT WARRANTIES OR CONDITIONS OF ANY KIND, either express or implied.
 * See the License for the specific language governing permissions and
 * limitations under the License.
 */

package com.android.phone;

import android.app.Activity;
import android.app.AlertDialog;
import android.app.Dialog;
import android.bluetooth.BluetoothDevice;
import android.bluetooth.BluetoothHeadset;
import android.content.BroadcastReceiver;
import android.content.Context;
import android.content.DialogInterface.OnCancelListener;
import android.content.DialogInterface;
import android.content.Intent;
import android.content.IntentFilter;
import android.content.res.Resources;
import android.graphics.PixelFormat;
import android.graphics.Typeface;
import android.graphics.drawable.Drawable;
import android.media.AudioManager;
import android.net.Uri;
import android.os.AsyncResult;
import android.os.Bundle;
import android.os.Handler;
import android.os.Message;
import android.os.SystemClock;
import android.os.SystemProperties;
import android.provider.Settings;
import android.telephony.PhoneNumberUtils;
import android.telephony.ServiceState;
import android.text.TextUtils;
import android.text.method.DialerKeyListener;
import android.util.EventLog;
import android.util.Log;
import android.view.KeyEvent;
import android.view.Menu;
import android.view.MotionEvent;
import android.view.View;
import android.view.ViewConfiguration;
import android.view.ViewGroup;
import android.view.ViewStub;
import android.view.Window;
import android.view.WindowManager;
import android.view.accessibility.AccessibilityEvent;
import android.view.animation.Animation;
import android.view.animation.AnimationUtils;
import android.widget.EditText;
import android.widget.ImageView;
import android.widget.LinearLayout;
import android.widget.SlidingDrawer;
import android.widget.TextView;
import android.widget.Toast;

import com.android.internal.telephony.Call;
import com.android.internal.telephony.CallManager;
import com.android.internal.telephony.Connection;
import com.android.internal.telephony.MmiCode;
import com.android.internal.telephony.Phone;
import com.android.phone.OtaUtils.CdmaOtaInCallScreenUiState;
import com.android.phone.OtaUtils.CdmaOtaScreenState;

import java.util.List;

/**
 * Phone app "in call" screen.
 */
public class InCallScreen extends Activity
        implements View.OnClickListener, View.OnTouchListener {
    private static final String LOG_TAG = "InCallScreen";

    private static final boolean DBG =
            (PhoneApp.DBG_LEVEL >= 1) && (SystemProperties.getInt("ro.debuggable", 0) == 1);
    private static final boolean VDBG = (PhoneApp.DBG_LEVEL >= 2);

    /**
     * Intent extra used to specify whether the DTMF dialpad should be
     * initially visible when bringing up the InCallScreen.  (If this
     * extra is present, the dialpad will be initially shown if the extra
     * has the boolean value true, and initially hidden otherwise.)
     */
    // TODO: Should be EXTRA_SHOW_DIALPAD for consistency.
    static final String SHOW_DIALPAD_EXTRA = "com.android.phone.ShowDialpad";

    /**
     * Intent extra to specify the package name of the gateway
     * provider.  Used to get the name displayed in the in-call screen
     * during the call setup. The value is a string.
     */
    // TODO: This extra is currently set by the gateway application as
    // a temporary measure. Ultimately, the framework will securely
    // set it.
    /* package */ static final String EXTRA_GATEWAY_PROVIDER_PACKAGE =
            "com.android.phone.extra.GATEWAY_PROVIDER_PACKAGE";

    /**
     * Intent extra to specify the URI of the provider to place the
     * call. The value is a string. It holds the gateway address
     * (phone gateway URL should start with the 'tel:' scheme) that
     * will actually be contacted to call the number passed in the
     * intent URL or in the EXTRA_PHONE_NUMBER extra.
     */
    // TODO: Should the value be a Uri (Parcelable)? Need to make sure
    // MMI code '#' don't get confused as URI fragments.
    /* package */ static final String EXTRA_GATEWAY_URI =
            "com.android.phone.extra.GATEWAY_URI";

    // Amount of time (in msec) that we display the "Call ended" state.
    // The "short" value is for calls ended by the local user, and the
    // "long" value is for calls ended by the remote caller.
    private static final int CALL_ENDED_SHORT_DELAY =  200;  // msec
    private static final int CALL_ENDED_LONG_DELAY = 2000;  // msec

    // Amount of time (in msec) that we keep the in-call menu onscreen
    // *after* the user changes the state of one of the toggle buttons.
    private static final int MENU_DISMISS_DELAY =  1000;  // msec

    // Amount of time that we display the PAUSE alert Dialog showing the
    // post dial string yet to be send out to the n/w
    private static final int PAUSE_PROMPT_DIALOG_TIMEOUT = 2000;  //msec

    // The "touch lock" overlay timeout comes from Gservices; this is the default.
    private static final int TOUCH_LOCK_DELAY_DEFAULT =  6000;  // msec

    // Amount of time for Displaying "Dialing" for 3way Calling origination
    private static final int THREEWAY_CALLERINFO_DISPLAY_TIME = 3000; // msec

    // Amount of time that we display the provider's overlay if applicable.
    private static final int PROVIDER_OVERLAY_TIMEOUT = 5000;  // msec

    // These are values for the settings of the auto retry mode:
    // 0 = disabled
    // 1 = enabled
    // TODO (Moto):These constants don't really belong here,
    // they should be moved to Settings where the value is being looked up in the first place
    static final int AUTO_RETRY_OFF = 0;
    static final int AUTO_RETRY_ON = 1;

    // Message codes; see mHandler below.
    // Note message codes < 100 are reserved for the PhoneApp.
    private static final int PHONE_STATE_CHANGED = 101;
    private static final int PHONE_DISCONNECT = 102;
    private static final int EVENT_HEADSET_PLUG_STATE_CHANGED = 103;
    private static final int POST_ON_DIAL_CHARS = 104;
    private static final int WILD_PROMPT_CHAR_ENTERED = 105;
    private static final int ADD_VOICEMAIL_NUMBER = 106;
    private static final int DONT_ADD_VOICEMAIL_NUMBER = 107;
    private static final int DELAYED_CLEANUP_AFTER_DISCONNECT = 108;
    private static final int SUPP_SERVICE_FAILED = 110;
    private static final int DISMISS_MENU = 111;
    private static final int ALLOW_SCREEN_ON = 112;
    private static final int TOUCH_LOCK_TIMER = 113;
    private static final int REQUEST_UPDATE_BLUETOOTH_INDICATION = 114;
    private static final int PHONE_CDMA_CALL_WAITING = 115;
    private static final int THREEWAY_CALLERINFO_DISPLAY_DONE = 116;
    private static final int EVENT_OTA_PROVISION_CHANGE = 117;
    private static final int REQUEST_CLOSE_SPC_ERROR_NOTICE = 118;
    private static final int REQUEST_CLOSE_OTA_FAILURE_NOTICE = 119;
    private static final int EVENT_PAUSE_DIALOG_COMPLETE = 120;
    private static final int EVENT_HIDE_PROVIDER_OVERLAY = 121;  // Time to remove the overlay.
    private static final int REQUEST_UPDATE_TOUCH_UI = 122;

    // When InCallScreenMode is UNDEFINED set the default action
    // to ACTION_UNDEFINED so if we are resumed the activity will
    // know its undefined. In particular checkIsOtaCall will return
    // false.
    public static final String ACTION_UNDEFINED = "com.android.phone.InCallScreen.UNDEFINED";

    // High-level "modes" of the in-call UI.
    private enum InCallScreenMode {
        /**
         * Normal in-call UI elements visible.
         */
        NORMAL,
        /**
         * "Manage conference" UI is visible, totally replacing the
         * normal in-call UI.
         */
        MANAGE_CONFERENCE,
        /**
         * Non-interactive UI state.  Call card is visible,
         * displaying information about the call that just ended.
         */
        CALL_ENDED,
         /**
         * Normal OTA in-call UI elements visible.
         */
        OTA_NORMAL,
        /**
         * OTA call ended UI visible, replacing normal OTA in-call UI.
         */
        OTA_ENDED,
        /**
         * Default state when not on call
         */
        UNDEFINED
    }
    private InCallScreenMode mInCallScreenMode = InCallScreenMode.UNDEFINED;

    // Possible error conditions that can happen on startup.
    // These are returned as status codes from the various helper
    // functions we call from onCreate() and/or onResume().
    // See syncWithPhoneState() and checkIfOkToInitiateOutgoingCall() for details.
    private enum InCallInitStatus {
        SUCCESS,
        VOICEMAIL_NUMBER_MISSING,
        POWER_OFF,
        EMERGENCY_ONLY,
        OUT_OF_SERVICE,
        PHONE_NOT_IN_USE,
        NO_PHONE_NUMBER_SUPPLIED,
        DIALED_MMI,
        CALL_FAILED
    }
    private InCallInitStatus mInCallInitialStatus;  // see onResume()

    private boolean mRegisteredForPhoneStates;
    private boolean mNeedShowCallLostDialog;

    private CallManager mCM;

    private Phone mPhone;

    private BluetoothHandsfree mBluetoothHandsfree;
    private BluetoothHeadset mBluetoothHeadset;
    private boolean mBluetoothConnectionPending;
    private long mBluetoothConnectionRequestTime;

    // Main in-call UI ViewGroups
    private ViewGroup mMainFrame;
    private ViewGroup mInCallPanel;

    // Main in-call UI elements:
    private CallCard mCallCard;

    // UI controls:
    private InCallControlState mInCallControlState;
    private InCallMenu mInCallMenu;  // used on some devices
    private InCallTouchUi mInCallTouchUi;  // used on some devices
    private ManageConferenceUtils mManageConferenceUtils;

    // DTMF Dialer controller and its view:
    private DTMFTwelveKeyDialer mDialer;
    private DTMFTwelveKeyDialerView mDialerView;

    // TODO: Move these providers related fields in their own class.
    // Optional overlay when a 3rd party provider is used.
    private boolean mProviderOverlayVisible = false;
    private CharSequence mProviderLabel;
    private Drawable mProviderIcon;
    private Uri mProviderGatewayUri;
    // The formated address extracted from mProviderGatewayUri. User visible.
    private String mProviderAddress;

    private EditText mWildPromptText;

    // "Touch lock overlay" feature
    private boolean mUseTouchLockOverlay;  // True if we use this feature on the current device
    private View mTouchLockOverlay;  // The overlay over the whole screen
    private View mTouchLockIcon;  // The "lock" icon in the middle of the screen
    private Animation mTouchLockFadeIn;
    private long mTouchLockLastTouchTime;  // in SystemClock.uptimeMillis() time base

    // Various dialogs we bring up (see dismissAllDialogs()).
    // TODO: convert these all to use the "managed dialogs" framework.
    //
    // The MMI started dialog can actually be one of 2 items:
    //   1. An alert dialog if the MMI code is a normal MMI
    //   2. A progress dialog if the user requested a USSD
    private Dialog mMmiStartedDialog;
    private AlertDialog mMissingVoicemailDialog;
    private AlertDialog mGenericErrorDialog;
    private AlertDialog mSuppServiceFailureDialog;
    private AlertDialog mWaitPromptDialog;
    private AlertDialog mWildPromptDialog;
    private AlertDialog mCallLostDialog;
    private AlertDialog mPausePromptDialog;
    // NOTE: if you add a new dialog here, be sure to add it to dismissAllDialogs() also.

    // TODO: If the Activity class ever provides an easy way to get the
    // current "activity lifecycle" state, we can remove these flags.
    private boolean mIsDestroyed = false;
    private boolean mIsForegroundActivity = false;

    // For use with Pause/Wait dialogs
    private String mPostDialStrAfterPause;
    private boolean mPauseInProgress = false;

    // Flag indicating whether or not we should bring up the Call Log when
    // exiting the in-call UI due to the Phone becoming idle.  (This is
    // true if the most recently disconnected Call was initiated by the
    // user, or false if it was an incoming call.)
    // This flag is used by delayedCleanupAfterDisconnect(), and is set by
    // onDisconnect() (which is the only place that either posts a
    // DELAYED_CLEANUP_AFTER_DISCONNECT event *or* calls
    // delayedCleanupAfterDisconnect() directly.)
    private boolean mShowCallLogAfterDisconnect;

    private Handler mHandler = new Handler() {
        @Override
        public void handleMessage(Message msg) {
            if (mIsDestroyed) {
                if (DBG) log("Handler: ignoring message " + msg + "; we're destroyed!");
                return;
            }
            if (!mIsForegroundActivity) {
                if (DBG) log("Handler: handling message " + msg + " while not in foreground");
                // Continue anyway; some of the messages below *want* to
                // be handled even if we're not the foreground activity
                // (like DELAYED_CLEANUP_AFTER_DISCONNECT), and they all
                // should at least be safe to handle if we're not in the
                // foreground...
            }

            PhoneApp app = PhoneApp.getInstance();
            switch (msg.what) {
                case SUPP_SERVICE_FAILED:
                    onSuppServiceFailed((AsyncResult) msg.obj);
                    break;

                case PHONE_STATE_CHANGED:
                    onPhoneStateChanged((AsyncResult) msg.obj);
                    break;

                case PHONE_DISCONNECT:
                    onDisconnect((AsyncResult) msg.obj);
                    break;

                case EVENT_HEADSET_PLUG_STATE_CHANGED:
                    // Update the in-call UI, since some UI elements (in
                    // particular the "Speaker" menu button) change state
                    // depending on whether a headset is plugged in.
                    // TODO: A full updateScreen() is overkill here, since
                    // the value of PhoneApp.isHeadsetPlugged() only affects a
                    // single menu item.  (But even a full updateScreen()
                    // is still pretty cheap, so let's keep this simple
                    // for now.)
                    if (!isBluetoothAudioConnected()) {
                        if (msg.arg1 == 1) {
                            // If the dialpad is open, we need to start the timer that will
                            // eventually bring up the "touch lock" overlay.
                            if (mDialer.isOpened() && !isTouchLocked()) {
                                resetTouchLockTimer();
                            }
                        }
                    }
                    updateScreen();
                    break;

                case PhoneApp.MMI_INITIATE:
                    onMMIInitiate((AsyncResult) msg.obj);
                    break;

                case PhoneApp.MMI_CANCEL:
                    onMMICancel();
                    break;

                // handle the mmi complete message.
                // since the message display class has been replaced with
                // a system dialog in PhoneUtils.displayMMIComplete(), we
                // should finish the activity here to close the window.
                case PhoneApp.MMI_COMPLETE:
                    // Check the code to see if the request is ready to
                    // finish, this includes any MMI state that is not
                    // PENDING.
                    MmiCode mmiCode = (MmiCode) ((AsyncResult) msg.obj).result;
                    // if phone is a CDMA phone display feature code completed message
                    int phoneType = mPhone.getPhoneType();
                    if (phoneType == Phone.PHONE_TYPE_CDMA) {
                        PhoneUtils.displayMMIComplete(mPhone, app, mmiCode, null, null);
                    } else if (phoneType == Phone.PHONE_TYPE_GSM) {
                        if (mmiCode.getState() != MmiCode.State.PENDING) {
                            if (DBG) log("Got MMI_COMPLETE, finishing InCallScreen...");
                            endInCallScreenSession();
                        }
                    }
                    break;

                case POST_ON_DIAL_CHARS:
                    handlePostOnDialChars((AsyncResult) msg.obj, (char) msg.arg1);
                    break;

                case ADD_VOICEMAIL_NUMBER:
                    addVoiceMailNumberPanel();
                    break;

                case DONT_ADD_VOICEMAIL_NUMBER:
                    dontAddVoiceMailNumber();
                    break;

                case DELAYED_CLEANUP_AFTER_DISCONNECT:
                    delayedCleanupAfterDisconnect();
                    break;

                case DISMISS_MENU:
                    // dismissMenu() has no effect if the menu is already closed.
                    dismissMenu(true);  // dismissImmediate = true
                    break;

                case ALLOW_SCREEN_ON:
                    if (VDBG) log("ALLOW_SCREEN_ON message...");
                    // Undo our previous call to preventScreenOn(true).
                    // (Note this will cause the screen to turn on
                    // immediately, if it's currently off because of a
                    // prior preventScreenOn(true) call.)
                    app.preventScreenOn(false);
                    break;

                case TOUCH_LOCK_TIMER:
                    if (VDBG) log("TOUCH_LOCK_TIMER...");
                    touchLockTimerExpired();
                    break;

                case REQUEST_UPDATE_BLUETOOTH_INDICATION:
                    if (VDBG) log("REQUEST_UPDATE_BLUETOOTH_INDICATION...");
                    // The bluetooth headset state changed, so some UI
                    // elements may need to update.  (There's no need to
                    // look up the current state here, since any UI
                    // elements that care about the bluetooth state get it
                    // directly from PhoneApp.showBluetoothIndication().)
                    updateScreen();
                    break;

                case PHONE_CDMA_CALL_WAITING:
                    if (DBG) log("Received PHONE_CDMA_CALL_WAITING event ...");
                    Connection cn = mCM.getFirstActiveRingingCall().getLatestConnection();

                    // Only proceed if we get a valid connection object
                    if (cn != null) {
                        // Finally update screen with Call waiting info and request
                        // screen to wake up
                        updateScreen();
                        app.updateWakeState();
                    }
                    break;

                case THREEWAY_CALLERINFO_DISPLAY_DONE:
                    if (DBG) log("Received THREEWAY_CALLERINFO_DISPLAY_DONE event ...");
                    if (app.cdmaPhoneCallState.getCurrentCallState()
                            == CdmaPhoneCallState.PhoneCallState.THRWAY_ACTIVE) {
                        // Set the mThreeWayCallOrigStateDialing state to true
                        app.cdmaPhoneCallState.setThreeWayCallOrigState(false);

                        //Finally update screen with with the current on going call
                        updateScreen();
                    }
                    break;

                case EVENT_OTA_PROVISION_CHANGE:
                    if (app.otaUtils != null) {
                        app.otaUtils.onOtaProvisionStatusChanged((AsyncResult) msg.obj);
                    }
                    break;

                case REQUEST_CLOSE_SPC_ERROR_NOTICE:
                    if (app.otaUtils != null) {
                        app.otaUtils.onOtaCloseSpcNotice();
                    }
                    break;

                case REQUEST_CLOSE_OTA_FAILURE_NOTICE:
                    if (app.otaUtils != null) {
                        app.otaUtils.onOtaCloseFailureNotice();
                    }
                    break;

                case EVENT_PAUSE_DIALOG_COMPLETE:
                    if (mPausePromptDialog != null) {
                        if (DBG) log("- DISMISSING mPausePromptDialog.");
                        mPausePromptDialog.dismiss();  // safe even if already dismissed
                        mPausePromptDialog = null;
                    }
                    break;

                case EVENT_HIDE_PROVIDER_OVERLAY:
                    mProviderOverlayVisible = false;
                    updateProviderOverlay();  // Clear the overlay.
                    break;

                case REQUEST_UPDATE_TOUCH_UI:
                    updateInCallTouchUi();
                    break;
            }
        }
    };

    private final BroadcastReceiver mReceiver = new BroadcastReceiver() {
            @Override
            public void onReceive(Context context, Intent intent) {
                String action = intent.getAction();
                if (action.equals(Intent.ACTION_HEADSET_PLUG)) {
                    // Listen for ACTION_HEADSET_PLUG broadcasts so that we
                    // can update the onscreen UI when the headset state changes.
                    // if (DBG) log("mReceiver: ACTION_HEADSET_PLUG");
                    // if (DBG) log("==> intent: " + intent);
                    // if (DBG) log("    state: " + intent.getIntExtra("state", 0));
                    // if (DBG) log("    name: " + intent.getStringExtra("name"));
                    // send the event and add the state as an argument.
                    Message message = Message.obtain(mHandler, EVENT_HEADSET_PLUG_STATE_CHANGED,
                            intent.getIntExtra("state", 0), 0);
                    mHandler.sendMessage(message);
                }
            }
        };


    @Override
    protected void onCreate(Bundle icicle) {
        if (DBG) log("onCreate()...  this = " + this);

        Profiler.callScreenOnCreate();

        super.onCreate(icicle);

        final PhoneApp app = PhoneApp.getInstance();
        app.setInCallScreenInstance(this);

        // set this flag so this activity will stay in front of the keyguard
        int flags = WindowManager.LayoutParams.FLAG_SHOW_WHEN_LOCKED;
        if (app.getPhoneState() == Phone.State.OFFHOOK) {
            // While we are in call, the in-call screen should dismiss the keyguard.
            // This allows the user to press Home to go directly home without going through
            // an insecure lock screen.
            // But we do not want to do this if there is no active call so we do not
            // bypass the keyguard if the call is not answered or declined.
            flags |= WindowManager.LayoutParams.FLAG_DISMISS_KEYGUARD;
        }
        getWindow().addFlags(flags);

        setPhone(app.phone);  // Sets mPhone

        mCM =  app.mCM;

        mBluetoothHandsfree = app.getBluetoothHandsfree();
        if (VDBG) log("- mBluetoothHandsfree: " + mBluetoothHandsfree);

        if (mBluetoothHandsfree != null) {
            // The PhoneApp only creates a BluetoothHandsfree instance in the
            // first place if BluetoothAdapter.getDefaultAdapter()
            // succeeds.  So at this point we know the device is BT-capable.
            mBluetoothHeadset = new BluetoothHeadset(this, null);
            if (VDBG) log("- Got BluetoothHeadset: " + mBluetoothHeadset);
        }

        requestWindowFeature(Window.FEATURE_NO_TITLE);

        // Inflate everything in incall_screen.xml and add it to the screen.
        setContentView(R.layout.incall_screen);

        initInCallScreen();

        registerForPhoneStates();

        // No need to change wake state here; that happens in onResume() when we
        // are actually displayed.

        // Handle the Intent we were launched with, but only if this is the
        // the very first time we're being launched (ie. NOT if we're being
        // re-initialized after previously being shut down.)
        // Once we're up and running, any future Intents we need
        // to handle will come in via the onNewIntent() method.
        if (icicle == null) {
            if (DBG) log("onCreate(): this is our very first launch, checking intent...");

            // Stash the result code from internalResolveIntent() in the
            // mInCallInitialStatus field.  If it's an error code, we'll
            // handle it in onResume().
            mInCallInitialStatus = internalResolveIntent(getIntent());
            if (DBG) log("onCreate(): mInCallInitialStatus = " + mInCallInitialStatus);
            if (mInCallInitialStatus != InCallInitStatus.SUCCESS) {
                Log.w(LOG_TAG, "onCreate: status " + mInCallInitialStatus
                      + " from internalResolveIntent()");
                // See onResume() for the actual error handling.
            }
        } else {
            mInCallInitialStatus = InCallInitStatus.SUCCESS;
        }

        // The "touch lock overlay" feature is used only on devices that
        // *don't* use a proximity sensor to turn the screen off while in-call.
        mUseTouchLockOverlay = !app.proximitySensorModeEnabled();

        Profiler.callScreenCreated();
        if (DBG) log("onCreate(): exit");
    }

    /**
     * Sets the Phone object used internally by the InCallScreen.
     *
     * In normal operation this is called from onCreate(), and the
     * passed-in Phone object comes from the PhoneApp.
     * For testing, test classes can use this method to
     * inject a test Phone instance.
     */
    /* package */ void setPhone(Phone phone) {
        mPhone = phone;
    }

    @Override
    protected void onResume() {
        if (DBG) log("onResume()...");
        super.onResume();

        mIsForegroundActivity = true;

        final PhoneApp app = PhoneApp.getInstance();

        app.disableStatusBar();

        // Touch events are never considered "user activity" while the
        // InCallScreen is active, so that unintentional touches won't
        // prevent the device from going to sleep.
        app.setIgnoreTouchUserActivity(true);

        // Disable the status bar "window shade" the entire time we're on
        // the in-call screen.
        NotificationMgr.getDefault().getStatusBarMgr().enableExpandedView(false);

        // Listen for broadcast intents that might affect the onscreen UI.
        registerReceiver(mReceiver, new IntentFilter(Intent.ACTION_HEADSET_PLUG));

        // Keep a "dialer session" active when we're in the foreground.
        // (This is needed to play DTMF tones.)
        mDialer.startDialerSession();

        // Check for any failures that happened during onCreate() or onNewIntent().
        if (DBG) log("- onResume: initial status = " + mInCallInitialStatus);
        boolean handledStartupError = false;
        if (mInCallInitialStatus != InCallInitStatus.SUCCESS) {
            if (DBG) log("- onResume: failure during startup: " + mInCallInitialStatus);

            // Don't bring up the regular Phone UI!  Instead bring up
            // something more specific to let the user deal with the
            // problem.
            handleStartupError(mInCallInitialStatus);
            handledStartupError = true;

            // But it *is* OK to continue with the rest of onResume(),
            // since any further setup steps (like updateScreen() and the
            // CallCard setup) will fall back to a "blank" state if the
            // phone isn't in use.
            mInCallInitialStatus = InCallInitStatus.SUCCESS;
        }

        // Set the volume control handler while we are in the foreground.
        final boolean bluetoothConnected = isBluetoothAudioConnected();

        if (bluetoothConnected) {
            setVolumeControlStream(AudioManager.STREAM_BLUETOOTH_SCO);
        } else {
            setVolumeControlStream(AudioManager.STREAM_VOICE_CALL);
        }

        takeKeyEvents(true);

        boolean inOtaCall = false;
        if (TelephonyCapabilities.supportsOtasp(mPhone)) {
            inOtaCall = initOtaState();
        }
        if (!inOtaCall) {
            // Always start off in NORMAL mode
            setInCallScreenMode(InCallScreenMode.NORMAL);
        }

        // Before checking the state of the CallManager, clean up any
        // connections in the DISCONNECTED state.
        // (The DISCONNECTED state is used only to drive the "call ended"
        // UI; it's totally useless when *entering* the InCallScreen.)
        mCM.clearDisconnected();

        InCallInitStatus status = syncWithPhoneState();
        if (status != InCallInitStatus.SUCCESS) {
            if (DBG) log("- onResume: syncWithPhoneState failed! status = " + status);
            // Couldn't update the UI, presumably because the phone is totally
            // idle.

            if (handledStartupError) {
                // Do NOT bail out of the in-call UI, since there's
                // presumably a dialog visible right now (see the call to
                // handleStartupError() above.)
                //
                // In this case, stay here for now, and we'll eventually
                // leave the InCallScreen when the user presses the
                // dialog's OK button (see bailOutAfterErrorDialog()).
                Log.i(LOG_TAG, "  ==> syncWithPhoneState failed, but staying here anyway.");
            } else {
                // The phone is idle, and we did NOT handle a
                // startup error during this pass thru onResume.
                //
                // This basically means that we're being resumed because of
                // some action *other* than a new intent.  (For example,
                // the user pressing POWER to wake up the device, causing
                // the InCallScreen to come back to the foreground.)
                //
                // In this scenario we do NOT want to stay here on the
                // InCallScreen: we're not showing any useful info to the
                // user (like a dialog), and the in-call UI itself is
                // useless if there's no active call.  So bail out.
                Log.i(LOG_TAG, "  ==> syncWithPhoneState failed; bailing out!");
                dismissAllDialogs();
                endInCallScreenSession();
                return;
            }
        } else if (TelephonyCapabilities.supportsOtasp(mPhone)) {
            if (mInCallScreenMode == InCallScreenMode.OTA_NORMAL ||
                    mInCallScreenMode == InCallScreenMode.OTA_ENDED) {
                mDialer.setHandleVisible(false);
                if (mInCallPanel != null) mInCallPanel.setVisibility(View.GONE);
                updateScreen();
                return;
            }
        }

        // InCallScreen is now active.
        EventLog.writeEvent(EventLogTags.PHONE_UI_ENTER);

        // Update the poke lock and wake lock when we move to
        // the foreground.
        //
        // But we need to do something special if we're coming
        // to the foreground while an incoming call is ringing:
        if (mCM.getState() == Phone.State.RINGING) {
            // If the phone is ringing, we *should* already be holding a
            // full wake lock (which we would have acquired before
            // firing off the intent that brought us here; see
            // CallNotifier.showIncomingCall().)
            //
            // We also called preventScreenOn(true) at that point, to
            // avoid cosmetic glitches while we were being launched.
            // So now we need to post an ALLOW_SCREEN_ON message to
            // (eventually) undo the prior preventScreenOn(true) call.
            //
            // (In principle we shouldn't do this until after our first
            // layout/draw pass.  But in practice, the delay caused by
            // simply waiting for the end of the message queue is long
            // enough to avoid any flickering of the lock screen before
            // the InCallScreen comes up.)
            if (VDBG) log("- posting ALLOW_SCREEN_ON message...");
            mHandler.removeMessages(ALLOW_SCREEN_ON);
            mHandler.sendEmptyMessage(ALLOW_SCREEN_ON);

            // TODO: There ought to be a more elegant way of doing this,
            // probably by having the PowerManager and ActivityManager
            // work together to let apps request that the screen on/off
            // state be synchronized with the Activity lifecycle.
            // (See bug 1648751.)
        } else {
            // The phone isn't ringing; this is either an outgoing call, or
            // we're returning to a call in progress.  There *shouldn't* be
            // any prior preventScreenOn(true) call that we need to undo,
            // but let's do this just to be safe:
            app.preventScreenOn(false);
        }
        app.updateWakeState();

        // The "touch lock" overlay is NEVER visible when we resume.
        // (In particular, this check ensures that we won't still be
        // locked after the user wakes up the screen by pressing MENU.)
        enableTouchLock(false);
        // ...but if the dialpad is open we DO need to start the timer
        // that will eventually bring up the "touch lock" overlay.
        if (mDialer.isOpened()) resetTouchLockTimer();

        // Restore the mute state if the last mute state change was NOT
        // done by the user.
        if (app.getRestoreMuteOnInCallResume()) {
            // Mute state is based on the foreground call
            PhoneUtils.restoreMuteState(mCM.getFgPhone());
            app.setRestoreMuteOnInCallResume(false);
        }

        Profiler.profileViewCreate(getWindow(), InCallScreen.class.getName());
        if (VDBG) log("onResume() done.");
    }

    // onPause is guaranteed to be called when the InCallScreen goes
    // in the background.
    @Override
    protected void onPause() {
        if (DBG) log("onPause()...");
        super.onPause();

        mIsForegroundActivity = false;

        // Force a clear of the provider overlay' frame. Since the
        // overlay is removed using a timed message, it is
        // possible we missed it if the prev call was interrupted.
        mProviderOverlayVisible = false;
        updateProviderOverlay();

        final PhoneApp app = PhoneApp.getInstance();

        // A safety measure to disable proximity sensor in case call failed
        // and the telephony state did not change.
        app.setBeginningCall(false);

        // Make sure the "Manage conference" chronometer is stopped when
        // we move away from the foreground.
        mManageConferenceUtils.stopConferenceTime();

        // as a catch-all, make sure that any dtmf tones are stopped
        // when the UI is no longer in the foreground.
        mDialer.onDialerKeyUp(null);

        // Release any "dialer session" resources, now that we're no
        // longer in the foreground.
        mDialer.stopDialerSession();

        // If the device is put to sleep as the phone call is ending,
        // we may see cases where the DELAYED_CLEANUP_AFTER_DISCONNECT
        // event gets handled AFTER the device goes to sleep and wakes
        // up again.

        // This is because it is possible for a sleep command
        // (executed with the End Call key) to come during the 2
        // seconds that the "Call Ended" screen is up.  Sleep then
        // pauses the device (including the cleanup event) and
        // resumes the event when it wakes up.

        // To fix this, we introduce a bit of code that pushes the UI
        // to the background if we pause and see a request to
        // DELAYED_CLEANUP_AFTER_DISCONNECT.

        // Note: We can try to finish directly, by:
        //  1. Removing the DELAYED_CLEANUP_AFTER_DISCONNECT messages
        //  2. Calling delayedCleanupAfterDisconnect directly

        // However, doing so can cause problems between the phone
        // app and the keyguard - the keyguard is trying to sleep at
        // the same time that the phone state is changing.  This can
        // end up causing the sleep request to be ignored.
        if (mHandler.hasMessages(DELAYED_CLEANUP_AFTER_DISCONNECT)
                && mCM.getState() != Phone.State.RINGING) {
            if (DBG) log("DELAYED_CLEANUP_AFTER_DISCONNECT detected, moving UI to background.");
            endInCallScreenSession();
        }

        EventLog.writeEvent(EventLogTags.PHONE_UI_EXIT);

        // Clean up the menu, in case we get paused while the menu is up
        // for some reason.
        dismissMenu(true);  // dismiss immediately

        // Dismiss any dialogs we may have brought up, just to be 100%
        // sure they won't still be around when we get back here.
        dismissAllDialogs();

        // Re-enable the status bar (which we disabled in onResume().)
        NotificationMgr.getDefault().getStatusBarMgr().enableExpandedView(true);

        // Unregister for broadcast intents.  (These affect the visible UI
        // of the InCallScreen, so we only care about them while we're in the
        // foreground.)
        unregisterReceiver(mReceiver);

        // Re-enable "user activity" for touch events.
        // We actually do this slightly *after* onPause(), to work around a
        // race condition where a touch can come in after we've paused
        // but before the device actually goes to sleep.
        // TODO: The PowerManager itself should prevent this from happening.
        mHandler.postDelayed(new Runnable() {
                public void run() {
                    app.setIgnoreTouchUserActivity(false);
                }
            }, 500);

        app.reenableStatusBar();

        // Make sure we revert the poke lock and wake lock when we move to
        // the background.
        app.updateWakeState();

        // clear the dismiss keyguard flag so we are back to the default state
        // when we next resume
        updateKeyguardPolicy(false);
    }

    @Override
    protected void onStop() {
        if (DBG) log("onStop()...");
        super.onStop();

        stopTimer();

        Phone.State state = mCM.getState();
        if (DBG) log("onStop: state = " + state);

        if (state == Phone.State.IDLE) {
            final PhoneApp app = PhoneApp.getInstance();
            // when OTA Activation, OTA Success/Failure dialog or OTA SPC
            // failure dialog is running, do not destroy inCallScreen. Because call
            // is already ended and dialog will not get redrawn on slider event.
            if ((app.cdmaOtaProvisionData != null) && (app.cdmaOtaScreenState != null)
                    && ((app.cdmaOtaScreenState.otaScreenState !=
                            CdmaOtaScreenState.OtaScreenState.OTA_STATUS_ACTIVATION)
                        && (app.cdmaOtaScreenState.otaScreenState !=
                            CdmaOtaScreenState.OtaScreenState.OTA_STATUS_SUCCESS_FAILURE_DLG)
                        && (!app.cdmaOtaProvisionData.inOtaSpcState))) {
                // we don't want the call screen to remain in the activity history
                // if there are not active or ringing calls.
                if (DBG) log("- onStop: calling finish() to clear activity history...");
                moveTaskToBack(true);
                if (app.otaUtils != null) {
                    app.otaUtils.cleanOtaScreen(true);
                }
            }
        }
    }

    @Override
    protected void onDestroy() {
        if (DBG) log("onDestroy()...");
        super.onDestroy();

        // Set the magic flag that tells us NOT to handle any handler
        // messages that come in asynchronously after we get destroyed.
        mIsDestroyed = true;

        final PhoneApp app = PhoneApp.getInstance();
        app.setInCallScreenInstance(null);

        // Clear out the InCallScreen references in various helper objects
        // (to let them know we've been destroyed).
        if (mInCallMenu != null) {
            mInCallMenu.clearInCallScreenReference();
        }
        if (mCallCard != null) {
            mCallCard.setInCallScreenInstance(null);
        }
        if (mInCallTouchUi != null) {
            mInCallTouchUi.setInCallScreenInstance(null);
        }

        mDialer.clearInCallScreenReference();
        mDialer = null;

        unregisterForPhoneStates();
        // No need to change wake state here; that happens in onPause() when we
        // are moving out of the foreground.

        if (mBluetoothHeadset != null) {
            mBluetoothHeadset.close();
            mBluetoothHeadset = null;
        }

        // Dismiss all dialogs, to be absolutely sure we won't leak any of
        // them while changing orientation.
        dismissAllDialogs();
    }

    /**
     * Dismisses the in-call screen.
     *
     * We never *really* finish() the InCallScreen, since we don't want to
     * get destroyed and then have to be re-created from scratch for the
     * next call.  Instead, we just move ourselves to the back of the
     * activity stack.
     *
     * This also means that we'll no longer be reachable via the BACK
     * button (since moveTaskToBack() puts us behind the Home app, but the
     * home app doesn't allow the BACK key to move you any farther down in
     * the history stack.)
     *
     * (Since the Phone app itself is never killed, this basically means
     * that we'll keep a single InCallScreen instance around for the
     * entire uptime of the device.  This noticeably improves the UI
     * responsiveness for incoming calls.)
     */
    @Override
    public void finish() {
        if (DBG) log("finish()...");
        moveTaskToBack(true);
    }

    /**
     * End the current in call screen session.
     *
     * This must be called when an InCallScreen session has
     * complete so that the next invocation via an onResume will
     * not be in an old state.
     */
    public void endInCallScreenSession() {
        if (DBG) log("endInCallScreenSession()...");
        moveTaskToBack(true);
        setInCallScreenMode(InCallScreenMode.UNDEFINED);
    }

    /* package */ boolean isForegroundActivity() {
        return mIsForegroundActivity;
    }

    /* package */ void updateKeyguardPolicy(boolean dismissKeyguard) {
        if (dismissKeyguard) {
            getWindow().addFlags(WindowManager.LayoutParams.FLAG_DISMISS_KEYGUARD);
        } else {
            getWindow().clearFlags(WindowManager.LayoutParams.FLAG_DISMISS_KEYGUARD);
        }
    }

    private void registerForPhoneStates() {
        if (!mRegisteredForPhoneStates) {

            mCM.registerForPreciseCallStateChanged(mHandler, PHONE_STATE_CHANGED, null);
            mCM.registerForDisconnect(mHandler, PHONE_DISCONNECT, null);
            mPhone.setOnPostDialCharacter(mHandler, POST_ON_DIAL_CHARS, null);
            mCM.registerForSuppServiceFailed(mHandler, SUPP_SERVICE_FAILED, null);
    
            int phoneType = mPhone.getPhoneType();
            if (phoneType == Phone.PHONE_TYPE_GSM) {
                mCM.registerForMmiInitiate(mHandler, PhoneApp.MMI_INITIATE, null);

                // register for the MMI complete message.  Upon completion,
                // PhoneUtils will bring up a system dialog instead of the
                // message display class in PhoneUtils.displayMMIComplete().
                // We'll listen for that message too, so that we can finish
                // the activity at the same time.
                mCM.registerForMmiComplete(mHandler, PhoneApp.MMI_COMPLETE, null);
            } else if (phoneType == Phone.PHONE_TYPE_CDMA) {
                if (DBG) log("Registering for Call Waiting.");
                mCM.registerForCallWaiting(mHandler, PHONE_CDMA_CALL_WAITING, null);
                mCM.registerForCdmaOtaStatusChange(mHandler, EVENT_OTA_PROVISION_CHANGE, null);
            } else {
                throw new IllegalStateException("Unexpected phone type: " + phoneType);
            }

            mRegisteredForPhoneStates = true;
        }
    }

    private void unregisterForPhoneStates() {
        mCM.unregisterForPreciseCallStateChanged(mHandler);
        mCM.unregisterForDisconnect(mHandler);
        mCM.unregisterForMmiInitiate(mHandler);
        mCM.unregisterForCallWaiting(mHandler);
        mCM.unregisterForSuppServiceFailed(mHandler);
        mPhone.setOnPostDialCharacter(null, POST_ON_DIAL_CHARS, null);
        mCM.unregisterForCdmaOtaStatusChange(mHandler);
        mRegisteredForPhoneStates = false;
    }

    /* package */ void updateAfterRadioTechnologyChange() {
        if (DBG) Log.d(LOG_TAG, "updateAfterRadioTechnologyChange()...");

        // Reset the call screen since the calls cannot be transferred
        // across radio technologies.
        resetInCallScreenMode();

        // Unregister for all events from the old obsolete phone
        unregisterForPhoneStates();

        // (Re)register for all events relevant to the new active phone
        registerForPhoneStates();
    }

    @Override
    protected void onNewIntent(Intent intent) {
        if (DBG) log("onNewIntent: intent=" + intent);

        // We're being re-launched with a new Intent.  Since we keep
        // around a single InCallScreen instance for the life of the phone
        // process (see finish()), this sequence will happen EVERY time
        // there's a new incoming or outgoing call except for the very
        // first time the InCallScreen gets created.  This sequence will
        // also happen if the InCallScreen is already in the foreground
        // (e.g. getting a new ACTION_CALL intent while we were already
        // using the other line.)

        // Stash away the new intent so that we can get it in the future
        // by calling getIntent().  (Otherwise getIntent() will return the
        // original Intent from when we first got created!)
        setIntent(intent);

        // Activities are always paused before receiving a new intent, so
        // we can count on our onResume() method being called next.

        // Just like in onCreate(), handle this intent, and stash the
        // result code from internalResolveIntent() in the
        // mInCallInitialStatus field.  If it's an error code, we'll
        // handle it in onResume().
        mInCallInitialStatus = internalResolveIntent(intent);
        if (mInCallInitialStatus != InCallInitStatus.SUCCESS) {
            Log.w(LOG_TAG, "onNewIntent: status " + mInCallInitialStatus
                  + " from internalResolveIntent()");
            // See onResume() for the actual error handling.
        }
    }

    /* package */ InCallInitStatus internalResolveIntent(Intent intent) {
        if (intent == null || intent.getAction() == null) {
            return InCallInitStatus.SUCCESS;
        }

        checkIsOtaCall(intent);

        String action = intent.getAction();
        if (DBG) log("internalResolveIntent: action=" + action);

        // The calls to setRestoreMuteOnInCallResume() inform the phone
        // that we're dealing with new connections (either a placing an
        // outgoing call or answering an incoming one, and NOT handling
        // an aborted "Add Call" request), so we should let the mute state
        // be handled by the PhoneUtils phone state change handler.

        final PhoneApp app = PhoneApp.getInstance();

        // The ACTION_PERFORM_CDMA_PROVISIONING intent tells us to launch
        // the CDMA OTASP call.  (Note: on non-voice-capable devices, this
        // intent is handled by the OtaUtils class without involving the
        // InCallScreen at all.)
        if ((action.equals(OtaUtils.ACTION_PERFORM_CDMA_PROVISIONING))
                && (TelephonyCapabilities.supportsOtasp(mPhone))) {
            setInCallScreenMode(InCallScreenMode.OTA_NORMAL);
            if ((app.cdmaOtaProvisionData != null)
                    && (!app.cdmaOtaProvisionData.isOtaCallIntentProcessed)) {
                app.cdmaOtaProvisionData.isOtaCallIntentProcessed = true;
                app.cdmaOtaScreenState.otaScreenState =
                        CdmaOtaScreenState.OtaScreenState.OTA_STATUS_ACTIVATION;
            }
            return InCallInitStatus.SUCCESS;

        } else if (action.equals(Intent.ACTION_ANSWER)) {
            internalAnswerCall();
            app.setRestoreMuteOnInCallResume(false);
            return InCallInitStatus.SUCCESS;

        } else if (action.equals(Intent.ACTION_CALL)
                || action.equals(Intent.ACTION_CALL_EMERGENCY)) {
            app.setRestoreMuteOnInCallResume(false);

            // If a provider is used, extract the info to build the
            // overlay and route the call.  The overlay will be
            // displayed the first time updateScreen is called.
            if (PhoneUtils.hasPhoneProviderExtras(intent)) {
                mProviderLabel = PhoneUtils.getProviderLabel(this, intent);
                mProviderIcon = PhoneUtils.getProviderIcon(this, intent);
                mProviderGatewayUri = PhoneUtils.getProviderGatewayUri(intent);
                mProviderAddress = PhoneUtils.formatProviderUri(mProviderGatewayUri);
                mProviderOverlayVisible = true;

                if (TextUtils.isEmpty(mProviderLabel) || null == mProviderIcon ||
                    null == mProviderGatewayUri || TextUtils.isEmpty(mProviderAddress)) {
                    clearProvider();
                }
            } else {
                clearProvider();
            }
            InCallInitStatus status = placeCall(intent);
            if (status == InCallInitStatus.SUCCESS) {
                // Notify the phone app that a call is beginning so it can
                // enable the proximity sensor
                app.setBeginningCall(true);
            }
            return status;

        } else if (action.equals(intent.ACTION_MAIN)) {
            // The MAIN action is used to bring up the in-call screen without
            // doing any other explicit action, like when you return to the
            // current call after previously bailing out of the in-call UI.
            // SHOW_DIALPAD_EXTRA can be used here to specify whether the DTMF
            // dialpad should be initially visible.  If the extra isn't
            // present at all, we just leave the dialpad in its previous state.

            if ((mInCallScreenMode == InCallScreenMode.OTA_NORMAL)
                    || (mInCallScreenMode == InCallScreenMode.OTA_ENDED)) {
                // If in OTA Call, update the OTA UI
                updateScreen();
                return InCallInitStatus.SUCCESS;
            }
            if (intent.hasExtra(SHOW_DIALPAD_EXTRA)) {
                boolean showDialpad = intent.getBooleanExtra(SHOW_DIALPAD_EXTRA, false);
                if (VDBG) log("- internalResolveIntent: SHOW_DIALPAD_EXTRA: " + showDialpad);
                if (showDialpad) {
                    mDialer.openDialer(false);  // no "opening" animation
                } else {
                    mDialer.closeDialer(false);  // no "closing" animation
                }
            }
            return InCallInitStatus.SUCCESS;

        } else if (action.equals(ACTION_UNDEFINED)) {
            return InCallInitStatus.SUCCESS;

        } else {
            Log.w(LOG_TAG, "internalResolveIntent: unexpected intent action: " + action);
            // But continue the best we can (basically treating this case
            // like ACTION_MAIN...)
            return InCallInitStatus.SUCCESS;
        }
    }

    private void stopTimer() {
        if (mCallCard != null) mCallCard.stopTimer();
    }

    private void initInCallScreen() {
        if (VDBG) log("initInCallScreen()...");

        // Have the WindowManager filter out touch events that are "too fat".
        getWindow().addFlags(WindowManager.LayoutParams.FLAG_IGNORE_CHEEK_PRESSES);

        // Run in a 32-bit window, which improves the appearance of some
        // semitransparent artwork in the in-call UI (like the CallCard
        // photo borders).
        getWindow().setFormat(PixelFormat.RGBX_8888);

        mMainFrame = (ViewGroup) findViewById(R.id.mainFrame);
        mInCallPanel = (ViewGroup) findViewById(R.id.inCallPanel);

        // Initialize the CallCard.
        mCallCard = (CallCard) findViewById(R.id.callCard);
        if (VDBG) log("  - mCallCard = " + mCallCard);
        mCallCard.setInCallScreenInstance(this);

        // Onscreen touch UI elements (used on some platforms)
        initInCallTouchUi();

        // Helper class to keep track of enabledness/state of UI controls
        mInCallControlState = new InCallControlState(this, mCM);

        // Helper class to run the "Manage conference" UI
<<<<<<< HEAD
        mManageConferenceUtils = new ManageConferenceUtils(this, mPhone);

        // Create the dtmf dialer.  The dialer view we use depends on the
        // current platform:
        //
        // - On non-prox-sensor devices, it's the dialpad contained inside
        //   a SlidingDrawer widget (see dtmf_twelve_key_dialer.xml).
        //
        // - On "full touch UI" devices, it's the compact non-sliding
        //   dialpad that appears on the upper half of the screen,
        //   above the main cluster of InCallTouchUi buttons
        //   (see non_drawer_dialpad.xml).
        //
        SlidingDrawer dialerDrawer;
        if (isTouchUiEnabled()) {
            // This is a "full touch" device.
            ViewStub stub = (ViewStub)findViewById(R.id.non_drawer_dialpad_stub);
            stub.inflate();
            mDialerView = (DTMFTwelveKeyDialerView) findViewById(R.id.non_drawer_dtmf_dialer);
            if (DBG) log("- Full touch device!  Found dialerView: " + mDialerView);
            dialerDrawer = null;  // No SlidingDrawer used on this device.
        } else {
            // Use the old-style dialpad contained within the SlidingDrawer.
            ViewStub stub = (ViewStub)findViewById(R.id.dtmf_dialer_stub);
            stub.inflate();
            mDialerView = (DTMFTwelveKeyDialerView) findViewById(R.id.dtmf_dialer);
            if (DBG) log("- Using SlidingDrawer-based dialpad.  Found dialerView: " + mDialerView);
            dialerDrawer = (SlidingDrawer) findViewById(R.id.dialer_container);
            if (DBG) log("  ...and the SlidingDrawer: " + dialerDrawer);
        }
        // Sanity-check that (regardless of the device) at least the
        // dialer view is present:
        if (mDialerView == null) {
            Log.e(LOG_TAG, "onCreate: couldn't find dialerView", new IllegalStateException());
        }
        // Finally, create the DTMFTwelveKeyDialer instance.
        mDialer = new DTMFTwelveKeyDialer(this, mDialerView, dialerDrawer);
=======
        mManageConferenceUtils = new ManageConferenceUtils(this, mCM);
>>>>>>> 4000ce7e
    }

    /**
     * Returns true if the phone is "in use", meaning that at least one line
     * is active (ie. off hook or ringing or dialing).  Conversely, a return
     * value of false means there's currently no phone activity at all.
     */
    private boolean phoneIsInUse() {
        return mCM.getState() != Phone.State.IDLE;
    }

    private boolean handleDialerKeyDown(int keyCode, KeyEvent event) {
        if (VDBG) log("handleDialerKeyDown: keyCode " + keyCode + ", event " + event + "...");

        // As soon as the user starts typing valid dialable keys on the
        // keyboard (presumably to type DTMF tones) we start passing the
        // key events to the DTMFDialer's onDialerKeyDown.  We do so
        // only if the okToDialDTMFTones() conditions pass.
        if (okToDialDTMFTones()) {
            return mDialer.onDialerKeyDown(event);

            // TODO: If the dialpad isn't currently visible, maybe
            // consider automatically bringing it up right now?
            // (Just to make sure the user sees the digits widget...)
            // But this probably isn't too critical since it's awkward to
            // use the hard keyboard while in-call in the first place,
            // especially now that the in-call UI is portrait-only...
        }

        return false;
    }

    @Override
    public void onBackPressed() {
        if (DBG) log("onBackPressed()...");

        // To consume this BACK press, the code here should just do
        // something and return.  Otherwise, call super.onBackPressed() to
        // get the default implementation (which simply finishes the
        // current activity.)

        if (mCM.hasActiveRingingCall()) {
            // While an incoming call is ringing, BACK behaves just like
            // ENDCALL: it stops the ringing and rejects the current call.
            // (This is only enabled on some platforms, though.)
            if (getResources().getBoolean(R.bool.allow_back_key_to_reject_incoming_call)) {
                if (DBG) log("BACK key while ringing: reject the call");
                internalHangupRingingCall();

                // Don't consume the key; instead let the BACK event *also*
                // get handled normally by the framework (which presumably
                // will cause us to exit out of this activity.)
                super.onBackPressed();
                return;
            } else {
                // The BACK key is disabled; don't reject the call, but
                // *do* consume the keypress (otherwise we'll exit out of
                // this activity.)
                if (DBG) log("BACK key while ringing: ignored");
                return;
            }
        }

        // BACK is also used to exit out of any "special modes" of the
        // in-call UI:

        if (mDialer.isOpened()) {
            // Take down the "touch lock" overlay *immediately* to let the
            // user clearly see the DTMF dialpad's closing animation.
            enableTouchLock(false);

            mDialer.closeDialer(true);  // do the "closing" animation
            return;
        }

        if (mInCallScreenMode == InCallScreenMode.MANAGE_CONFERENCE) {
            // Hide the Manage Conference panel, return to NORMAL mode.
            setInCallScreenMode(InCallScreenMode.NORMAL);
            return;
        }

        // Nothing special to do.  Fall back to the default behavior.
        super.onBackPressed();
    }

    /**
     * Handles the green CALL key while in-call.
     * @return true if we consumed the event.
     */
    private boolean handleCallKey() {
        // The green CALL button means either "Answer", "Unhold", or
        // "Swap calls", or can be a no-op, depending on the current state
        // of the Phone.

        final boolean hasRingingCall = mCM.hasActiveRingingCall();
        final boolean hasActiveCall = mCM.hasActiveFgCall();
        final boolean hasHoldingCall = mCM.hasActiveBgCall();

        int phoneType = mPhone.getPhoneType();
        if (phoneType == Phone.PHONE_TYPE_CDMA) {
            // The green CALL button means either "Answer", "Swap calls/On Hold", or
            // "Add to 3WC", depending on the current state of the Phone.

            PhoneApp app = PhoneApp.getInstance();
            CdmaPhoneCallState.PhoneCallState currCallState =
                app.cdmaPhoneCallState.getCurrentCallState();
            if (hasRingingCall) {
                //Scenario 1: Accepting the First Incoming and Call Waiting call
                if (DBG) log("answerCall: First Incoming and Call Waiting scenario");
                internalAnswerCall();  // Automatically holds the current active call,
                                       // if there is one
            } else if ((currCallState == CdmaPhoneCallState.PhoneCallState.THRWAY_ACTIVE)
                    && (hasActiveCall)) {
                //Scenario 2: Merging 3Way calls
                if (DBG) log("answerCall: Merge 3-way call scenario");
                // Merge calls
                PhoneUtils.mergeCalls(mCM);
            } else if (currCallState == CdmaPhoneCallState.PhoneCallState.CONF_CALL) {
                //Scenario 3: Switching between two Call waiting calls or drop the latest
                // connection if in a 3Way merge scenario
                if (DBG) log("answerCall: Switch btwn 2 calls scenario");
                internalSwapCalls();
            }
        } else if (phoneType == Phone.PHONE_TYPE_GSM) {
            if (hasRingingCall) {
                // If an incoming call is ringing, the CALL button is actually
                // handled by the PhoneWindowManager.  (We do this to make
                // sure that we'll respond to the key even if the InCallScreen
                // hasn't come to the foreground yet.)
                //
                // We'd only ever get here in the extremely rare case that the
                // incoming call started ringing *after*
                // PhoneWindowManager.interceptKeyTq() but before the event
                // got here, or else if the PhoneWindowManager had some
                // problem connecting to the ITelephony service.
                Log.w(LOG_TAG, "handleCallKey: incoming call is ringing!"
                      + " (PhoneWindowManager should have handled this key.)");
                // But go ahead and handle the key as normal, since the
                // PhoneWindowManager presumably did NOT handle it:

                // There's an incoming ringing call: CALL means "Answer".
                internalAnswerCall();
            } else if (hasActiveCall && hasHoldingCall) {
                // Two lines are in use: CALL means "Swap calls".
                if (DBG) log("handleCallKey: both lines in use ==> swap calls.");
                internalSwapCalls();
            } else if (hasHoldingCall) {
                // There's only one line in use, AND it's on hold.
                // In this case CALL is a shortcut for "unhold".
                if (DBG) log("handleCallKey: call on hold ==> unhold.");
                PhoneUtils.switchHoldingAndActive(mCM.getFirstActiveBgCall());  // Really means "unhold" in this state
            } else {
                // The most common case: there's only one line in use, and
                // it's an active call (i.e. it's not on hold.)
                // In this case CALL is a no-op.
                // (This used to be a shortcut for "add call", but that was a
                // bad idea because "Add call" is so infrequently-used, and
                // because the user experience is pretty confusing if you
                // inadvertently trigger it.)
                if (VDBG) log("handleCallKey: call in foregound ==> ignoring.");
                // But note we still consume this key event; see below.
            }
        } else {
            throw new IllegalStateException("Unexpected phone type: " + phoneType);
        }

        // We *always* consume the CALL key, since the system-wide default
        // action ("go to the in-call screen") is useless here.
        return true;
    }

    boolean isKeyEventAcceptableDTMF (KeyEvent event) {
        return (mDialer != null && mDialer.isKeyEventAcceptable(event));
    }

    /**
     * Overriden to track relevant focus changes.
     *
     * If a key is down and some time later the focus changes, we may
     * NOT recieve the keyup event; logically the keyup event has not
     * occured in this window.  This issue is fixed by treating a focus
     * changed event as an interruption to the keydown, making sure
     * that any code that needs to be run in onKeyUp is ALSO run here.
     *
     * Note, this focus change event happens AFTER the in-call menu is
     * displayed, so mIsMenuDisplayed should always be correct by the
     * time this method is called in the framework, please see:
     * {@link onCreatePanelView}, {@link onOptionsMenuClosed}
     */
    @Override
    public void onWindowFocusChanged(boolean hasFocus) {
        // the dtmf tones should no longer be played
        if (VDBG) log("onWindowFocusChanged(" + hasFocus + ")...");
        if (!hasFocus && mDialer != null) {
            if (VDBG) log("- onWindowFocusChanged: faking onDialerKeyUp()...");
            mDialer.onDialerKeyUp(null);
        }
    }

    @Override
    public boolean dispatchKeyEvent(KeyEvent event) {
        // if (DBG) log("dispatchKeyEvent(event " + event + ")...");

        // Intercept some events before they get dispatched to our views.
        switch (event.getKeyCode()) {
            case KeyEvent.KEYCODE_DPAD_CENTER:
            case KeyEvent.KEYCODE_DPAD_UP:
            case KeyEvent.KEYCODE_DPAD_DOWN:
            case KeyEvent.KEYCODE_DPAD_LEFT:
            case KeyEvent.KEYCODE_DPAD_RIGHT:
                // Disable DPAD keys and trackball clicks if the touch lock
                // overlay is up, since "touch lock" really means "disable
                // the DTMF dialpad" (rather than only disabling touch events.)
                if (mDialer.isOpened() && isTouchLocked()) {
                    if (DBG) log("- ignoring DPAD event while touch-locked...");
                    return true;
                }
                break;

            default:
                break;
        }

        return super.dispatchKeyEvent(event);
    }

    @Override
    public boolean onKeyUp(int keyCode, KeyEvent event) {
        // if (DBG) log("onKeyUp(keycode " + keyCode + ")...");

        // push input to the dialer.
        if ((mDialer != null) && (mDialer.onDialerKeyUp(event))){
            return true;
        } else if (keyCode == KeyEvent.KEYCODE_CALL) {
            // Always consume CALL to be sure the PhoneWindow won't do anything with it
            return true;
        }
        return super.onKeyUp(keyCode, event);
    }

    @Override
    public boolean onKeyDown(int keyCode, KeyEvent event) {
        // if (DBG) log("onKeyDown(keycode " + keyCode + ")...");

        switch (keyCode) {
            case KeyEvent.KEYCODE_CALL:
                boolean handled = handleCallKey();
                if (!handled) {
                    Log.w(LOG_TAG, "InCallScreen should always handle KEYCODE_CALL in onKeyDown");
                }
                // Always consume CALL to be sure the PhoneWindow won't do anything with it
                return true;

            // Note there's no KeyEvent.KEYCODE_ENDCALL case here.
            // The standard system-wide handling of the ENDCALL key
            // (see PhoneWindowManager's handling of KEYCODE_ENDCALL)
            // already implements exactly what the UI spec wants,
            // namely (1) "hang up" if there's a current active call,
            // or (2) "don't answer" if there's a current ringing call.

            case KeyEvent.KEYCODE_CAMERA:
                // Disable the CAMERA button while in-call since it's too
                // easy to press accidentally.
                return true;

            case KeyEvent.KEYCODE_VOLUME_UP:
            case KeyEvent.KEYCODE_VOLUME_DOWN:
                if (mCM.getState() == Phone.State.RINGING) {
                    // If an incoming call is ringing, the VOLUME buttons are
                    // actually handled by the PhoneWindowManager.  (We do
                    // this to make sure that we'll respond to them even if
                    // the InCallScreen hasn't come to the foreground yet.)
                    //
                    // We'd only ever get here in the extremely rare case that the
                    // incoming call started ringing *after*
                    // PhoneWindowManager.interceptKeyTq() but before the event
                    // got here, or else if the PhoneWindowManager had some
                    // problem connecting to the ITelephony service.
                    Log.w(LOG_TAG, "VOLUME key: incoming call is ringing!"
                          + " (PhoneWindowManager should have handled this key.)");
                    // But go ahead and handle the key as normal, since the
                    // PhoneWindowManager presumably did NOT handle it:

                    final CallNotifier notifier = PhoneApp.getInstance().notifier;
                    if (notifier.isRinging()) {
                        // ringer is actually playing, so silence it.
                        PhoneUtils.setAudioControlState(PhoneUtils.AUDIO_IDLE);
                        if (DBG) log("VOLUME key: silence ringer");
                        notifier.silenceRinger();
                    }

                    // As long as an incoming call is ringing, we always
                    // consume the VOLUME keys.
                    return true;
                }
                break;

            case KeyEvent.KEYCODE_MENU:
                // Special case for the MENU key: if the "touch lock"
                // overlay is up (over the DTMF dialpad), allow MENU to
                // dismiss the overlay just as if you had double-tapped
                // the onscreen icon.
                // (We do this because MENU is normally used to bring the
                // UI back after the screen turns off, and the touch lock
                // overlay "feels" very similar to the screen going off.
                // This is also here to be "backward-compatibile" with the
                // 1.0 behavior, where you *needed* to hit MENU to bring
                // back the dialpad after 6 seconds of idle time.)
                if (mDialer.isOpened() && isTouchLocked()) {
                    if (VDBG) log("- allowing MENU to dismiss touch lock overlay...");
                    // Take down the touch lock overlay, but post a
                    // message in the future to bring it back later.
                    enableTouchLock(false);
                    resetTouchLockTimer();
                    return true;
                }
                break;

            case KeyEvent.KEYCODE_MUTE:
                Phone phone = mCM.getFgPhone();
                PhoneUtils.setMute(phone, !PhoneUtils.getMute(phone));
                return true;

            // Various testing/debugging features, enabled ONLY when VDBG == true.
            case KeyEvent.KEYCODE_SLASH:
                if (VDBG) {
                    log("----------- InCallScreen View dump --------------");
                    // Dump starting from the top-level view of the entire activity:
                    Window w = this.getWindow();
                    View decorView = w.getDecorView();
                    decorView.debug();
                    return true;
                }
                break;
            case KeyEvent.KEYCODE_EQUALS:
                if (VDBG) {
                    log("----------- InCallScreen call state dump --------------");
                    PhoneUtils.dumpCallState(mPhone);
                    PhoneUtils.dumpCallManager();
                    return true;
                }
                break;
            case KeyEvent.KEYCODE_GRAVE:
                if (VDBG) {
                    // Placeholder for other misc temp testing
                    log("------------ Temp testing -----------------");
                    return true;
                }
                break;
        }

        if (event.getRepeatCount() == 0 && handleDialerKeyDown(keyCode, event)) {
            return true;
        }

        return super.onKeyDown(keyCode, event);
    }

    /**
     * Handle a failure notification for a supplementary service
     * (i.e. conference, switch, separate, transfer, etc.).
     */
    void onSuppServiceFailed(AsyncResult r) {
        Phone.SuppService service = (Phone.SuppService) r.result;
        if (DBG) log("onSuppServiceFailed: " + service);

        int errorMessageResId;
        switch (service) {
            case SWITCH:
                // Attempt to switch foreground and background/incoming calls failed
                // ("Failed to switch calls")
                errorMessageResId = R.string.incall_error_supp_service_switch;
                break;

            case SEPARATE:
                // Attempt to separate a call from a conference call
                // failed ("Failed to separate out call")
                errorMessageResId = R.string.incall_error_supp_service_separate;
                break;

            case TRANSFER:
                // Attempt to connect foreground and background calls to
                // each other (and hanging up user's line) failed ("Call
                // transfer failed")
                errorMessageResId = R.string.incall_error_supp_service_transfer;
                break;

            case CONFERENCE:
                // Attempt to add a call to conference call failed
                // ("Conference call failed")
                errorMessageResId = R.string.incall_error_supp_service_conference;
                break;

            case REJECT:
                // Attempt to reject an incoming call failed
                // ("Call rejection failed")
                errorMessageResId = R.string.incall_error_supp_service_reject;
                break;

            case HANGUP:
                // Attempt to release a call failed ("Failed to release call(s)")
                errorMessageResId = R.string.incall_error_supp_service_hangup;
                break;

            case UNKNOWN:
            default:
                // Attempt to use a service we don't recognize or support
                // ("Unsupported service" or "Selected service failed")
                errorMessageResId = R.string.incall_error_supp_service_unknown;
                break;
        }

        // mSuppServiceFailureDialog is a generic dialog used for any
        // supp service failure, and there's only ever have one
        // instance at a time.  So just in case a previous dialog is
        // still around, dismiss it.
        if (mSuppServiceFailureDialog != null) {
            if (DBG) log("- DISMISSING mSuppServiceFailureDialog.");
            mSuppServiceFailureDialog.dismiss();  // It's safe to dismiss() a dialog
                                                  // that's already dismissed.
            mSuppServiceFailureDialog = null;
        }

        mSuppServiceFailureDialog = new AlertDialog.Builder(this)
                .setMessage(errorMessageResId)
                .setPositiveButton(R.string.ok, null)
                .setCancelable(true)
                .create();
        mSuppServiceFailureDialog.getWindow().addFlags(
                WindowManager.LayoutParams.FLAG_BLUR_BEHIND);
        mSuppServiceFailureDialog.show();
    }

    /**
     * Something has changed in the phone's state.  Update the UI.
     */
    private void onPhoneStateChanged(AsyncResult r) {
        if (DBG) log("onPhoneStateChanged()...");

        // There's nothing to do here if we're not the foreground activity.
        // (When we *do* eventually come to the foreground, we'll do a
        // full update then.)
        if (!mIsForegroundActivity) {
            if (DBG) log("onPhoneStateChanged: Activity not in foreground! Bailing out...");
            return;
        }

        updateScreen();

        // Make sure we update the poke lock and wake lock when certain
        // phone state changes occur.
        PhoneApp.getInstance().updateWakeState();
    }

    /**
     * Updates the UI after a phone connection is disconnected, as follows:
     *
     * - If this was a missed or rejected incoming call, and no other
     *   calls are active, dismiss the in-call UI immediately.  (The
     *   CallNotifier will still create a "missed call" notification if
     *   necessary.)
     *
     * - With any other disconnect cause, if the phone is now totally
     *   idle, display the "Call ended" state for a couple of seconds.
     *
     * - Or, if the phone is still in use, stay on the in-call screen
     *   (and update the UI to reflect the current state of the Phone.)
     *
     * @param r r.result contains the connection that just ended
     */
    private void onDisconnect(AsyncResult r) {
        Connection c = (Connection) r.result;
        Connection.DisconnectCause cause = c.getDisconnectCause();
        if (DBG) log("onDisconnect: " + c + ", cause=" + cause);

        boolean currentlyIdle = !phoneIsInUse();
        int autoretrySetting = AUTO_RETRY_OFF;
        boolean phoneIsCdma = (mPhone.getPhoneType() == Phone.PHONE_TYPE_CDMA);
        if (phoneIsCdma) {
            // Get the Auto-retry setting only if Phone State is IDLE,
            // else let it stay as AUTO_RETRY_OFF
            if (currentlyIdle) {
                autoretrySetting = android.provider.Settings.System.getInt(mPhone.getContext().
                        getContentResolver(), android.provider.Settings.System.CALL_AUTO_RETRY, 0);
            }
        }

        // for OTA Call, only if in OTA NORMAL mode, handle OTA END scenario
        final PhoneApp app = PhoneApp.getInstance();
        if ((mInCallScreenMode == InCallScreenMode.OTA_NORMAL)
                && ((app.cdmaOtaProvisionData != null)
                && (!app.cdmaOtaProvisionData.inOtaSpcState))) {
            setInCallScreenMode(InCallScreenMode.OTA_ENDED);
            updateScreen();
            return;
        } else if ((mInCallScreenMode == InCallScreenMode.OTA_ENDED)
                || ((app.cdmaOtaProvisionData != null) && app.cdmaOtaProvisionData.inOtaSpcState)) {
           if (DBG) log("onDisconnect: OTA Call end already handled");
           return;
        }

        // Any time a call disconnects, clear out the "history" of DTMF
        // digits you typed (to make sure it doesn't persist from one call
        // to the next.)
        mDialer.clearDigits();

        // Under certain call disconnected states, we want to alert the user
        // with a dialog instead of going through the normal disconnect
        // routine.
        if (cause == Connection.DisconnectCause.CALL_BARRED) {
            showGenericErrorDialog(R.string.callFailed_cb_enabled, false);
            return;
        } else if (cause == Connection.DisconnectCause.FDN_BLOCKED) {
            showGenericErrorDialog(R.string.callFailed_fdn_only, false);
            return;
        } else if (cause == Connection.DisconnectCause.CS_RESTRICTED) {
            showGenericErrorDialog(R.string.callFailed_dsac_restricted, false);
            return;
        } else if (cause == Connection.DisconnectCause.CS_RESTRICTED_EMERGENCY) {
            showGenericErrorDialog(R.string.callFailed_dsac_restricted_emergency, false);
            return;
        } else if (cause == Connection.DisconnectCause.CS_RESTRICTED_NORMAL) {
            showGenericErrorDialog(R.string.callFailed_dsac_restricted_normal, false);
            return;
        }

        if (phoneIsCdma) {
            Call.State callState = PhoneApp.getInstance().notifier.getPreviousCdmaCallState();
            if ((callState == Call.State.ACTIVE)
                    && (cause != Connection.DisconnectCause.INCOMING_MISSED)
                    && (cause != Connection.DisconnectCause.NORMAL)
                    && (cause != Connection.DisconnectCause.LOCAL)
                    && (cause != Connection.DisconnectCause.INCOMING_REJECTED)) {
                showCallLostDialog();
            } else if ((callState == Call.State.DIALING || callState == Call.State.ALERTING)
                        && (cause != Connection.DisconnectCause.INCOMING_MISSED)
                        && (cause != Connection.DisconnectCause.NORMAL)
                        && (cause != Connection.DisconnectCause.LOCAL)
                        && (cause != Connection.DisconnectCause.INCOMING_REJECTED)) {

                    if (mNeedShowCallLostDialog) {
                        // Show the dialog now since the call that just failed was a retry.
                        showCallLostDialog();
                        mNeedShowCallLostDialog = false;
                    } else {
                        if (autoretrySetting == AUTO_RETRY_OFF) {
                            // Show the dialog for failed call if Auto Retry is OFF in Settings.
                            showCallLostDialog();
                            mNeedShowCallLostDialog = false;
                        } else {
                            // Set the mNeedShowCallLostDialog flag now, so we'll know to show
                            // the dialog if *this* call fails.
                            mNeedShowCallLostDialog = true;
                        }
                    }
            }
        }

        // Explicitly clean up up any DISCONNECTED connections
        // in a conference call.
        // [Background: Even after a connection gets disconnected, its
        // Connection object still stays around for a few seconds, in the
        // DISCONNECTED state.  With regular calls, this state drives the
        // "call ended" UI.  But when a single person disconnects from a
        // conference call there's no "call ended" state at all; in that
        // case we blow away any DISCONNECTED connections right now to make sure
        // the UI updates instantly to reflect the current state.]
        Call call = c.getCall();
        if (call != null) {
            // We only care about situation of a single caller
            // disconnecting from a conference call.  In that case, the
            // call will have more than one Connection (including the one
            // that just disconnected, which will be in the DISCONNECTED
            // state) *and* at least one ACTIVE connection.  (If the Call
            // has *no* ACTIVE connections, that means that the entire
            // conference call just ended, so we *do* want to show the
            // "Call ended" state.)
            List<Connection> connections = call.getConnections();
            if (connections != null && connections.size() > 1) {
                for (Connection conn : connections) {
                    if (conn.getState() == Call.State.ACTIVE) {
                        // This call still has at least one ACTIVE connection!
                        // So blow away any DISCONNECTED connections
                        // (including, presumably, the one that just
                        // disconnected from this conference call.)

                        // We also force the wake state to refresh, just in
                        // case the disconnected connections are removed
                        // before the phone state change.
                        if (VDBG) log("- Still-active conf call; clearing DISCONNECTED...");
                        app.updateWakeState();
                        mCM.clearDisconnected();  // This happens synchronously.
                        break;
                    }
                }
            }
        }

        // Retrieve the emergency call retry count from this intent, in
        // case we need to retry the call again.
        int emergencyCallRetryCount = getIntent().getIntExtra(
                EmergencyCallHandler.EMERGENCY_CALL_RETRY_KEY,
                EmergencyCallHandler.INITIAL_ATTEMPT);

        // Note: see CallNotifier.onDisconnect() for some other behavior
        // that might be triggered by a disconnect event, like playing the
        // busy/congestion tone.

        // Keep track of whether this call was user-initiated or not.
        // (This affects where we take the user next; see delayedCleanupAfterDisconnect().)
        mShowCallLogAfterDisconnect = !c.isIncoming();

        // We bail out immediately (and *don't* display the "call ended"
        // state at all) in a couple of cases, including those where we
        // are waiting for the radio to finish powering up for an
        // emergency call:
        boolean bailOutImmediately =
                ((cause == Connection.DisconnectCause.INCOMING_MISSED)
                 || (cause == Connection.DisconnectCause.INCOMING_REJECTED)
                 || ((cause == Connection.DisconnectCause.OUT_OF_SERVICE)
                         && (emergencyCallRetryCount > 0)))
                && currentlyIdle;

        if (bailOutImmediately) {
            if (VDBG) log("- onDisconnect: bailOutImmediately...");
            // Exit the in-call UI!
            // (This is basically the same "delayed cleanup" we do below,
            // just with zero delay.  Since the Phone is currently idle,
            // this call is guaranteed to immediately finish this activity.)
            delayedCleanupAfterDisconnect();

            // Retry the call, by resending the intent to the emergency
            // call handler activity.
            if ((cause == Connection.DisconnectCause.OUT_OF_SERVICE)
                    && (emergencyCallRetryCount > 0)) {
                startActivity(getIntent()
                        .setClassName(this, EmergencyCallHandler.class.getName()));
            }
        } else {
            if (VDBG) log("- onDisconnect: delayed bailout...");
            // Stay on the in-call screen for now.  (Either the phone is
            // still in use, or the phone is idle but we want to display
            // the "call ended" state for a couple of seconds.)

            // Force a UI update in case we need to display anything
            // special given this connection's DisconnectCause (see
            // CallCard.getCallFailedString()).
            updateScreen();

            // Display the special "Call ended" state when the phone is idle
            // but there's still a call in the DISCONNECTED state:
            if (currentlyIdle
                && (mCM.hasDisconnectedFgCall() || mCM.hasDisconnectedBgCall())) {
                if (VDBG) log("- onDisconnect: switching to 'Call ended' state...");
                setInCallScreenMode(InCallScreenMode.CALL_ENDED);
            }

            // Some other misc cleanup that we do if the call that just
            // disconnected was the foreground call.
            final boolean hasActiveCall = mCM.hasActiveFgCall();
            if (!hasActiveCall) {
                if (VDBG) log("- onDisconnect: cleaning up after FG call disconnect...");

                // Dismiss any dialogs which are only meaningful for an
                // active call *and* which become moot if the call ends.
                if (mWaitPromptDialog != null) {
                    if (VDBG) log("- DISMISSING mWaitPromptDialog.");
                    mWaitPromptDialog.dismiss();  // safe even if already dismissed
                    mWaitPromptDialog = null;
                }
                if (mWildPromptDialog != null) {
                    if (VDBG) log("- DISMISSING mWildPromptDialog.");
                    mWildPromptDialog.dismiss();  // safe even if already dismissed
                    mWildPromptDialog = null;
                }
                if (mPausePromptDialog != null) {
                    if (DBG) log("- DISMISSING mPausePromptDialog.");
                    mPausePromptDialog.dismiss();  // safe even if already dismissed
                    mPausePromptDialog = null;
                }
            }

            // Updating the screen wake state is done in onPhoneStateChanged().


            // CDMA: We only clean up if the Phone state is IDLE as we might receive an
            // onDisconnect for a Call Collision case (rare but possible).
            // For Call collision cases i.e. when the user makes an out going call
            // and at the same time receives an Incoming Call, the Incoming Call is given
            // higher preference. At this time framework sends a disconnect for the Out going
            // call connection hence we should *not* bring down the InCallScreen as the Phone
            // State would be RINGING
            if (mPhone.getPhoneType() == Phone.PHONE_TYPE_CDMA) {
                if (!currentlyIdle) {
                    // Clean up any connections in the DISCONNECTED state.
                    // This is necessary cause in CallCollision the foreground call might have
                    // connections in DISCONNECTED state which needs to be cleared.
                    mCM.clearDisconnected();

                    // The phone is still in use.  Stay here in this activity.
                    // But we don't need to keep the screen on.
                    if (DBG) log("onDisconnect: Call Collision case - staying on InCallScreen.");
                    if (DBG) PhoneUtils.dumpCallState(mPhone);
                    return;
                }
            }

            // Finally, arrange for delayedCleanupAfterDisconnect() to get
            // called after a short interval (during which we display the
            // "call ended" state.)  At that point, if the
            // Phone is idle, we'll finish out of this activity.
            int callEndedDisplayDelay =
                    (cause == Connection.DisconnectCause.LOCAL)
                    ? CALL_ENDED_SHORT_DELAY : CALL_ENDED_LONG_DELAY;
            mHandler.removeMessages(DELAYED_CLEANUP_AFTER_DISCONNECT);
            mHandler.sendEmptyMessageDelayed(DELAYED_CLEANUP_AFTER_DISCONNECT,
                                             callEndedDisplayDelay);
        }

        // Remove 3way timer (only meaningful for CDMA)
        mHandler.removeMessages(THREEWAY_CALLERINFO_DISPLAY_DONE);
    }

    /**
     * Brings up the "MMI Started" dialog.
     */
    private void onMMIInitiate(AsyncResult r) {
        if (VDBG) log("onMMIInitiate()...  AsyncResult r = " + r);

        // Watch out: don't do this if we're not the foreground activity,
        // mainly since in the Dialog.show() might fail if we don't have a
        // valid window token any more...
        // (Note that this exact sequence can happen if you try to start
        // an MMI code while the radio is off or out of service.)
        if (!mIsForegroundActivity) {
            if (VDBG) log("Activity not in foreground! Bailing out...");
            return;
        }

        // Also, if any other dialog is up right now (presumably the
        // generic error dialog displaying the "Starting MMI..."  message)
        // take it down before bringing up the real "MMI Started" dialog
        // in its place.
        dismissAllDialogs();

        MmiCode mmiCode = (MmiCode) r.result;
        if (VDBG) log("  - MmiCode: " + mmiCode);

        Message message = Message.obtain(mHandler, PhoneApp.MMI_CANCEL);
        mMmiStartedDialog = PhoneUtils.displayMMIInitiate(this, mmiCode,
                                                          message, mMmiStartedDialog);
    }

    /**
     * Handles an MMI_CANCEL event, which is triggered by the button
     * (labeled either "OK" or "Cancel") on the "MMI Started" dialog.
     * @see onMMIInitiate
     * @see PhoneUtils.cancelMmiCode
     */
    private void onMMICancel() {
        if (VDBG) log("onMMICancel()...");

        // First of all, cancel the outstanding MMI code (if possible.)
        PhoneUtils.cancelMmiCode(mPhone);

        // Regardless of whether the current MMI code was cancelable, the
        // PhoneApp will get an MMI_COMPLETE event very soon, which will
        // take us to the MMI Complete dialog (see
        // PhoneUtils.displayMMIComplete().)
        //
        // But until that event comes in, we *don't* want to stay here on
        // the in-call screen, since we'll be visible in a
        // partially-constructed state as soon as the "MMI Started" dialog
        // gets dismissed.  So let's forcibly bail out right now.
        if (DBG) log("onMMICancel: finishing InCallScreen...");
        endInCallScreenSession();
    }

    /**
     * Handles the POST_ON_DIAL_CHARS message from the Phone
     * (see our call to mPhone.setOnPostDialCharacter() above.)
     *
     * TODO: NEED TO TEST THIS SEQUENCE now that we no longer handle
     * "dialable" key events here in the InCallScreen: we do directly to the
     * Dialer UI instead.  Similarly, we may now need to go directly to the
     * Dialer to handle POST_ON_DIAL_CHARS too.
     */
    private void handlePostOnDialChars(AsyncResult r, char ch) {
        Connection c = (Connection) r.result;

        if (c != null) {
            Connection.PostDialState state =
                    (Connection.PostDialState) r.userObj;

            if (VDBG) log("handlePostOnDialChar: state = " +
                    state + ", ch = " + ch);

            switch (state) {
                case STARTED:
                    mDialer.stopLocalToneIfNeeded();
                    if (mPauseInProgress) {
                        /**
                         * Note that on some devices, this will never happen,
                         * because we will not ever enter the PAUSE state.
                         */
                        showPausePromptDialog(c, mPostDialStrAfterPause);
                    }
                    mPauseInProgress = false;
                    mDialer.startLocalToneIfNeeded(ch);

                    // TODO: is this needed, now that you can't actually
                    // type DTMF chars or dial directly from here?
                    // If so, we'd need to yank you out of the in-call screen
                    // here too (and take you to the 12-key dialer in "in-call" mode.)
                    // displayPostDialedChar(ch);
                    break;

                case WAIT:
                    // wait shows a prompt.
                    if (DBG) log("handlePostOnDialChars: show WAIT prompt...");
                    mDialer.stopLocalToneIfNeeded();
                    String postDialStr = c.getRemainingPostDialString();
                    showWaitPromptDialog(c, postDialStr);
                    break;

                case WILD:
                    if (DBG) log("handlePostOnDialChars: show WILD prompt");
                    mDialer.stopLocalToneIfNeeded();
                    showWildPromptDialog(c);
                    break;

                case COMPLETE:
                    mDialer.stopLocalToneIfNeeded();
                    break;

                case PAUSE:
                    // pauses for a brief period of time then continue dialing.
                    mDialer.stopLocalToneIfNeeded();
                    mPostDialStrAfterPause = c.getRemainingPostDialString();
                    mPauseInProgress = true;
                    break;

                default:
                    break;
            }
        }
    }

    /**
     * Pop up an alert dialog with OK and Cancel buttons to allow user to
     * Accept or Reject the WAIT inserted as part of the Dial string.
     */
    private void showWaitPromptDialog(final Connection c, String postDialStr) {
        if (DBG) log("showWaitPromptDialogChoice: '" + postDialStr + "'...");

        Resources r = getResources();
        StringBuilder buf = new StringBuilder();
        buf.append(r.getText(R.string.wait_prompt_str));
        buf.append(postDialStr);

        // if (DBG) log("- mWaitPromptDialog = " + mWaitPromptDialog);
        if (mWaitPromptDialog != null) {
            if (DBG) log("- DISMISSING mWaitPromptDialog.");
            mWaitPromptDialog.dismiss();  // safe even if already dismissed
            mWaitPromptDialog = null;
        }

        mWaitPromptDialog = new AlertDialog.Builder(this)
                .setMessage(buf.toString())
                .setPositiveButton(R.string.pause_prompt_yes,
                    new DialogInterface.OnClickListener() {
                        public void onClick(DialogInterface dialog, int whichButton) {
                            if (DBG) log("handle WAIT_PROMPT_CONFIRMED, proceed...");
                            c.proceedAfterWaitChar();
                        }
                    })
                .setNegativeButton(R.string.pause_prompt_no, new DialogInterface.OnClickListener() {
                        public void onClick(DialogInterface dialog, int whichButton) {
                            if (DBG) log("handle POST_DIAL_CANCELED!");
                            c.cancelPostDial();
                        }
                    })
                .create();
        mWaitPromptDialog.getWindow().addFlags(
                WindowManager.LayoutParams.FLAG_BLUR_BEHIND);

        mWaitPromptDialog.show();
    }

    /**
     * Pop up an alert dialog which waits for 2 seconds for each P (Pause) Character entered
     * as part of the Dial String.
     */
    private void showPausePromptDialog(final Connection c, String postDialStrAfterPause) {
        Resources r = getResources();
        StringBuilder buf = new StringBuilder();
        buf.append(r.getText(R.string.pause_prompt_str));
        buf.append(postDialStrAfterPause);

        if (mPausePromptDialog != null) {
            if (DBG) log("- DISMISSING mPausePromptDialog.");
            mPausePromptDialog.dismiss();  // safe even if already dismissed
            mPausePromptDialog = null;
        }

        mPausePromptDialog = new AlertDialog.Builder(this)
                .setMessage(buf.toString())
                .create();
        mPausePromptDialog.show();
        // 2 second timer
        Message msg = Message.obtain(mHandler, EVENT_PAUSE_DIALOG_COMPLETE);
        mHandler.sendMessageDelayed(msg, PAUSE_PROMPT_DIALOG_TIMEOUT);
    }

    private View createWildPromptView() {
        LinearLayout result = new LinearLayout(this);
        result.setOrientation(LinearLayout.VERTICAL);
        result.setPadding(5, 5, 5, 5);

        LinearLayout.LayoutParams lp = new LinearLayout.LayoutParams(
                        ViewGroup.LayoutParams.MATCH_PARENT,
                        ViewGroup.LayoutParams.WRAP_CONTENT);

        TextView promptMsg = new TextView(this);
        promptMsg.setTextSize(14);
        promptMsg.setTypeface(Typeface.DEFAULT_BOLD);
        promptMsg.setText(getResources().getText(R.string.wild_prompt_str));

        result.addView(promptMsg, lp);

        mWildPromptText = new EditText(this);
        mWildPromptText.setKeyListener(DialerKeyListener.getInstance());
        mWildPromptText.setMovementMethod(null);
        mWildPromptText.setTextSize(14);
        mWildPromptText.setMaxLines(1);
        mWildPromptText.setHorizontallyScrolling(true);
        mWildPromptText.setBackgroundResource(android.R.drawable.editbox_background);

        LinearLayout.LayoutParams lp2 = new LinearLayout.LayoutParams(
                        ViewGroup.LayoutParams.MATCH_PARENT,
                        ViewGroup.LayoutParams.WRAP_CONTENT);
        lp2.setMargins(0, 3, 0, 0);

        result.addView(mWildPromptText, lp2);

        return result;
    }

    private void showWildPromptDialog(final Connection c) {
        View v = createWildPromptView();

        if (mWildPromptDialog != null) {
            if (VDBG) log("- DISMISSING mWildPromptDialog.");
            mWildPromptDialog.dismiss();  // safe even if already dismissed
            mWildPromptDialog = null;
        }

        mWildPromptDialog = new AlertDialog.Builder(this)
                .setView(v)
                .setPositiveButton(
                        R.string.send_button,
                        new DialogInterface.OnClickListener() {
                            public void onClick(DialogInterface dialog, int whichButton) {
                                if (VDBG) log("handle WILD_PROMPT_CHAR_ENTERED, proceed...");
                                String replacement = null;
                                if (mWildPromptText != null) {
                                    replacement = mWildPromptText.getText().toString();
                                    mWildPromptText = null;
                                }
                                c.proceedAfterWildChar(replacement);
                                PhoneApp.getInstance().pokeUserActivity();
                            }
                        })
                .setOnCancelListener(
                        new DialogInterface.OnCancelListener() {
                            public void onCancel(DialogInterface dialog) {
                                if (VDBG) log("handle POST_DIAL_CANCELED!");
                                c.cancelPostDial();
                                PhoneApp.getInstance().pokeUserActivity();
                            }
                        })
                .create();
        mWildPromptDialog.getWindow().addFlags(
                WindowManager.LayoutParams.FLAG_BLUR_BEHIND);
        mWildPromptDialog.show();

        mWildPromptText.requestFocus();
    }

    /**
     * Updates the state of the in-call UI based on the current state of
     * the Phone.
     */
    private void updateScreen() {
        if (DBG) log("updateScreen()...");

        // Don't update anything if we're not in the foreground (there's
        // no point updating our UI widgets since we're not visible!)
        // Also note this check also ensures we won't update while we're
        // in the middle of pausing, which could cause a visible glitch in
        // the "activity ending" transition.
        if (!mIsForegroundActivity) {
            if (DBG) log("- updateScreen: not the foreground Activity! Bailing out...");
            return;
        }

        // Update the state of the in-call menu items.
        if (mInCallMenu != null) {
            // TODO: do this only if the menu is visible!
            if (DBG) log("- updateScreen: updating menu items...");
            // TODO shall updateItems use CallManager instead of Phone ?
            boolean okToShowMenu = mInCallMenu.updateItems(mCM);
            if (!okToShowMenu) {
                // Uh oh: we were only trying to update the state of the
                // menu items, but the logic in InCallMenu.updateItems()
                // just decided the menu shouldn't be visible at all!
                // (That's probably means that the call ended
                // asynchronously while the menu was up.)
                //
                // So take the menu down ASAP.
                if (DBG) log("- updateScreen: Tried to update menu; now need to dismiss!");
                // dismissMenu() has no effect if the menu is already closed.
                dismissMenu(true);  // dismissImmediate = true
            }
        }

        final PhoneApp app = PhoneApp.getInstance();

        if (mInCallScreenMode == InCallScreenMode.OTA_NORMAL) {
            if (DBG) log("- updateScreen: OTA call state NORMAL...");
            if (app.otaUtils != null) {
                if (DBG) log("- updateScreen: app.otaUtils is not null, call otaShowProperScreen");
                app.otaUtils.otaShowProperScreen();
            }
            return;
        } else if (mInCallScreenMode == InCallScreenMode.OTA_ENDED) {
            if (DBG) log("- updateScreen: OTA call ended state ...");
            // Wake up the screen when we get notification, good or bad.
            PhoneApp.getInstance().wakeUpScreen();
            if (app.cdmaOtaScreenState.otaScreenState
                == CdmaOtaScreenState.OtaScreenState.OTA_STATUS_ACTIVATION) {
                if (DBG) log("- updateScreen: OTA_STATUS_ACTIVATION");
                if (app.otaUtils != null) {
                    if (DBG) log("- updateScreen: app.otaUtils is not null, "
                                  + "call otaShowActivationScreen");
                    app.otaUtils.otaShowActivateScreen();
                }
            } else {
                if (DBG) log("- updateScreen: OTA Call end state for Dialogs");
                if (app.otaUtils != null) {
                    if (DBG) log("- updateScreen: Show OTA Success Failure dialog");
                    app.otaUtils.otaShowSuccessFailure();
                }
            }
            return;
        } else if (mInCallScreenMode == InCallScreenMode.MANAGE_CONFERENCE) {
            if (DBG) log("- updateScreen: manage conference mode (NOT updating in-call UI)...");
            updateManageConferencePanelIfNecessary();
            return;
        } else if (mInCallScreenMode == InCallScreenMode.CALL_ENDED) {
            if (DBG) log("- updateScreen: call ended state (NOT updating in-call UI)...");
            // Actually we do need to update one thing: the background.
            updateInCallBackground();
            return;
        }

        if (DBG) log("- updateScreen: updating the in-call UI...");
        mCallCard.updateState(mCM);
        updateDialpadVisibility();
        updateInCallTouchUi();
        updateProviderOverlay();
        updateMenuButtonHint();
        updateInCallBackground();

        // Forcibly take down all dialog if an incoming call is ringing.
        if (mCM.hasActiveRingingCall()) {
            dismissAllDialogs();
        } else {
            // Wait prompt dialog is not currently up.  But it *should* be
            // up if the FG call has a connection in the WAIT state and
            // the phone isn't ringing.
            String postDialStr = null;
            List<Connection> fgConnections = mCM.getFgCallConnections();
            int phoneType = mCM.getFgPhone().getPhoneType();
            if (phoneType == Phone.PHONE_TYPE_CDMA) {
                Connection fgLatestConnection = mCM.getFgCallLatestConnection();
                if (PhoneApp.getInstance().cdmaPhoneCallState.getCurrentCallState() ==
                        CdmaPhoneCallState.PhoneCallState.CONF_CALL) {
                    for (Connection cn : fgConnections) {
                        if ((cn != null) && (cn.getPostDialState() ==
                                Connection.PostDialState.WAIT)) {
                            cn.cancelPostDial();
                        }
                    }
                } else if ((fgLatestConnection != null)
                     && (fgLatestConnection.getPostDialState() == Connection.PostDialState.WAIT)) {
                    if(DBG) log("show the Wait dialog for CDMA");
                    postDialStr = fgLatestConnection.getRemainingPostDialString();
                    showWaitPromptDialog(fgLatestConnection, postDialStr);
                }
            } else if (phoneType == Phone.PHONE_TYPE_GSM) {
                for (Connection cn : fgConnections) {
                    if ((cn != null) && (cn.getPostDialState() == Connection.PostDialState.WAIT)) {
                        postDialStr = cn.getRemainingPostDialString();
                        showWaitPromptDialog(cn, postDialStr);
                    }
                }
            } else {
                throw new IllegalStateException("Unexpected phone type: " + phoneType);
            }
        }
    }

    /**
     * (Re)synchronizes the onscreen UI with the current state of the
     * Phone.
     *
     * @return InCallInitStatus.SUCCESS if we successfully updated the UI, or
     *    InCallInitStatus.PHONE_NOT_IN_USE if there was no phone state to sync
     *    with (ie. the phone was completely idle).  In the latter case, we
     *    shouldn't even be in the in-call UI in the first place, and it's
     *    the caller's responsibility to bail out of this activity by
     *    calling endInCallScreenSession if appropriate.
     */
    private InCallInitStatus syncWithPhoneState() {
        boolean updateSuccessful = false;
        if (DBG) log("syncWithPhoneState()...");
        if (DBG) PhoneUtils.dumpCallState(mPhone);
        if (VDBG) dumpBluetoothState();

        // Make sure the Phone is "in use".  (If not, we shouldn't be on
        // this screen in the first place.)

        // An active or just-ended OTA call counts as "in use".
        if (TelephonyCapabilities.supportsOtasp(mPhone)
                && ((mInCallScreenMode == InCallScreenMode.OTA_NORMAL)
                    || (mInCallScreenMode == InCallScreenMode.OTA_ENDED))) {
            // Even when OTA Call ends, need to show OTA End UI,
            // so return Success to allow UI update.
            return InCallInitStatus.SUCCESS;
        }

        // If an MMI code is running that also counts as "in use".
        //
        // TODO: We currently only call getPendingMmiCodes() for GSM
        //   phones.  (The code's been that way all along.)  But CDMAPhone
        //   does in fact implement getPendingMmiCodes(), so should we
        //   check that here regardless of the phone type?
        boolean hasPendingMmiCodes =
                (mPhone.getPhoneType() == Phone.PHONE_TYPE_GSM)
                && !mPhone.getPendingMmiCodes().isEmpty();

        if (mCM.hasActiveFgCall() || mCM.hasActiveBgCall() || mCM.hasActiveRingingCall()
                || hasPendingMmiCodes) {
            if (VDBG) log("syncWithPhoneState: it's ok to be here; update the screen...");
            updateScreen();
            return InCallInitStatus.SUCCESS;
        }

        Log.i(LOG_TAG, "syncWithPhoneState: phone is idle (shouldn't be here)");
        return InCallInitStatus.PHONE_NOT_IN_USE;
    }

    /**
     * Given the Intent we were initially launched with,
     * figure out the actual phone number we should dial.
     *
     * @return the phone number corresponding to the
     *   specified Intent, or null if the Intent is not
     *   an ACTION_CALL intent or if the intent's data is
     *   malformed or missing.
     *
     * @throws VoiceMailNumberMissingException if the intent
     *   contains a "voicemail" URI, but there's no voicemail
     *   number configured on the device.
     */
    private String getInitialNumber(Intent intent)
            throws PhoneUtils.VoiceMailNumberMissingException {
        String action = intent.getAction();

        if (action == null) {
            return null;
        }

        if (action != null && action.equals(Intent.ACTION_CALL) &&
                intent.hasExtra(Intent.EXTRA_PHONE_NUMBER)) {
            return intent.getStringExtra(Intent.EXTRA_PHONE_NUMBER);
        }

        return PhoneUtils.getNumberFromIntent(this, mPhone, intent);
    }

    /**
     * Make a call to whomever the intent tells us to.
     *
     * @param intent the Intent we were launched with
     * @return InCallInitStatus.SUCCESS if we successfully initiated an
     *    outgoing call.  If there was some kind of failure, return one of
     *    the other InCallInitStatus codes indicating what went wrong.
     */
    private InCallInitStatus placeCall(Intent intent) {
        if (VDBG) log("placeCall()...  intent = " + intent);

        String number;
        Phone phone = null;

        // Check the current ServiceState to make sure it's OK
        // to even try making a call.
        InCallInitStatus okToCallStatus = checkIfOkToInitiateOutgoingCall(
                mCM.getServiceState());

        try {
            number = getInitialNumber(intent);
            // find the phone first
            // TODO Need a way to determine which phone to place the call
            // It could be determined by SIP setting, i.e. always,
            // or by number, i.e. for international,
            // or by user selection, i.e., dialog query,
            // or any of combinations
            phone = PhoneUtils.pickPhoneBasedOnNumber(mCM, number);
            if (VDBG) log("set phone to " + phone);
            // update okToCallStatus based on new phone
            okToCallStatus = checkIfOkToInitiateOutgoingCall(
                    phone.getServiceState().getState());
        } catch (PhoneUtils.VoiceMailNumberMissingException ex) {
            // If the call status is NOT in an acceptable state, it
            // may effect the way the voicemail number is being
            // retrieved.  Mask the VoiceMailNumberMissingException
            // with the underlying issue of the phone state.
            if (okToCallStatus != InCallInitStatus.SUCCESS) {
                if (DBG) log("Voicemail number not reachable in current SIM card state.");
                return okToCallStatus;
            }
            if (DBG) log("VoiceMailNumberMissingException from getInitialNumber()");
            return InCallInitStatus.VOICEMAIL_NUMBER_MISSING;
        }

        if (number == null) {
            Log.w(LOG_TAG, "placeCall: couldn't get a phone number from Intent " + intent);
            return InCallInitStatus.NO_PHONE_NUMBER_SUPPLIED;
        }

        boolean isEmergencyNumber = PhoneNumberUtils.isEmergencyNumber(number);
        boolean isEmergencyIntent = Intent.ACTION_CALL_EMERGENCY.equals(intent.getAction());

        if (isEmergencyNumber && !isEmergencyIntent) {
            Log.e(LOG_TAG, "Non-CALL_EMERGENCY Intent " + intent
                    + " attempted to call emergency number " + number
                    + ".");
            return InCallInitStatus.CALL_FAILED;
        } else if (!isEmergencyNumber && isEmergencyIntent) {
            Log.e(LOG_TAG, "Received CALL_EMERGENCY Intent " + intent
                    + " with non-emergency number " + number
                    + " -- failing call.");
            return InCallInitStatus.CALL_FAILED;
        }

        // If we're trying to call an emergency number, then it's OK to
        // proceed in certain states where we'd usually just bring up
        // an error dialog:
        // - If we're in EMERGENCY_ONLY mode, then (obviously) you're allowed
        //   to dial emergency numbers.
        // - If we're OUT_OF_SERVICE, we still attempt to make a call,
        //   since the radio will register to any available network.

        if (isEmergencyNumber
            && ((okToCallStatus == InCallInitStatus.EMERGENCY_ONLY)
                || (okToCallStatus == InCallInitStatus.OUT_OF_SERVICE))) {
            if (DBG) log("placeCall: Emergency number detected with status = " + okToCallStatus);
            okToCallStatus = InCallInitStatus.SUCCESS;
            if (DBG) log("==> UPDATING status to: " + okToCallStatus);
        }

        if (okToCallStatus != InCallInitStatus.SUCCESS) {
            // If this is an emergency call, we call the emergency call
            // handler activity to turn on the radio and do whatever else
            // is needed. For now, we finish the InCallScreen (since were
            // expecting a callback when the emergency call handler dictates
            // it) and just return the success state.
            if (isEmergencyNumber && (okToCallStatus == InCallInitStatus.POWER_OFF)) {
                startActivity(intent.setClassName(this, EmergencyCallHandler.class.getName()));
                if (DBG) log("placeCall: starting EmergencyCallHandler, finishing InCallScreen...");
                endInCallScreenSession();
                return InCallInitStatus.SUCCESS;
            } else {
                return okToCallStatus;
            }
        }

        final PhoneApp app = PhoneApp.getInstance();

        if ((TelephonyCapabilities.supportsOtasp(phone)) && (mPhone.isOtaSpNumber(number))) {
            if (DBG) log("placeCall: isOtaSpNumber() returns true");
            setInCallScreenMode(InCallScreenMode.OTA_NORMAL);
            if (app.cdmaOtaProvisionData != null) {
                app.cdmaOtaProvisionData.isOtaCallCommitted = false;
            }
        }

        mNeedShowCallLostDialog = false;

        // We have a valid number, so try to actually place a call:
        // make sure we pass along the intent's URI which is a
        // reference to the contact. We may have a provider gateway
        // phone number to use for the outgoing call.
        int callStatus;
        Uri contactUri = intent.getData();

        callStatus = PhoneUtils.placeCall(this, phone, number, contactUri,
                (isEmergencyNumber || isEmergencyIntent), mProviderGatewayUri);

        switch (callStatus) {
            case PhoneUtils.CALL_STATUS_DIALED:
                if (VDBG) log("placeCall: PhoneUtils.placeCall() succeeded for regular call '"
                             + number + "'.");

                if (mInCallScreenMode == InCallScreenMode.OTA_NORMAL) {
                    app.cdmaOtaScreenState.otaScreenState =
                            CdmaOtaScreenState.OtaScreenState.OTA_STATUS_LISTENING;
                    updateScreen();
                }

                // Any time we initiate a call, force the DTMF dialpad to
                // close.  (We want to make sure the user can see the regular
                // in-call UI while the new call is dialing, and when it
                // first gets connected.)
                mDialer.closeDialer(false);  // no "closing" animation

                // Also, in case a previous call was already active (i.e. if
                // we just did "Add call"), clear out the "history" of DTMF
                // digits you typed, to make sure it doesn't persist from the
                // previous call to the new call.
                // TODO: it would be more precise to do this when the actual
                // phone state change happens (i.e. when a new foreground
                // call appears and the previous call moves to the
                // background), but the InCallScreen doesn't keep enough
                // state right now to notice that specific transition in
                // onPhoneStateChanged().
                mDialer.clearDigits();

                if (phone.getPhoneType() == Phone.PHONE_TYPE_CDMA) {
                    // Start the 2 second timer for 3 Way CallerInfo
                    if (app.cdmaPhoneCallState.getCurrentCallState()
                            == CdmaPhoneCallState.PhoneCallState.THRWAY_ACTIVE) {
                        //Unmute for the second MO call
                        PhoneUtils.setMuteInternal(phone, false);

                        //Start the timer for displaying "Dialing" for second call
                        Message msg = Message.obtain(mHandler, THREEWAY_CALLERINFO_DISPLAY_DONE);
                        mHandler.sendMessageDelayed(msg, THREEWAY_CALLERINFO_DISPLAY_TIME);

                        // Set the mThreeWayCallOrigStateDialing state to true
                        app.cdmaPhoneCallState.setThreeWayCallOrigState(true);

                        //Update screen to show 3way dialing
                        updateScreen();
                    }
                }

                return InCallInitStatus.SUCCESS;
            case PhoneUtils.CALL_STATUS_DIALED_MMI:
                if (DBG) log("placeCall: specified number was an MMI code: '" + number + "'.");
                // The passed-in number was an MMI code, not a regular phone number!
                // This isn't really a failure; the Dialer may have deliberately
                // fired an ACTION_CALL intent to dial an MMI code, like for a
                // USSD call.
                //
                // Presumably an MMI_INITIATE message will come in shortly
                // (and we'll bring up the "MMI Started" dialog), or else
                // an MMI_COMPLETE will come in (which will take us to a
                // different Activity; see PhoneUtils.displayMMIComplete()).
                return InCallInitStatus.DIALED_MMI;
            case PhoneUtils.CALL_STATUS_FAILED:
                Log.w(LOG_TAG, "placeCall: PhoneUtils.placeCall() FAILED for number '"
                      + number + "'.");
                // We couldn't successfully place the call; there was some
                // failure in the telephony layer.
                return InCallInitStatus.CALL_FAILED;
            default:
                Log.w(LOG_TAG, "placeCall: unknown callStatus " + callStatus
                      + " from PhoneUtils.placeCall() for number '" + number + "'.");
                return InCallInitStatus.SUCCESS;  // Try to continue anyway...
        }
    }

    /**
     * Checks the current ServiceState to make sure it's OK
     * to try making an outgoing call to the specified number.
     *
     * @return InCallInitStatus.SUCCESS if it's OK to try calling the specified
     *    number.  If not, like if the radio is powered off or we have no
     *    signal, return one of the other InCallInitStatus codes indicating what
     *    the problem is.
     */
    private InCallInitStatus checkIfOkToInitiateOutgoingCall(int state) {
        // Watch out: do NOT use PhoneStateIntentReceiver.getServiceState() here;
        // that's not guaranteed to be fresh.  To synchronously get the
        // CURRENT service state, ask the Phone object directly:
        if (VDBG) log("checkIfOkToInitiateOutgoingCall: ServiceState = " + state);

        switch (state) {
            case ServiceState.STATE_IN_SERVICE:
                // Normal operation.  It's OK to make outgoing calls.
                return InCallInitStatus.SUCCESS;

            case ServiceState.STATE_POWER_OFF:
                // Radio is explictly powered off.
                return InCallInitStatus.POWER_OFF;

            case ServiceState.STATE_EMERGENCY_ONLY:
                // The phone is registered, but locked. Only emergency
                // numbers are allowed.
                // Note that as of Android 2.0 at least, the telephony layer
                // does not actually use ServiceState.STATE_EMERGENCY_ONLY,
                // mainly since there's no guarantee that the radio/RIL can
                // make this distinction.  So in practice the
                // InCallInitStatus.EMERGENCY_ONLY state and the string
                // "incall_error_emergency_only" are totally unused.
                return InCallInitStatus.EMERGENCY_ONLY;

            case ServiceState.STATE_OUT_OF_SERVICE:
                // No network connection.
                return InCallInitStatus.OUT_OF_SERVICE;

            default:
                throw new IllegalStateException("Unexpected ServiceState: " + state);
        }
    }

    private void handleMissingVoiceMailNumber() {
        if (DBG) log("handleMissingVoiceMailNumber");

        final Message msg = Message.obtain(mHandler);
        msg.what = DONT_ADD_VOICEMAIL_NUMBER;

        final Message msg2 = Message.obtain(mHandler);
        msg2.what = ADD_VOICEMAIL_NUMBER;

        mMissingVoicemailDialog = new AlertDialog.Builder(this)
                .setTitle(R.string.no_vm_number)
                .setMessage(R.string.no_vm_number_msg)
                .setPositiveButton(R.string.ok, new DialogInterface.OnClickListener() {
                        public void onClick(DialogInterface dialog, int which) {
                            if (VDBG) log("Missing voicemail AlertDialog: POSITIVE click...");
                            msg.sendToTarget();  // see dontAddVoiceMailNumber()
                            PhoneApp.getInstance().pokeUserActivity();
                        }})
                .setNegativeButton(R.string.add_vm_number_str,
                                   new DialogInterface.OnClickListener() {
                        public void onClick(DialogInterface dialog, int which) {
                            if (VDBG) log("Missing voicemail AlertDialog: NEGATIVE click...");
                            msg2.sendToTarget();  // see addVoiceMailNumber()
                            PhoneApp.getInstance().pokeUserActivity();
                        }})
                .setOnCancelListener(new OnCancelListener() {
                        public void onCancel(DialogInterface dialog) {
                            if (VDBG) log("Missing voicemail AlertDialog: CANCEL handler...");
                            msg.sendToTarget();  // see dontAddVoiceMailNumber()
                            PhoneApp.getInstance().pokeUserActivity();
                        }})
                .create();

        // When the dialog is up, completely hide the in-call UI
        // underneath (which is in a partially-constructed state).
        mMissingVoicemailDialog.getWindow().addFlags(
                WindowManager.LayoutParams.FLAG_DIM_BEHIND);

        mMissingVoicemailDialog.show();
    }

    private void addVoiceMailNumberPanel() {
        if (mMissingVoicemailDialog != null) {
            mMissingVoicemailDialog.dismiss();
            mMissingVoicemailDialog = null;
        }
        if (DBG) log("addVoiceMailNumberPanel: finishing InCallScreen...");
        endInCallScreenSession();

        if (DBG) log("show vm setting");

        // navigate to the Voicemail setting in the Call Settings activity.
        Intent intent = new Intent(CallFeaturesSetting.ACTION_ADD_VOICEMAIL);
        intent.setClass(this, CallFeaturesSetting.class);
        startActivity(intent);
    }

    private void dontAddVoiceMailNumber() {
        if (mMissingVoicemailDialog != null) {
            mMissingVoicemailDialog.dismiss();
            mMissingVoicemailDialog = null;
        }
        if (DBG) log("dontAddVoiceMailNumber: finishing InCallScreen...");
        endInCallScreenSession();
    }

    /**
     * Do some delayed cleanup after a Phone call gets disconnected.
     *
     * This method gets called a couple of seconds after any DISCONNECT
     * event from the Phone; it's triggered by the
     * DELAYED_CLEANUP_AFTER_DISCONNECT message we send in onDisconnect().
     *
     * If the Phone is totally idle right now, that means we've already
     * shown the "call ended" state for a couple of seconds, and it's now
     * time to endInCallScreenSession this activity.
     *
     * If the Phone is *not* idle right now, that probably means that one
     * call ended but the other line is still in use.  In that case, we
     * *don't* exit the in-call screen, but we at least turn off the
     * backlight (which we turned on in onDisconnect().)
     */
    private void delayedCleanupAfterDisconnect() {
        if (VDBG) log("delayedCleanupAfterDisconnect()...  Phone state = " + mCM.getState());

        // Clean up any connections in the DISCONNECTED state.
        //
        // [Background: Even after a connection gets disconnected, its
        // Connection object still stays around, in the special
        // DISCONNECTED state.  This is necessary because we we need the
        // caller-id information from that Connection to properly draw the
        // "Call ended" state of the CallCard.
        //   But at this point we truly don't need that connection any
        // more, so tell the Phone that it's now OK to to clean up any
        // connections still in that state.]
        mCM.clearDisconnected();

        if (!phoneIsInUse()) {
            // Phone is idle!  We should exit this screen now.
            if (DBG) log("- delayedCleanupAfterDisconnect: phone is idle...");

            // And (finally!) exit from the in-call screen
            // (but not if we're already in the process of pausing...)
            if (mIsForegroundActivity) {
                if (DBG) log("- delayedCleanupAfterDisconnect: finishing InCallScreen...");

                // If this is a call that was initiated by the user, and
                // we're *not* in emergency mode, finish the call by
                // taking the user to the Call Log.
                // Otherwise we simply call endInCallScreenSession, which will take us
                // back to wherever we came from.
                if (mShowCallLogAfterDisconnect && !isPhoneStateRestricted()) {
                    if (VDBG) log("- Show Call Log after disconnect...");
                    final Intent intent = PhoneApp.createCallLogIntent();
                    intent.addFlags(Intent.FLAG_ACTIVITY_NO_ANIMATION);
                    startActivity(intent);
                    // Even in this case we still call endInCallScreenSession (below),
                    // to make sure we don't stay in the activity history.
                }

                endInCallScreenSession();
            }
        } else {
            // The phone is still in use.  Stay here in this activity, but
            // we don't need to keep the screen on.
            if (DBG) log("- delayedCleanupAfterDisconnect: staying on the InCallScreen...");
            if (DBG) PhoneUtils.dumpCallState(mPhone);
        }
    }


    //
    // Callbacks for buttons / menu items.
    //

    public void onClick(View view) {
        int id = view.getId();
        if (VDBG) log("onClick(View " + view + ", id " + id + ")...");
        if (VDBG && view instanceof InCallMenuItemView) {
            InCallMenuItemView item = (InCallMenuItemView) view;
            log("  ==> menu item! " + item);
        }

        // Most menu items dismiss the menu immediately once you click
        // them.  But some items (the "toggle" buttons) are different:
        // they want the menu to stay visible for a second afterwards to
        // give you feedback about the state change.
        boolean dismissMenuImmediate = true;

        switch (id) {
            case R.id.menuAnswerAndHold:
                if (VDBG) log("onClick: AnswerAndHold...");
                internalAnswerCall();  // Automatically holds the current active call
                break;

            case R.id.menuAnswerAndEnd:
                if (VDBG) log("onClick: AnswerAndEnd...");
                internalAnswerAndEnd();
                break;

            case R.id.menuAnswer:
                if (DBG) log("onClick: Answer...");
                internalAnswerCall();
                break;

            case R.id.menuIgnore:
                if (DBG) log("onClick: Ignore...");
                internalHangupRingingCall();
                break;

            case R.id.menuSwapCalls:
                if (DBG) log("onClick: SwapCalls...");
                internalSwapCalls();
                break;

            case R.id.menuMergeCalls:
                if (VDBG) log("onClick: MergeCalls...");
                PhoneUtils.mergeCalls(mCM);
                break;

            case R.id.menuManageConference:
                if (VDBG) log("onClick: ManageConference...");
                // Show the Manage Conference panel.
                setInCallScreenMode(InCallScreenMode.MANAGE_CONFERENCE);
                break;

            case R.id.menuShowDialpad:
                if (VDBG) log("onClick: Show/hide dialpad...");
                onShowHideDialpad();
                break;

            case R.id.manage_done:  // mButtonManageConferenceDone
                if (VDBG) log("onClick: mButtonManageConferenceDone...");
                // Hide the Manage Conference panel, return to NORMAL mode.
                setInCallScreenMode(InCallScreenMode.NORMAL);
                break;

            case R.id.menuSpeaker:
                if (VDBG) log("onClick: Speaker...");
                onSpeakerClick();
                // This is a "toggle" button; let the user see the new state for a moment.
                dismissMenuImmediate = false;
                break;

            case R.id.menuBluetooth:
                if (VDBG) log("onClick: Bluetooth...");
                onBluetoothClick();
                // This is a "toggle" button; let the user see the new state for a moment.
                dismissMenuImmediate = false;
                break;

            case R.id.menuMute:
                if (VDBG) log("onClick: Mute...");
                onMuteClick();
                // This is a "toggle" button; let the user see the new state for a moment.
                dismissMenuImmediate = false;
                break;

            case R.id.menuHold:
                if (VDBG) log("onClick: Hold...");
                onHoldClick();
                // This is a "toggle" button; let the user see the new state for a moment.
                dismissMenuImmediate = false;
                break;

            case R.id.menuAddCall:
                if (VDBG) log("onClick: AddCall...");
                PhoneUtils.startNewCall(mCM);  // Fires off an ACTION_DIAL intent
                break;

            case R.id.menuEndCall:
                if (VDBG) log("onClick: EndCall...");
                internalHangup();
                break;

            default:
                final PhoneApp app = PhoneApp.getInstance();
                if  ((mInCallScreenMode == InCallScreenMode.OTA_NORMAL
                        || mInCallScreenMode == InCallScreenMode.OTA_ENDED)
                        && app.otaUtils != null) {
                    app.otaUtils.onClickHandler(id);
                } else {
                    Log.w(LOG_TAG,
                            "Got click from unexpected View ID " + id + " (View = " + view + ")");
                }
                break;
        }

        EventLog.writeEvent(EventLogTags.PHONE_UI_BUTTON_CLICK,
                (view instanceof TextView) ? ((TextView) view).getText() : "");

        // If the user just clicked a "stateful" menu item (i.e. one of
        // the toggle buttons), we keep the menu onscreen briefly to
        // provide visual feedback.  Since we want the user to see the
        // *new* current state, force the menu items to update right now.
        //
        // Note that some toggle buttons ("Hold" in particular) do NOT
        // immediately change the state of the Phone.  In that case, the
        // updateItems() call below won't have any visible effect.
        // Instead, the menu will get updated by the updateScreen() call
        // that happens from onPhoneStateChanged().

        if (!dismissMenuImmediate) {
            // TODO: mInCallMenu.updateItems() is a very big hammer; it
            // would be more efficient to update *only* the menu item(s)
            // we just changed.  (Doing it this way doesn't seem to cause
            // a noticeable performance problem, though.)
            if (VDBG) log("- onClick: updating menu to show 'new' current state...");
            boolean okToShowMenu = mInCallMenu.updateItems(mCM);
            if (!okToShowMenu) {
                // Uh oh.  All we tried to do was update the state of the
                // menu items, but the logic in InCallMenu.updateItems()
                // just decided the menu shouldn't be visible at all!
                // (That probably means that the call ended asynchronously
                // while the menu was up.)
                //
                // That's OK; just make sure to take the menu down ASAP.
                if (VDBG) log("onClick: Tried to update menu, but now need to take it down!");
                dismissMenuImmediate = true;
            }
        }

        // Any menu item counts as explicit "user activity".
        PhoneApp.getInstance().pokeUserActivity();

        // Finally, *any* action handled here closes the menu (either
        // immediately, or after a short delay).
        //
        // Note that some of the clicks we handle here aren't even menu
        // items in the first place, like the mButtonManageConferenceDone
        // button.  That's OK; if the menu is already closed, the
        // dismissMenu() call does nothing.
        dismissMenu(dismissMenuImmediate);
    }

    private void onHoldClick() {
        if (VDBG) log("onHoldClick()...");

        final boolean hasActiveCall = mCM.hasActiveFgCall();
        final boolean hasHoldingCall = mCM.hasActiveBgCall();
        if (VDBG) log("- hasActiveCall = " + hasActiveCall
                      + ", hasHoldingCall = " + hasHoldingCall);
        boolean newHoldState;
        boolean holdButtonEnabled;
        if (hasActiveCall && !hasHoldingCall) {
            // There's only one line in use, and that line is active.
            PhoneUtils.switchHoldingAndActive(mCM.getFirstActiveBgCall());  // Really means "hold" in this state
            newHoldState = true;
            holdButtonEnabled = true;
        } else if (!hasActiveCall && hasHoldingCall) {
            // There's only one line in use, and that line is on hold.
            PhoneUtils.switchHoldingAndActive(mCM.getFirstActiveBgCall());  // Really means "unhold" in this state
            newHoldState = false;
            holdButtonEnabled = true;
        } else {
            // Either zero or 2 lines are in use; "hold/unhold" is meaningless.
            newHoldState = false;
            holdButtonEnabled = false;
        }
        // TODO: we *could* now forcibly update the "Hold" button based on
        // "newHoldState" and "holdButtonEnabled".  But for now, do
        // nothing here, and instead let the menu get updated when the
        // onPhoneStateChanged() callback comes in.  (This seems to be
        // responsive enough.)

        // Also, any time we hold or unhold, force the DTMF dialpad to close.
        mDialer.closeDialer(true);  // do the "closing" animation
    }

    private void onSpeakerClick() {
        if (VDBG) log("onSpeakerClick()...");

        // TODO: Turning on the speaker seems to enable the mic
        //   whether or not the "mute" feature is active!
        // Not sure if this is an feature of the telephony API
        //   that I need to handle specially, or just a bug.
        boolean newSpeakerState = !PhoneUtils.isSpeakerOn(this);
        if (newSpeakerState && isBluetoothAvailable() && isBluetoothAudioConnected()) {
            disconnectBluetoothAudio();
        }
        PhoneUtils.turnOnSpeaker(this, newSpeakerState, true);

        if (newSpeakerState) {
            // The "touch lock" overlay is NEVER used when the speaker is on.
            enableTouchLock(false);
        } else {
            // User just turned the speaker *off*.  If the dialpad
            // is open, we need to start the timer that will
            // eventually bring up the "touch lock" overlay.
            if (mDialer.isOpened() && !isTouchLocked()) {
                resetTouchLockTimer();
            }
        }
    }

    private void onMuteClick() {
        if (VDBG) log("onMuteClick()...");
        boolean newMuteState = !PhoneUtils.getMute(mCM.getFgPhone());
        PhoneUtils.setMute(mCM.getFgPhone(), newMuteState);
    }

    private void onBluetoothClick() {
        if (VDBG) log("onBluetoothClick()...");

        if (isBluetoothAvailable()) {
            // Toggle the bluetooth audio connection state:
            if (isBluetoothAudioConnected()) {
                disconnectBluetoothAudio();
            } else {
                // Manually turn the speaker phone off, instead of allowing the
                // Bluetooth audio routing handle it.  This ensures that the rest
                // of the speakerphone code is executed, and reciprocates the
                // menuSpeaker code above in onClick().  The onClick() code
                // disconnects the active bluetooth headsets when the
                // speakerphone is turned on.
                if (PhoneUtils.isSpeakerOn(this)) {
                    PhoneUtils.turnOnSpeaker(this, false, true);
                }

                connectBluetoothAudio();
            }
        } else {
            // Bluetooth isn't available; the "Audio" button shouldn't have
            // been enabled in the first place!
            Log.w(LOG_TAG, "Got onBluetoothClick, but bluetooth is unavailable");
        }
    }

    private void onShowHideDialpad() {
        if (VDBG) log("onShowHideDialpad()...");
        if (mDialer.isOpened()) {
            mDialer.closeDialer(true);  // do the "closing" animation
        } else {
            mDialer.openDialer(true);  // do the "opening" animation
        }
        mDialer.setHandleVisible(true);
    }

    /**
     * Handles button clicks from the InCallTouchUi widget.
     */
    /* package */ void handleOnscreenButtonClick(int id) {
        if (DBG) log("handleOnscreenButtonClick(id " + id + ")...");

        switch (id) {
            // TODO: since every button here corresponds to a menu item that we
            // already handle in onClick(), maybe merge the guts of these two
            // methods into a separate helper that takes an ID (of either a menu
            // item *or* touch button) and does the appropriate user action.

            // Actions while an incoming call is ringing:
            case R.id.answerButton:
                internalAnswerCall();
                break;
            case R.id.rejectButton:
                internalHangupRingingCall();
                break;

            // The other regular (single-tap) buttons used while in-call:
            case R.id.holdButton:
                onHoldClick();
                break;
            case R.id.swapButton:
                internalSwapCalls();
                break;
            case R.id.endButton:
                internalHangup();
                break;
            case R.id.dialpadButton:
                onShowHideDialpad();
                break;
            case R.id.bluetoothButton:
                onBluetoothClick();
                break;
            case R.id.muteButton:
                onMuteClick();
                break;
            case R.id.speakerButton:
                onSpeakerClick();
                break;
            case R.id.addButton:
                PhoneUtils.startNewCall(mCM);  // Fires off an ACTION_DIAL intent
                break;
            case R.id.mergeButton:
            case R.id.cdmaMergeButton:
                PhoneUtils.mergeCalls(mCM);
                break;
            case R.id.manageConferencePhotoButton:
                // Show the Manage Conference panel.
                setInCallScreenMode(InCallScreenMode.MANAGE_CONFERENCE);
                break;

            default:
                Log.w(LOG_TAG, "handleOnscreenButtonClick: unexpected ID " + id);
                break;
        }

        // Just in case the user clicked a "stateful" menu item (i.e. one
        // of the toggle buttons), we force the in-call buttons to update,
        // to make sure the user sees the *new* current state.
        //
        // (But note that some toggle buttons may *not* immediately change
        // the state of the Phone, in which case the updateInCallTouchUi()
        // call here won't have any visible effect.  Instead, those
        // buttons will get updated by the updateScreen() call that gets
        // triggered when the onPhoneStateChanged() event comes in.)
        //
        // TODO: updateInCallTouchUi() is overkill here; it would be
        // more efficient to update *only* the affected button(s).
        // Consider adding API for that.  (This is lo-pri since
        // updateInCallTouchUi() is pretty cheap already...)
        updateInCallTouchUi();
    }

    /**
     * Update the network provider's overlay based on the value of
     * mProviderOverlayVisible.
     * If false the overlay is hidden otherwise it is shown.  A
     * delayed message is posted to take the overalay down after
     * PROVIDER_OVERLAY_TIMEOUT. This ensures the user will see the
     * overlay even if the call setup phase is very short.
     */
    private void updateProviderOverlay() {
        if (VDBG) log("updateProviderOverlay: " + mProviderOverlayVisible);

        ViewGroup overlay = (ViewGroup) findViewById(R.id.inCallProviderOverlay);

        if (mProviderOverlayVisible) {
            CharSequence template = getText(R.string.calling_via_template);
            CharSequence text = TextUtils.expandTemplate(template, mProviderLabel,
                                                         mProviderAddress);

            TextView message = (TextView) findViewById(R.id.callingVia);
            message.setText(text);

            ImageView image = (ImageView) findViewById(R.id.callingViaIcon);
            image.setImageDrawable(mProviderIcon);

            overlay.setVisibility(View.VISIBLE);

            // Remove any zombie messages and then send a message to
            // self to remove the overlay after some time.
            mHandler.removeMessages(EVENT_HIDE_PROVIDER_OVERLAY);
            Message msg = Message.obtain(mHandler, EVENT_HIDE_PROVIDER_OVERLAY);
            mHandler.sendMessageDelayed(msg, PROVIDER_OVERLAY_TIMEOUT);
        } else {
            overlay.setVisibility(View.GONE);
        }
    }

    /**
     * Updates the "Press Menu for more options" hint based on the current
     * state of the Phone.
     */
    private void updateMenuButtonHint() {
        if (VDBG) log("updateMenuButtonHint()...");
        boolean hintVisible = true;

        final boolean hasRingingCall = mCM.hasActiveRingingCall();
        final boolean hasActiveCall = mCM.hasActiveFgCall();
        final boolean hasHoldingCall = mCM.hasActiveBgCall();

        // The hint is hidden only when there's no menu at all,
        // which only happens in a few specific cases:
        if (mInCallScreenMode == InCallScreenMode.CALL_ENDED) {
            // The "Call ended" state.
            hintVisible = false;
        } else if (hasRingingCall && !(hasActiveCall && !hasHoldingCall)) {
            // An incoming call where you *don't* have the option to
            // "answer & end" or "answer & hold".
            hintVisible = false;
        } else if (!phoneIsInUse()) {
            // Or if the phone is totally idle (like if an error dialog
            // is up, or an MMI is running.)
            hintVisible = false;
        }

        // The hint is also hidden on devices where we use onscreen
        // touchable buttons instead.
        if (isTouchUiEnabled()) {
            hintVisible = false;
        }

        // Also, if an incoming call is ringing, hide the hint if the
        // "incoming call" touch UI is present (since the SlidingTab
        // widget takes up a lot of space and the hint would collide with
        // it.)
        if (hasRingingCall && isIncomingCallTouchUiEnabled()) {
            hintVisible = false;
        }

        int hintVisibility = (hintVisible) ? View.VISIBLE : View.GONE;
        mCallCard.getMenuButtonHint().setVisibility(hintVisibility);

        // TODO: Consider hiding the hint(s) whenever the menu is onscreen!
        // (Currently, the menu is rendered on top of the hint, but the
        // menu is semitransparent so you can still see the hint
        // underneath, and the hint is *just* visible enough to be
        // distracting.)
    }

    /**
     * Brings up UI to handle the various error conditions that
     * can occur when first initializing the in-call UI.
     * This is called from onResume() if we encountered
     * an error while processing our initial Intent.
     *
     * @param status one of the InCallInitStatus error codes.
     */
    private void handleStartupError(InCallInitStatus status) {
        if (DBG) log("handleStartupError(): status = " + status);

        // NOTE that the regular Phone UI is in an uninitialized state at
        // this point, so we don't ever want the user to see it.
        // That means:
        // - Any cases here that need to go to some other activity should
        //   call startActivity() AND immediately call endInCallScreenSession
        //   on this one.
        // - Any cases here that bring up a Dialog must ensure that the
        //   Dialog handles both OK *and* cancel by calling endInCallScreenSession.
        //   Activity.  (See showGenericErrorDialog() for an example.)

        switch (status) {

            case VOICEMAIL_NUMBER_MISSING:
                // Bring up the "Missing Voicemail Number" dialog, which
                // will ultimately take us to some other Activity (or else
                // just bail out of this activity.)
                handleMissingVoiceMailNumber();
                break;

            case POWER_OFF:
                // Radio is explictly powered off.

                // TODO: This UI is ultra-simple for 1.0.  It would be nicer
                // to bring up a Dialog instead with the option "turn on radio
                // now".  If selected, we'd turn the radio on, wait for
                // network registration to complete, and then make the call.

                showGenericErrorDialog(R.string.incall_error_power_off, true);
                break;

            case EMERGENCY_ONLY:
                // Only emergency numbers are allowed, but we tried to dial
                // a non-emergency number.
                // (This state is currently unused; see comments above.)
                showGenericErrorDialog(R.string.incall_error_emergency_only, true);
                break;

            case OUT_OF_SERVICE:
                // No network connection.
                showGenericErrorDialog(R.string.incall_error_out_of_service, true);
                break;

            case PHONE_NOT_IN_USE:
                // This error is handled directly in onResume() (by bailing
                // out of the activity.)  We should never see it here.
                Log.w(LOG_TAG,
                      "handleStartupError: unexpected PHONE_NOT_IN_USE status");
                break;

            case NO_PHONE_NUMBER_SUPPLIED:
                // The supplied Intent didn't contain a valid phone number.
                // TODO: Need UI spec for this failure case; for now just
                // show a generic error.
                showGenericErrorDialog(R.string.incall_error_no_phone_number_supplied, true);
                break;

            case DIALED_MMI:
                // Our initial phone number was actually an MMI sequence.
                // There's no real "error" here, but we do bring up the
                // a Toast (as requested of the New UI paradigm).
                //
                // In-call MMIs do not trigger the normal MMI Initiate
                // Notifications, so we should notify the user here.
                // Otherwise, the code in PhoneUtils.java should handle
                // user notifications in the form of Toasts or Dialogs.
                if (mCM.getState() == Phone.State.OFFHOOK) {
                    Toast.makeText(this, R.string.incall_status_dialed_mmi, Toast.LENGTH_SHORT)
                        .show();
                }
                break;

            case CALL_FAILED:
                // We couldn't successfully place the call; there was some
                // failure in the telephony layer.
                // TODO: Need UI spec for this failure case; for now just
                // show a generic error.
                showGenericErrorDialog(R.string.incall_error_call_failed, true);
                break;

            default:
                Log.w(LOG_TAG, "handleStartupError: unexpected status code " + status);
                showGenericErrorDialog(R.string.incall_error_call_failed, true);
                break;
        }
    }

    /**
     * Utility function to bring up a generic "error" dialog, and then bail
     * out of the in-call UI when the user hits OK (or the BACK button.)
     */
    private void showGenericErrorDialog(int resid, boolean isStartupError) {
        CharSequence msg = getResources().getText(resid);
        if (DBG) log("showGenericErrorDialog('" + msg + "')...");

        // create the clicklistener and cancel listener as needed.
        DialogInterface.OnClickListener clickListener;
        OnCancelListener cancelListener;
        if (isStartupError) {
            clickListener = new DialogInterface.OnClickListener() {
                public void onClick(DialogInterface dialog, int which) {
                    bailOutAfterErrorDialog();
                }};
            cancelListener = new OnCancelListener() {
                public void onCancel(DialogInterface dialog) {
                    bailOutAfterErrorDialog();
                }};
        } else {
            clickListener = new DialogInterface.OnClickListener() {
                public void onClick(DialogInterface dialog, int which) {
                    delayedCleanupAfterDisconnect();
                }};
            cancelListener = new OnCancelListener() {
                public void onCancel(DialogInterface dialog) {
                    delayedCleanupAfterDisconnect();
                }};
        }

        // TODO: Consider adding a setTitle() call here (with some generic
        // "failure" title?)
        mGenericErrorDialog = new AlertDialog.Builder(this)
                .setMessage(msg)
                .setPositiveButton(R.string.ok, clickListener)
                .setOnCancelListener(cancelListener)
                .create();

        // When the dialog is up, completely hide the in-call UI
        // underneath (which is in a partially-constructed state).
        mGenericErrorDialog.getWindow().addFlags(
                WindowManager.LayoutParams.FLAG_DIM_BEHIND);

        mGenericErrorDialog.show();
    }

    private void showCallLostDialog() {
        if (DBG) log("showCallLostDialog()...");

        // Don't need to show the dialog if InCallScreen isn't in the forgeround
        if (!mIsForegroundActivity) {
            if (DBG) log("showCallLostDialog: not the foreground Activity! Bailing out...");
            return;
        }

        // Don't need to show the dialog again, if there is one already.
        if (mCallLostDialog != null) {
            if (DBG) log("showCallLostDialog: There is a mCallLostDialog already.");
            return;
        }

        mCallLostDialog = new AlertDialog.Builder(this)
                .setMessage(R.string.call_lost)
                .setIcon(android.R.drawable.ic_dialog_alert)
                .create();
        mCallLostDialog.show();
    }

    private void bailOutAfterErrorDialog() {
        if (mGenericErrorDialog != null) {
            if (DBG) log("bailOutAfterErrorDialog: DISMISSING mGenericErrorDialog.");
            mGenericErrorDialog.dismiss();
            mGenericErrorDialog = null;
        }
        if (DBG) log("bailOutAfterErrorDialog(): end InCallScreen session...");
        endInCallScreenSession();
    }

    /**
     * Dismisses (and nulls out) all persistent Dialogs managed
     * by the InCallScreen.  Useful if (a) we're about to bring up
     * a dialog and want to pre-empt any currently visible dialogs,
     * or (b) as a cleanup step when the Activity is going away.
     */
    private void dismissAllDialogs() {
        if (DBG) log("dismissAllDialogs()...");
        final PhoneApp app = PhoneApp.getInstance();

        // Note it's safe to dismiss() a dialog that's already dismissed.
        // (Even if the AlertDialog object(s) below are still around, it's
        // possible that the actual dialog(s) may have already been
        // dismissed by the user.)

        if (mMissingVoicemailDialog != null) {
            if (VDBG) log("- DISMISSING mMissingVoicemailDialog.");
            mMissingVoicemailDialog.dismiss();
            mMissingVoicemailDialog = null;
        }
        if (mMmiStartedDialog != null) {
            if (VDBG) log("- DISMISSING mMmiStartedDialog.");
            mMmiStartedDialog.dismiss();
            mMmiStartedDialog = null;
        }
        if (mGenericErrorDialog != null) {
            if (VDBG) log("- DISMISSING mGenericErrorDialog.");
            mGenericErrorDialog.dismiss();
            mGenericErrorDialog = null;
        }
        if (mSuppServiceFailureDialog != null) {
            if (VDBG) log("- DISMISSING mSuppServiceFailureDialog.");
            mSuppServiceFailureDialog.dismiss();
            mSuppServiceFailureDialog = null;
        }
        if (mWaitPromptDialog != null) {
            if (VDBG) log("- DISMISSING mWaitPromptDialog.");
            mWaitPromptDialog.dismiss();
            mWaitPromptDialog = null;
        }
        if (mWildPromptDialog != null) {
            if (VDBG) log("- DISMISSING mWildPromptDialog.");
            mWildPromptDialog.dismiss();
            mWildPromptDialog = null;
        }
        if (mCallLostDialog != null) {
            if (VDBG) log("- DISMISSING mCallLostDialog.");
            mCallLostDialog.dismiss();
            mCallLostDialog = null;
        }
        if ((mInCallScreenMode == InCallScreenMode.OTA_NORMAL
                || mInCallScreenMode == InCallScreenMode.OTA_ENDED)
                && app.otaUtils != null) {
            app.otaUtils.dismissAllOtaDialogs();
        }
        if (mPausePromptDialog != null) {
            if (DBG) log("- DISMISSING mPausePromptDialog.");
            mPausePromptDialog.dismiss();
            mPausePromptDialog = null;
        }
    }


    //
    // Helper functions for answering incoming calls.
    //

    /**
     * Answer a ringing call.  This method does nothing if there's no
     * ringing or waiting call.
     */
    /* package */ void internalAnswerCall() {
        // if (DBG) log("internalAnswerCall()...");
        // if (DBG) PhoneUtils.dumpCallState(mPhone);

        final boolean hasRingingCall = mCM.hasActiveRingingCall();

        if (hasRingingCall) {
            Phone phone = mCM.getRingingPhone();
            Call ringing = mCM.getFirstActiveRingingCall();
            int phoneType = phone.getPhoneType();
            if (phoneType == Phone.PHONE_TYPE_CDMA) {
                if (DBG) log("internalAnswerCall: answering (CDMA)...");
                // In CDMA this is simply a wrapper around PhoneUtils.answerCall().
                PhoneUtils.answerCall(ringing);  // Automatically holds the current active call,
                                                // if there is one
            } else if (phoneType == Phone.PHONE_TYPE_GSM) {
                // GSM: this is usually just a wrapper around
                // PhoneUtils.answerCall(), *but* we also need to do
                // something special for the "both lines in use" case.

                final boolean hasActiveCall = mCM.hasActiveFgCall();
                final boolean hasHoldingCall = mCM.hasActiveBgCall();

                if (hasActiveCall && hasHoldingCall) {
                    if (DBG) log("internalAnswerCall: answering (both lines in use!)...");
                    // The relatively rare case where both lines are
                    // already in use.  We "answer incoming, end ongoing"
                    // in this case, according to the current UI spec.
                    PhoneUtils.answerAndEndActive(mCM, ringing);

                    // Alternatively, we could use
                    // PhoneUtils.answerAndEndHolding(mPhone);
                    // here to end the on-hold call instead.
                } else {
                    if (DBG) log("internalAnswerCall: answering...");
                    PhoneUtils.answerCall(ringing);  // Automatically holds the current active call,
                                                    // if there is one
                }
            } else {
                throw new IllegalStateException("Unexpected phone type: " + phoneType);
            }
        }
    }

    /**
     * Answer the ringing call *and* hang up the ongoing call.
     */
    /* package */ void internalAnswerAndEnd() {
        if (DBG) log("internalAnswerAndEnd()...");
        if (VDBG) PhoneUtils.dumpCallManager();
        // In the rare case when multiple calls are ringing, the UI policy
        // it to always act on the first ringing call.
        PhoneUtils.answerAndEndActive(mCM, mCM.getFirstActiveRingingCall());
    }

    /**
     * Hang up the ringing call (aka "Don't answer").
     */
    /* package */ void internalHangupRingingCall() {
        if (DBG) log("internalHangupRingingCall()...");
        if (VDBG) PhoneUtils.dumpCallManager();
        // In the rare case when multiple calls are ringing, the UI policy
        // it to always act on the first ringing call.v
        PhoneUtils.hangupRingingCall(mCM.getFirstActiveRingingCall());
    }

    /**
     * Hang up the current active call.
     */
    /* package */ void internalHangup() {
        if (DBG) log("internalHangup()...");
        PhoneUtils.hangup(mCM);
    }

    /**
     * InCallScreen-specific wrapper around PhoneUtils.switchHoldingAndActive().
     */
    private void internalSwapCalls() {
        if (DBG) log("internalSwapCalls()...");

        // Any time we swap calls, force the DTMF dialpad to close.
        // (We want the regular in-call UI to be visible right now, so the
        // user can clearly see which call is now in the foreground.)
        mDialer.closeDialer(true);  // do the "closing" animation

        // Also, clear out the "history" of DTMF digits you typed, to make
        // sure you don't see digits from call #1 while call #2 is active.
        // (Yes, this does mean that swapping calls twice will cause you
        // to lose any previous digits from the current call; see the TODO
        // comment on DTMFTwelvKeyDialer.clearDigits() for more info.)
        mDialer.clearDigits();

        // Swap the fg and bg calls.
        // In the future we may provides some way for user to choose among
        // multiple background calls, for now, always act on the first background calll.
        PhoneUtils.switchHoldingAndActive(mCM.getFirstActiveBgCall());

        // If we have a valid BluetoothHandsfree then since CDMA network or
        // Telephony FW does not send us information on which caller got swapped
        // we need to update the second call active state in BluetoothHandsfree internally
        if (mCM.getBgPhone().getPhoneType() == Phone.PHONE_TYPE_CDMA) {
            BluetoothHandsfree bthf = PhoneApp.getInstance().getBluetoothHandsfree();
            if (bthf != null) {
                bthf.cdmaSwapSecondCallState();
            }
        }

    }

    /**
     * Sets the current high-level "mode" of the in-call UI.
     *
     * NOTE: if newMode is CALL_ENDED, the caller is responsible for
     * posting a delayed DELAYED_CLEANUP_AFTER_DISCONNECT message, to make
     * sure the "call ended" state goes away after a couple of seconds.
     */
    private void setInCallScreenMode(InCallScreenMode newMode) {
        if (DBG) log("setInCallScreenMode: " + newMode);
        mInCallScreenMode = newMode;

        final PhoneApp app = PhoneApp.getInstance();

        switch (mInCallScreenMode) {
            case MANAGE_CONFERENCE:
                if (!PhoneUtils.isConferenceCall(mCM.getActiveFgCall())) {
                    Log.w(LOG_TAG, "MANAGE_CONFERENCE: no active conference call!");
                    // Hide the Manage Conference panel, return to NORMAL mode.
                    setInCallScreenMode(InCallScreenMode.NORMAL);
                    return;
                }
                List<Connection> connections = mCM.getFgCallConnections();
                // There almost certainly will be > 1 connection,
                // since isConferenceCall() just returned true.
                if ((connections == null) || (connections.size() <= 1)) {
                    Log.w(LOG_TAG,
                          "MANAGE_CONFERENCE: Bogus TRUE from isConferenceCall(); connections = "
                          + connections);
                    // Hide the Manage Conference panel, return to NORMAL mode.
                    setInCallScreenMode(InCallScreenMode.NORMAL);
                    return;
                }

                // TODO: Don't do this here. The call to
                // initManageConferencePanel() should instead happen
                // automagically in ManageConferenceUtils the very first
                // time you call updateManageConferencePanel() or
                // setPanelVisible(true).
                mManageConferenceUtils.initManageConferencePanel();  // if necessary

                mManageConferenceUtils.updateManageConferencePanel(connections);

                // The "Manage conference" UI takes up the full main frame,
                // replacing the inCallPanel and CallCard PopupWindow.
                mManageConferenceUtils.setPanelVisible(true);

                // Start the chronometer.
                // TODO: Similarly, we shouldn't expose startConferenceTime()
                // and stopConferenceTime(); the ManageConferenceUtils
                // class ought to manage the conferenceTime widget itself
                // based on setPanelVisible() calls.

                // Note: there is active Fg call since we are in conference call
                long callDuration = mCM.getActiveFgCall().getEarliestConnection().getDurationMillis();
                mManageConferenceUtils.startConferenceTime(
                        SystemClock.elapsedRealtime() - callDuration);

                mInCallPanel.setVisibility(View.GONE);

                // No need to close the dialer here, since the Manage
                // Conference UI will just cover it up anyway.

                break;

            case CALL_ENDED:
                // Display the CallCard (in the "Call ended" state)
                // and hide all other UI.

                mManageConferenceUtils.setPanelVisible(false);
                mManageConferenceUtils.stopConferenceTime();

                updateMenuButtonHint();  // Hide the Menu button hint

                // Make sure the CallCard (which is a child of mInCallPanel) is visible.
                mInCallPanel.setVisibility(View.VISIBLE);

                break;

            case NORMAL:
                mInCallPanel.setVisibility(View.VISIBLE);
                mManageConferenceUtils.setPanelVisible(false);
                mManageConferenceUtils.stopConferenceTime();
                break;

            case OTA_NORMAL:
                app.otaUtils.setCdmaOtaInCallScreenUiState(
                        OtaUtils.CdmaOtaInCallScreenUiState.State.NORMAL);
                mInCallPanel.setVisibility(View.GONE);
                break;

            case OTA_ENDED:
                app.otaUtils.setCdmaOtaInCallScreenUiState(
                        OtaUtils.CdmaOtaInCallScreenUiState.State.ENDED);
                mInCallPanel.setVisibility(View.GONE);
                break;

            case UNDEFINED:
                // Set our Activities intent to ACTION_UNDEFINED so
                // that if we get resumed after we've completed a call
                // the next call will not cause checkIsOtaCall to
                // return true.
                //
                // With the framework as of October 2009 the sequence below
                // causes the framework to call onResume, onPause, onNewIntent,
                // onResume. If we don't call setIntent below then when the
                // first onResume calls checkIsOtaCall via initOtaState it will
                // return true and the Activity will be confused.
                //
                //  1) Power up Phone A
                //  2) Place *22899 call and activate Phone A
                //  3) Press the power key on Phone A to turn off the display
                //  4) Call Phone A from Phone B answering Phone A
                //  5) The screen will be blank (Should be normal InCallScreen)
                //  6) Hang up the Phone B
                //  7) Phone A displays the activation screen.
                //
                // Step 3 is the critical step to cause the onResume, onPause
                // onNewIntent, onResume sequence. If step 3 is skipped the
                // sequence will be onNewIntent, onResume and all will be well.
                setIntent(new Intent(ACTION_UNDEFINED));

                // Cleanup Ota Screen if necessary and set the panel
                // to VISIBLE.
                if (mCM.getState() != Phone.State.OFFHOOK) {
                    if (app.otaUtils != null) {
                        app.otaUtils.cleanOtaScreen(true);
                    }
                } else {
                    log("WARNING: Setting mode to UNDEFINED but phone is OFFHOOK,"
                            + " skip cleanOtaScreen.");
                }
                mInCallPanel.setVisibility(View.VISIBLE);
                break;
        }

        // Update the visibility of the DTMF dialer tab on any state
        // change.
        updateDialpadVisibility();

        // Update the in-call touch UI on any state change (since it may
        // need to hide or re-show itself.)
        updateInCallTouchUi();
    }

    /**
     * @return true if the "Manage conference" UI is currently visible.
     */
    /* package */ boolean isManageConferenceMode() {
        return (mInCallScreenMode == InCallScreenMode.MANAGE_CONFERENCE);
    }

    /**
     * Checks if the "Manage conference" UI needs to be updated.
     * If the state of the current conference call has changed
     * since our previous call to updateManageConferencePanel()),
     * do a fresh update.  Also, if the current call is no longer a
     * conference call at all, bail out of the "Manage conference" UI and
     * return to InCallScreenMode.NORMAL mode.
     */
    private void updateManageConferencePanelIfNecessary() {
        if (VDBG) log("updateManageConferencePanelIfNecessary: " + mCM.getActiveFgCall() + "...");

        List<Connection> connections = mCM.getFgCallConnections();
        if (connections == null) {
            if (VDBG) log("==> no connections on foreground call!");
            // Hide the Manage Conference panel, return to NORMAL mode.
            setInCallScreenMode(InCallScreenMode.NORMAL);
            InCallInitStatus status = syncWithPhoneState();
            if (status != InCallInitStatus.SUCCESS) {
                Log.w(LOG_TAG, "- syncWithPhoneState failed! status = " + status);
                // We shouldn't even be in the in-call UI in the first
                // place, so bail out:
                if (DBG) log("updateManageConferencePanelIfNecessary: endInCallScreenSession... 1");
                endInCallScreenSession();
                return;
            }
            return;
        }

        int numConnections = connections.size();
        if (numConnections <= 1) {
            if (VDBG) log("==> foreground call no longer a conference!");
            // Hide the Manage Conference panel, return to NORMAL mode.
            setInCallScreenMode(InCallScreenMode.NORMAL);
            InCallInitStatus status = syncWithPhoneState();
            if (status != InCallInitStatus.SUCCESS) {
                Log.w(LOG_TAG, "- syncWithPhoneState failed! status = " + status);
                // We shouldn't even be in the in-call UI in the first
                // place, so bail out:
                if (DBG) log("updateManageConferencePanelIfNecessary: endInCallScreenSession... 2");
                endInCallScreenSession();
                return;
            }
            return;
        }

        // TODO: the test to see if numConnections has changed can go in
        // updateManageConferencePanel(), rather than here.
        if (numConnections != mManageConferenceUtils.getNumCallersInConference()) {
            if (VDBG) log("==> Conference size has changed; need to rebuild UI!");
            mManageConferenceUtils.updateManageConferencePanel(connections);
        }
    }

    /**
     * Updates the visibility of the DTMF dialpad (and its onscreen
     * "handle", if applicable), based on the current state of the phone
     * and/or the current InCallScreenMode.
     */
    private void updateDialpadVisibility() {
        //
        // (1) The dialpad itself:
        //
        // If an incoming call is ringing, make sure the dialpad is
        // closed.  (We do this to make sure we're not covering up the
        // "incoming call" UI, and especially to make sure that the "touch
        // lock" overlay won't appear.)
        if (mCM.getState() == Phone.State.RINGING) {
            mDialer.closeDialer(false);  // don't do the "closing" animation

            // Also, clear out the "history" of DTMF digits you may have typed
            // into the previous call (so you don't see the previous call's
            // digits if you answer this call and then bring up the dialpad.)
            //
            // TODO: it would be more precise to do this when you *answer* the
            // incoming call, rather than as soon as it starts ringing, but
            // the InCallScreen doesn't keep enough state right now to notice
            // that specific transition in onPhoneStateChanged().
            mDialer.clearDigits();
        }

        //
        // (2) The onscreen "handle":
        //
        // The handle is visible only if it's OK to actually open the
        // dialpad.  (Note this is meaningful only on platforms that use a
        // SlidingDrawer as a container for the dialpad.)
        mDialer.setHandleVisible(okToShowDialpad());

        //
        // (3) The main in-call panel (containing the CallCard):
        //
        // On some platforms(*) we need to hide the CallCard (which is a
        // child of mInCallPanel) while the dialpad is visible.
        //
        // (*) We need to do this when using the dialpad from the
        //     InCallTouchUi widget, but not when using the
        //     SlidingDrawer-based dialpad, because the SlidingDrawer itself
        //     is opaque.)
        if (!mDialer.usingSlidingDrawer()) {
            if (mDialerView != null) {
                mDialerView.setKeysBackgroundResource(
                        isBluetoothAudioConnected() ? R.drawable.btn_dial_blue
                        : R.drawable.btn_dial_green);
            }

            if (isDialerOpened()) {
                mInCallPanel.setVisibility(View.GONE);
            } else {
                // Dialpad is dismissed; bring back the CallCard if
                // it's supposed to be visible.
                if ((mInCallScreenMode == InCallScreenMode.NORMAL)
                    || (mInCallScreenMode == InCallScreenMode.CALL_ENDED)) {
                    mInCallPanel.setVisibility(View.VISIBLE);
                }
            }
        }
    }

    /**
     * @return true if the DTMF dialpad is currently visible.
     */
    /* package */ boolean isDialerOpened() {
        return (mDialer != null && mDialer.isOpened());
    }

    /**
     * Called any time the DTMF dialpad is opened.
     * @see DTMFTwelveKeyDialer.onDialerOpen()
     */
    /* package */ void onDialerOpen() {
        if (DBG) log("onDialerOpen()...");
        final PhoneApp app = PhoneApp.getInstance();

        // ANY time the dialpad becomes visible, start the timer that will
        // eventually bring up the "touch lock" overlay.
        resetTouchLockTimer();

        // Update the in-call touch UI (which may need to hide itself, if
        // it's enabled.)
        updateInCallTouchUi();

        // Update any other onscreen UI elements that depend on the dialpad.
        updateDialpadVisibility();

        // This counts as explicit "user activity".
        app.pokeUserActivity();

        //If on OTA Call, hide OTA Screen
        // TODO: This may not be necessary, now that the dialpad is
        // always visible in OTA mode.
        if  ((mInCallScreenMode == InCallScreenMode.OTA_NORMAL
                || mInCallScreenMode == InCallScreenMode.OTA_ENDED)
                && app.otaUtils != null) {
            app.otaUtils.hideOtaScreen();
        }
    }

    /**
     * Called any time the DTMF dialpad is closed.
     * @see DTMFTwelveKeyDialer.onDialerClose()
     */
    /* package */ void onDialerClose() {
        if (DBG) log("onDialerClose()...");

        final PhoneApp app = PhoneApp.getInstance();

        // OTA-specific cleanup upon closing the dialpad.
        if ((mInCallScreenMode == InCallScreenMode.OTA_NORMAL)
            || (mInCallScreenMode == InCallScreenMode.OTA_ENDED)
            || ((app.cdmaOtaScreenState != null)
                && (app.cdmaOtaScreenState.otaScreenState ==
                    CdmaOtaScreenState.OtaScreenState.OTA_STATUS_ACTIVATION))) {
            mDialer.setHandleVisible(false);
            if (app.otaUtils != null) {
                app.otaUtils.otaShowProperScreen();
            }
        }

        // Dismiss the "touch lock" overlay if it was visible.
        // (The overlay is only ever used on top of the dialpad).
        enableTouchLock(false);

        // Update the in-call touch UI (which may need to re-show itself.)
        updateInCallTouchUi();

        // Update the visibility of the dialpad itself (and any other
        // onscreen UI elements that depend on it.)
        updateDialpadVisibility();

        // This counts as explicit "user activity".
        app.getInstance().pokeUserActivity();
    }

    /**
     * Determines when we can dial DTMF tones.
     */
    private boolean okToDialDTMFTones() {
        final boolean hasRingingCall = mCM.hasActiveRingingCall();
        final Call.State fgCallState = mCM.getActiveFgCallState();

        // We're allowed to send DTMF tones when there's an ACTIVE
        // foreground call, and not when an incoming call is ringing
        // (since DTMF tones are useless in that state), or if the
        // Manage Conference UI is visible (since the tab interferes
        // with the "Back to call" button.)

        // We can also dial while in ALERTING state because there are
        // some connections that never update to an ACTIVE state (no
        // indication from the network).
        boolean canDial =
            (fgCallState == Call.State.ACTIVE || fgCallState == Call.State.ALERTING)
            && !hasRingingCall
            && (mInCallScreenMode != InCallScreenMode.MANAGE_CONFERENCE);

        if (VDBG) log ("[okToDialDTMFTones] foreground state: " + fgCallState +
                ", ringing state: " + hasRingingCall +
                ", call screen mode: " + mInCallScreenMode +
                ", result: " + canDial);

        return canDial;
    }

    /**
     * @return true if the in-call DTMF dialpad should be available to the
     *      user, given the current state of the phone and the in-call UI.
     *      (This is used to control the visibility of the dialer's
     *      onscreen handle, if applicable, and the enabledness of the "Show
     *      dialpad" onscreen button or menu item.)
     */
    /* package */ boolean okToShowDialpad() {
        // The dialpad is available only when it's OK to dial DTMF
        // tones given the current state of the current call.
        return okToDialDTMFTones();
    }

    /**
     * Initializes the in-call touch UI on devices that need it.
     */
    private void initInCallTouchUi() {
        if (DBG) log("initInCallTouchUi()...");
        // TODO: we currently use the InCallTouchUi widget in at least
        // some states on ALL platforms.  But if some devices ultimately
        // end up not using *any* onscreen touch UI, we should make sure
        // to not even inflate the InCallTouchUi widget on those devices.
        mInCallTouchUi = (InCallTouchUi) findViewById(R.id.inCallTouchUi);
        mInCallTouchUi.setInCallScreenInstance(this);
    }

    /**
     * Updates the state of the in-call touch UI.
     */
    private void updateInCallTouchUi() {
        if (mInCallTouchUi != null) {
            mInCallTouchUi.updateState(mCM);
        }
    }

    /**
     * @return true if the onscreen touch UI is enabled (for regular
     * "ongoing call" states) on the current device.
     */
    public boolean isTouchUiEnabled() {
        return (mInCallTouchUi != null) && mInCallTouchUi.isTouchUiEnabled();
    }

    /**
     * @return true if the onscreen touch UI is enabled for
     * the "incoming call" state on the current device.
     */
    public boolean isIncomingCallTouchUiEnabled() {
        return (mInCallTouchUi != null) && mInCallTouchUi.isIncomingCallTouchUiEnabled();
    }

    /**
     * Posts a handler message telling the InCallScreen to update the
     * onscreen in-call touch UI.
     *
     * This is just a wrapper around updateInCallTouchUi(), for use by the
     * rest of the phone app or from a thread other than the UI thread.
     */
    /* package */ void requestUpdateTouchUi() {
        if (DBG) log("requestUpdateTouchUi()...");

        mHandler.removeMessages(REQUEST_UPDATE_TOUCH_UI);
        mHandler.sendEmptyMessage(REQUEST_UPDATE_TOUCH_UI);
    }

    /**
     * @return true if it's OK to display the in-call touch UI, given the
     * current state of the InCallScreen.
     */
    /* package */ boolean okToShowInCallTouchUi() {
        // Note that this method is concerned only with the internal state
        // of the InCallScreen.  (The InCallTouchUi widget has separate
        // logic to make sure it's OK to display the touch UI given the
        // current telephony state, and that it's allowed on the current
        // device in the first place.)

        // The touch UI is NOT available if:
        // - we're in some InCallScreenMode other than NORMAL
        //   (like CALL_ENDED or one of the OTA modes)
        return (mInCallScreenMode == InCallScreenMode.NORMAL);
    }

    /**
     * @return true if we're in restricted / emergency dialing only mode.
     */
    public boolean isPhoneStateRestricted() {
        // TODO:  This needs to work IN TANDEM with the KeyGuardViewMediator Code.
        // Right now, it looks like the mInputRestricted flag is INTERNAL to the
        // KeyGuardViewMediator and SPECIFICALLY set to be FALSE while the emergency
        // phone call is being made, to allow for input into the InCallScreen.
        // Having the InCallScreen judge the state of the device from this flag
        // becomes meaningless since it is always false for us.  The mediator should
        // have an additional API to let this app know that it should be restricted.
        int serviceState = mCM.getServiceState();
        return ((serviceState == ServiceState.STATE_EMERGENCY_ONLY) ||
                (serviceState == ServiceState.STATE_OUT_OF_SERVICE) ||
                (PhoneApp.getInstance().getKeyguardManager().inKeyguardRestrictedInputMode()));
    }

    //
    // In-call menu UI
    //

    /**
     * Override onCreatePanelView(), in order to get complete control
     * over the UI that comes up when the user presses MENU.
     *
     * This callback allows me to return a totally custom View hierarchy
     * (with custom layout and custom "item" views) to be shown instead
     * of a standard android.view.Menu hierarchy.
     *
     * This gets called (with featureId == FEATURE_OPTIONS_PANEL) every
     * time we need to bring up the menu.  (And in cases where we return
     * non-null, that means that the "standard" menu callbacks
     * onCreateOptionsMenu() and onPrepareOptionsMenu() won't get called
     * at all.)
     */
    @Override
    public View onCreatePanelView(int featureId) {
        if (VDBG) log("onCreatePanelView(featureId = " + featureId + ")...");

        // We only want this special behavior for the "options panel"
        // feature (i.e. the standard menu triggered by the MENU button.)
        if (featureId != Window.FEATURE_OPTIONS_PANEL) {
            return null;
        }

        // For now, totally disable the in-call menu on devices where we
        // use onscreen touchable buttons instead.
        // TODO: even on "full touch" devices we may still ultimately need
        // a regular menu in some states.  Need UI spec.
        if (isTouchUiEnabled()) {
            return null;
        }

        // TODO: May need to revisit the wake state here if this needs to be
        // tweaked.

        // Make sure there are no pending messages to *dismiss* the menu.
        mHandler.removeMessages(DISMISS_MENU);

        if (mInCallMenu == null) {
            if (VDBG) log("onCreatePanelView: creating mInCallMenu (first time)...");
            mInCallMenu = new InCallMenu(this);
            mInCallMenu.initMenu();
        }

        boolean okToShowMenu = mInCallMenu.updateItems(mCM);
        return okToShowMenu ? mInCallMenu.getView() : null;
    }

    /**
     * Dismisses the menu panel (see onCreatePanelView().)
     *
     * @param dismissImmediate If true, hide the panel immediately.
     *            If false, leave the menu visible onscreen for
     *            a brief interval before dismissing it (so the
     *            user can see the state change resulting from
     *            his original click.)
     */
    /* package */ void dismissMenu(boolean dismissImmediate) {
        if (VDBG) log("dismissMenu(immediate = " + dismissImmediate + ")...");

        if (dismissImmediate) {
            closeOptionsMenu();
        } else {
            mHandler.removeMessages(DISMISS_MENU);
            mHandler.sendEmptyMessageDelayed(DISMISS_MENU, MENU_DISMISS_DELAY);
            // This will result in a dismissMenu(true) call shortly.
        }
    }

    /**
     * Override onPanelClosed() to capture the panel closing event,
     * allowing us to set the poke lock correctly whenever the option
     * menu panel goes away.
     */
    @Override
    public void onPanelClosed(int featureId, Menu menu) {
        if (VDBG) log("onPanelClosed(featureId = " + featureId + ")...");

        // We only want this special behavior for the "options panel"
        // feature (i.e. the standard menu triggered by the MENU button.)
        if (featureId == Window.FEATURE_OPTIONS_PANEL) {
            // TODO: May need to return to the original wake state here
            // if onCreatePanelView ends up changing the wake state.
        }

        super.onPanelClosed(featureId, menu);
    }

    //
    // Bluetooth helper methods.
    //
    // - BluetoothAdapter is the Bluetooth system service.  If
    //   getDefaultAdapter() returns null
    //   then the device is not BT capable.  Use BluetoothDevice.isEnabled()
    //   to see if BT is enabled on the device.
    //
    // - BluetoothHeadset is the API for the control connection to a
    //   Bluetooth Headset.  This lets you completely connect/disconnect a
    //   headset (which we don't do from the Phone UI!) but also lets you
    //   get the address of the currently active headset and see whether
    //   it's currently connected.
    //
    // - BluetoothHandsfree is the API to control the audio connection to
    //   a bluetooth headset. We use this API to switch the headset on and
    //   off when the user presses the "Bluetooth" button.
    //   Our BluetoothHandsfree instance (mBluetoothHandsfree) is created
    //   by the PhoneApp and will be null if the device is not BT capable.
    //

    /**
     * @return true if the Bluetooth on/off switch in the UI should be
     *         available to the user (i.e. if the device is BT-capable
     *         and a headset is connected.)
     */
    /* package */ boolean isBluetoothAvailable() {
        if (VDBG) log("isBluetoothAvailable()...");
        if (mBluetoothHandsfree == null) {
            // Device is not BT capable.
            if (VDBG) log("  ==> FALSE (not BT capable)");
            return false;
        }

        // There's no need to ask the Bluetooth system service if BT is enabled:
        //
        //    BluetoothAdapter adapter = BluetoothAdapter.getDefaultAdapter();
        //    if ((adapter == null) || !adapter.isEnabled()) {
        //        if (DBG) log("  ==> FALSE (BT not enabled)");
        //        return false;
        //    }
        //    if (DBG) log("  - BT enabled!  device name " + adapter.getName()
        //                 + ", address " + adapter.getAddress());
        //
        // ...since we already have a BluetoothHeadset instance.  We can just
        // call isConnected() on that, and assume it'll be false if BT isn't
        // enabled at all.

        // Check if there's a connected headset, using the BluetoothHeadset API.
        boolean isConnected = false;
        if (mBluetoothHeadset != null) {
            BluetoothDevice headset = mBluetoothHeadset.getCurrentHeadset();
            if (VDBG) log("  - headset state = " +
                          mBluetoothHeadset.getState(headset));
            if (VDBG) log("  - headset address: " + headset);
            if (headset != null) {
                isConnected = mBluetoothHeadset.isConnected(headset);
                if (VDBG) log("  - isConnected: " + isConnected);
            }
        }

        if (VDBG) log("  ==> " + isConnected);
        return isConnected;
    }

    /**
     * @return true if a BT device is available, and its audio is currently connected.
     */
    /* package */ boolean isBluetoothAudioConnected() {
        if (mBluetoothHandsfree == null) {
            if (VDBG) log("isBluetoothAudioConnected: ==> FALSE (null mBluetoothHandsfree)");
            return false;
        }
        boolean isAudioOn = mBluetoothHandsfree.isAudioOn();
        if (VDBG) log("isBluetoothAudioConnected: ==> isAudioOn = " + isAudioOn);
        return isAudioOn;
    }

    /**
     * Helper method used to control the state of the green LED in the
     * "Bluetooth" menu item.
     *
     * @return true if a BT device is available and its audio is currently connected,
     *              <b>or</b> if we issued a BluetoothHandsfree.userWantsAudioOn()
     *              call within the last 5 seconds (which presumably means
     *              that the BT audio connection is currently being set
     *              up, and will be connected soon.)
     */
    /* package */ boolean isBluetoothAudioConnectedOrPending() {
        if (isBluetoothAudioConnected()) {
            if (VDBG) log("isBluetoothAudioConnectedOrPending: ==> TRUE (really connected)");
            return true;
        }

        // If we issued a userWantsAudioOn() call "recently enough", even
        // if BT isn't actually connected yet, let's still pretend BT is
        // on.  This is how we make the green LED in the menu item turn on
        // right away.
        if (mBluetoothConnectionPending) {
            long timeSinceRequest =
                    SystemClock.elapsedRealtime() - mBluetoothConnectionRequestTime;
            if (timeSinceRequest < 5000 /* 5 seconds */) {
                if (VDBG) log("isBluetoothAudioConnectedOrPending: ==> TRUE (requested "
                             + timeSinceRequest + " msec ago)");
                return true;
            } else {
                if (VDBG) log("isBluetoothAudioConnectedOrPending: ==> FALSE (request too old: "
                             + timeSinceRequest + " msec ago)");
                mBluetoothConnectionPending = false;
                return false;
            }
        }

        if (VDBG) log("isBluetoothAudioConnectedOrPending: ==> FALSE");
        return false;
    }

    /**
     * Posts a message to our handler saying to update the onscreen UI
     * based on a bluetooth headset state change.
     */
    /* package */ void requestUpdateBluetoothIndication() {
        if (VDBG) log("requestUpdateBluetoothIndication()...");
        // No need to look at the current state here; any UI elements that
        // care about the bluetooth state (i.e. the CallCard) get
        // the necessary state directly from PhoneApp.showBluetoothIndication().
        mHandler.removeMessages(REQUEST_UPDATE_BLUETOOTH_INDICATION);
        mHandler.sendEmptyMessage(REQUEST_UPDATE_BLUETOOTH_INDICATION);
    }

    private void dumpBluetoothState() {
        log("============== dumpBluetoothState() =============");
        log("= isBluetoothAvailable: " + isBluetoothAvailable());
        log("= isBluetoothAudioConnected: " + isBluetoothAudioConnected());
        log("= isBluetoothAudioConnectedOrPending: " + isBluetoothAudioConnectedOrPending());
        log("= PhoneApp.showBluetoothIndication: "
            + PhoneApp.getInstance().showBluetoothIndication());
        log("=");
        if (mBluetoothHandsfree != null) {
            log("= BluetoothHandsfree.isAudioOn: " + mBluetoothHandsfree.isAudioOn());
            if (mBluetoothHeadset != null) {
                BluetoothDevice headset = mBluetoothHeadset.getCurrentHeadset();
                log("= BluetoothHeadset.getCurrentHeadset: " + headset);
                if (headset != null) {
                    log("= BluetoothHeadset.isConnected: "
                        + mBluetoothHeadset.isConnected(headset));
                }
            } else {
                log("= mBluetoothHeadset is null");
            }
        } else {
            log("= mBluetoothHandsfree is null; device is not BT capable");
        }
    }

    /* package */ void connectBluetoothAudio() {
        if (VDBG) log("connectBluetoothAudio()...");
        if (mBluetoothHandsfree != null) {
            mBluetoothHandsfree.userWantsAudioOn();
        }

        // Watch out: The bluetooth connection doesn't happen instantly;
        // the userWantsAudioOn() call returns instantly but does its real
        // work in another thread.  Also, in practice the BT connection
        // takes longer than MENU_DISMISS_DELAY to complete(!) so we need
        // a little trickery here to make the menu item's green LED update
        // instantly.
        // (See isBluetoothAudioConnectedOrPending() above.)
        mBluetoothConnectionPending = true;
        mBluetoothConnectionRequestTime = SystemClock.elapsedRealtime();
    }

    /* package */ void disconnectBluetoothAudio() {
        if (VDBG) log("disconnectBluetoothAudio()...");
        if (mBluetoothHandsfree != null) {
            mBluetoothHandsfree.userWantsAudioOff();
        }
        mBluetoothConnectionPending = false;
    }

    //
    // "Touch lock" UI.
    //
    // When the DTMF dialpad is up, after a certain amount of idle time we
    // display an overlay graphic on top of the dialpad and "lock" the
    // touch UI.  (UI Rationale: We need *some* sort of screen lock, with
    // a fairly short timeout, to avoid false touches from the user's face
    // while in-call.  But we *don't* want to do this by turning off the
    // screen completely, since that's confusing (the user can't tell
    // what's going on) *and* it's fairly cumbersome to have to hit MENU
    // to bring the screen back, rather than using some gesture on the
    // touch screen.)
    //
    // The user can dismiss the touch lock overlay by double-tapping on
    // the central "lock" icon.  Also, the touch lock overlay will go away
    // by itself if the DTMF dialpad is dismissed for any reason, such as
    // the current call getting disconnected (see onDialerClose()).
    //
    // This entire feature is disabled on devices which use a proximity
    // sensor to turn the screen off while in-call.
    //

    /**
     * Initializes the "touch lock" UI widgets.  We do this lazily
     * to avoid slowing down the initial launch of the InCallScreen.
     */
    private void initTouchLock() {
        if (VDBG) log("initTouchLock()...");
        if (mTouchLockOverlay != null) {
            Log.w(LOG_TAG, "initTouchLock: already initialized!");
            return;
        }

        if (!mUseTouchLockOverlay) {
            Log.w(LOG_TAG, "initTouchLock: touch lock isn't used on this device!");
            return;
        }

        mTouchLockOverlay = (View) findViewById(R.id.touchLockOverlay);
        // Note mTouchLockOverlay's visibility is initially GONE.
        mTouchLockIcon = (View) findViewById(R.id.touchLockIcon);

        // Handle touch events.  (Basically mTouchLockOverlay consumes and
        // discards any touch events it sees, and mTouchLockIcon listens
        // for the "double-tap to unlock" gesture.)
        mTouchLockOverlay.setOnTouchListener(this);
        mTouchLockIcon.setOnTouchListener(this);

        mTouchLockFadeIn = AnimationUtils.loadAnimation(this, R.anim.touch_lock_fade_in);
    }

    private boolean isTouchLocked() {
        return mUseTouchLockOverlay
                && (mTouchLockOverlay != null)
                && (mTouchLockOverlay.getVisibility() == View.VISIBLE);
    }

    /**
     * Enables or disables the "touch lock" overlay on top of the DTMF dialpad.
     *
     * If enable=true, bring up the overlay immediately using an animated
     * fade-in effect.  (Or do nothing if the overlay isn't appropriate
     * right now, like if the dialpad isn't up, or the speaker is on.)
     *
     * If enable=false, immediately take down the overlay.  (Or do nothing
     * if the overlay isn't actually up right now.)
     *
     * Note that with enable=false this method will *not* automatically
     * start the touch lock timer.  (So when taking down the overlay while
     * the dialer is still up, the caller is also responsible for calling
     * resetTouchLockTimer(), to make sure the overlay will get
     * (re-)enabled later.)
     *
     */
    private void enableTouchLock(boolean enable) {
        if (VDBG) log("enableTouchLock(" + enable + ")...");
        if (enable) {
            // We shouldn't have even gotten here if we don't use the
            // touch lock overlay feature at all on this device.
            if (!mUseTouchLockOverlay) {
                Log.w(LOG_TAG, "enableTouchLock: touch lock isn't used on this device!");
                return;
            }

            // The "touch lock" overlay is only ever used on top of the
            // DTMF dialpad.
            if (!mDialer.isOpened()) {
                if (VDBG) log("enableTouchLock: dialpad isn't up, no need to lock screen.");
                return;
            }

            // Also, the "touch lock" overlay NEVER appears if the speaker is in use.
            if (PhoneUtils.isSpeakerOn(this)) {
                if (VDBG) log("enableTouchLock: speaker is on, no need to lock screen.");
                return;
            }

            // Initialize the UI elements if necessary.
            if (mTouchLockOverlay == null) {
                initTouchLock();
            }

            // First take down the menu if it's up (since it's confusing
            // to see a touchable menu *above* the touch lock overlay.)
            // Note dismissMenu() has no effect if the menu is already closed.
            dismissMenu(true);  // dismissImmediate = true

            // Bring up the touch lock overlay (with an animated fade)
            mTouchLockOverlay.setVisibility(View.VISIBLE);
            mTouchLockOverlay.startAnimation(mTouchLockFadeIn);
        } else {
            // TODO: it might be nice to immediately kill the animation if
            // we're in the middle of fading-in:
            //   if (mTouchLockFadeIn.hasStarted() && !mTouchLockFadeIn.hasEnded()) {
            //      mTouchLockOverlay.clearAnimation();
            //   }
            // but the fade-in is so quick that this probably isn't necessary.

            // Take down the touch lock overlay (immediately)
            if (mTouchLockOverlay != null) mTouchLockOverlay.setVisibility(View.GONE);
        }
    }

    /**
     * Schedule the "touch lock" overlay to begin fading in after a short
     * delay, but only if the DTMF dialpad is currently visible.
     *
     * (This is designed to be triggered on any user activity
     * while the dialpad is up but not locked, and also
     * whenever the user "unlocks" the touch lock overlay.)
     *
     * Calling this method supersedes any previous resetTouchLockTimer()
     * calls (i.e. we first clear any pending TOUCH_LOCK_TIMER messages.)
     */
    private void resetTouchLockTimer() {
        if (VDBG) log("resetTouchLockTimer()...");

        // This is a no-op if this device doesn't use the touch lock
        // overlay feature at all.
        if (!mUseTouchLockOverlay) return;

        mHandler.removeMessages(TOUCH_LOCK_TIMER);
        if (mDialer.isOpened() && !isTouchLocked()) {
            // The touch lock delay value comes from Gservices; we use
            // the same value that's used for the PowerManager's
            // POKE_LOCK_SHORT_TIMEOUT flag (i.e. the fastest possible
            // screen timeout behavior.)

            // Do a fresh lookup each time, since settings values can
            // change on the fly.  (The Settings.Secure helper class
            // caches these values so this call is usually cheap.)
            int touchLockDelay = Settings.Secure.getInt(
                    getContentResolver(),
                    Settings.Secure.SHORT_KEYLIGHT_DELAY_MS,
                    TOUCH_LOCK_DELAY_DEFAULT);
            mHandler.sendEmptyMessageDelayed(TOUCH_LOCK_TIMER, touchLockDelay);
        }
    }

    /**
     * Handles the TOUCH_LOCK_TIMER event.
     * @see resetTouchLockTimer
     */
    private void touchLockTimerExpired() {
        // Ok, it's been long enough since we had any user activity with
        // the DTMF dialpad up.  If the dialpad is still up, start fading
        // in the "touch lock" overlay.
        enableTouchLock(true);
    }

    // View.OnTouchListener implementation
    public boolean onTouch(View v, MotionEvent event) {
        if (VDBG) log ("onTouch(View " + v + ")...");

        // Handle touch events on the "touch lock" overlay.
        if ((v == mTouchLockIcon) || (v == mTouchLockOverlay)) {

            // TODO: move this big hunk of code to a helper function, or
            // even better out to a separate helper class containing all
            // the touch lock overlay code.

            // We only care about these touches while the touch lock UI is
            // visible (including the time during the fade-in animation.)
            if (!isTouchLocked()) {
                // Got an event from the touch lock UI, but we're not locked!
                // (This was probably a touch-UP right after we unlocked.
                // Ignore it.)
                return false;
            }

            // (v == mTouchLockIcon) means the user hit the lock icon in the
            // middle of the screen, and (v == mTouchLockOverlay) is a touch
            // anywhere else on the overlay.

            if (v == mTouchLockIcon) {
                // Direct hit on the "lock" icon.  Handle the double-tap gesture.
                if (event.getAction() == MotionEvent.ACTION_DOWN) {
                    long now = SystemClock.uptimeMillis();
                    if (VDBG) log("- touch lock icon: handling a DOWN event, t = " + now);

                    // Look for the double-tap gesture:
                    if (now < mTouchLockLastTouchTime + ViewConfiguration.getDoubleTapTimeout()) {
                        if (VDBG) log("==> touch lock icon: DOUBLE-TAP!");
                        // This was the 2nd tap of a double-tap gesture.
                        // Take down the touch lock overlay, but post a
                        // message in the future to bring it back later.
                        enableTouchLock(false);
                        resetTouchLockTimer();
                        // This counts as explicit "user activity".
                        PhoneApp.getInstance().pokeUserActivity();
                    }
                } else if (event.getAction() == MotionEvent.ACTION_UP) {
                    // Stash away the current time in case this is the first
                    // tap of a double-tap gesture.  (We measure the time from
                    // the first tap's UP to the second tap's DOWN.)
                    mTouchLockLastTouchTime = SystemClock.uptimeMillis();
                }

                // And regardless of what just happened, we *always* consume
                // touch events while the touch lock UI is (or was) visible.
                return true;

            } else {  // (v == mTouchLockOverlay)
                // User touched the "background" area of the touch lock overlay.

                // TODO: If we're in the middle of the fade-in animation,
                // consider making a touch *anywhere* immediately unlock the
                // UI.  This could be risky, though, if the user tries to
                // *double-tap* during the fade-in (in which case the 2nd tap
                // might 't become a false touch on the dialpad!)
                //
                //if (event.getAction() == MotionEvent.ACTION_DOWN) {
                //    if (DBG) log("- touch lock overlay background: handling a DOWN event.");
                //
                //    if (mTouchLockFadeIn.hasStarted() && !mTouchLockFadeIn.hasEnded()) {
                //        // If we're still fading-in, a touch *anywhere* onscreen
                //        // immediately unlocks.
                //        if (DBG) log("==> touch lock: tap during fade-in!");
                //
                //        mTouchLockOverlay.clearAnimation();
                //        enableTouchLock(false);
                //        // ...but post a message in the future to bring it
                //        // back later.
                //        resetTouchLockTimer();
                //    }
                //}

                // And regardless of what just happened, we *always* consume
                // touch events while the touch lock UI is (or was) visible.
                return true;
            }
        } else {
            Log.w(LOG_TAG, "onTouch: event from unexpected View: " + v);
            return false;
        }
    }

    // Any user activity while the dialpad is up, but not locked, should
    // reset the touch lock timer back to the full delay amount.
    @Override
    public void onUserInteraction() {
        if (mDialer.isOpened() && !isTouchLocked()) {
            resetTouchLockTimer();
        }
    }

    /**
     * Posts a handler message telling the InCallScreen to close
     * the OTA failure notice after the specified delay.
     * @see OtaUtils.otaShowProgramFailureNotice
     */
    /* package */ void requestCloseOtaFailureNotice(long timeout) {
        if (DBG) log("requestCloseOtaFailureNotice() with timeout: " + timeout);
        mHandler.sendEmptyMessageDelayed(REQUEST_CLOSE_OTA_FAILURE_NOTICE, timeout);

        // TODO: we probably ought to call removeMessages() for this
        // message code in either onPause or onResume, just to be 100%
        // sure that the message we just posted has no way to affect a
        // *different* call if the user quickly backs out and restarts.
        // (This is also true for requestCloseSpcErrorNotice() below, and
        // probably anywhere else we use mHandler.sendEmptyMessageDelayed().)
    }

    /**
     * Posts a handler message telling the InCallScreen to close
     * the SPC error notice after the specified delay.
     * @see OtaUtils.otaShowSpcErrorNotice
     */
    /* package */ void requestCloseSpcErrorNotice(long timeout) {
        if (DBG) log("requestCloseSpcErrorNotice() with timeout: " + timeout);
        mHandler.sendEmptyMessageDelayed(REQUEST_CLOSE_SPC_ERROR_NOTICE, timeout);
    }

    public boolean isOtaCallInActiveState() {
        final PhoneApp app = PhoneApp.getInstance();
        if ((mInCallScreenMode == InCallScreenMode.OTA_NORMAL)
                || ((app.cdmaOtaScreenState != null)
                    && (app.cdmaOtaScreenState.otaScreenState ==
                        CdmaOtaScreenState.OtaScreenState.OTA_STATUS_ACTIVATION))) {
            return true;
        } else {
            return false;
        }
    }

    /**
     * Handle OTA Call End scenario when display becomes dark during OTA Call
     * and InCallScreen is in pause mode.  CallNotifier will listen for call
     * end indication and call this api to handle OTA Call end scenario
     */
    public void handleOtaCallEnd() {
        final PhoneApp app = PhoneApp.getInstance();

        if (DBG) log("handleOtaCallEnd entering");
        if (((mInCallScreenMode == InCallScreenMode.OTA_NORMAL)
                || ((app.cdmaOtaScreenState != null)
                && (app.cdmaOtaScreenState.otaScreenState !=
                    CdmaOtaScreenState.OtaScreenState.OTA_STATUS_UNDEFINED)))
                && ((app.cdmaOtaProvisionData != null)
                && (!app.cdmaOtaProvisionData.inOtaSpcState))) {
            if (DBG) log("handleOtaCallEnd - Set OTA Call End stater");
            setInCallScreenMode(InCallScreenMode.OTA_ENDED);
            updateScreen();
        }
    }

    public boolean isOtaCallInEndState() {
        return (mInCallScreenMode == InCallScreenMode.OTA_ENDED);
    }

   /**
    * Checks to see if the current call is a CDMA OTA Call, based on the
    * action of the specified intent and OTA Screen state information.
    *
    * The OTA call is a CDMA-specific concept, so this method will
    * always return false on a GSM phone.
    */
    private boolean checkIsOtaCall(Intent intent) {
        if (VDBG) log("checkIsOtaCall...");

        if (intent == null || intent.getAction() == null) {
            return false;
        }

        if (!TelephonyCapabilities.supportsOtasp(mCM.getDefaultPhone())) {
            return false;
        }

        final PhoneApp app = PhoneApp.getInstance();

        if ((app.cdmaOtaScreenState == null)
                || (app.cdmaOtaProvisionData == null)) {
            if (DBG) log("checkIsOtaCall: OtaUtils.CdmaOtaScreenState not initialized");
            return false;
        }

        String action = intent.getAction();
        boolean isOtaCall = false;
        if (action.equals(OtaUtils.ACTION_PERFORM_CDMA_PROVISIONING)) {
            if (DBG) log("checkIsOtaCall action = ACTION_PERFORM_CDMA_PROVISIONING");
            if (!app.cdmaOtaProvisionData.isOtaCallIntentProcessed) {
                if (DBG) log("checkIsOtaCall: ACTION_PERFORM_CDMA_PROVISIONING is not handled before");
                app.cdmaOtaProvisionData.isOtaCallIntentProcessed = true;
                app.cdmaOtaScreenState.otaScreenState =
                        CdmaOtaScreenState.OtaScreenState.OTA_STATUS_ACTIVATION;
            }
            isOtaCall = true;
        } else if (action.equals(Intent.ACTION_CALL)
                || action.equals(Intent.ACTION_CALL_EMERGENCY)) {
            String number;
            try {
                number = getInitialNumber(intent);
            } catch (PhoneUtils.VoiceMailNumberMissingException ex) {
                if (DBG) log("Error retrieving number using the api getInitialNumber()");
                return false;
            }
            if (mPhone.isOtaSpNumber(number)) {
                if (DBG) log("checkIsOtaCall action ACTION_CALL, it is valid OTA number");
                isOtaCall = true;
            }
        } else if (action.equals(intent.ACTION_MAIN)) {
            if (DBG) log("checkIsOtaCall action ACTION_MAIN");
            boolean isRingingCall = mCM.hasActiveRingingCall();
            if (isRingingCall) {
                if (DBG) log("checkIsOtaCall isRingingCall: " + isRingingCall);
                return false;
            } else if ((app.cdmaOtaInCallScreenUiState.state
                            == CdmaOtaInCallScreenUiState.State.NORMAL)
                    || (app.cdmaOtaInCallScreenUiState.state
                            == CdmaOtaInCallScreenUiState.State.ENDED)) {
                if (DBG) log("checkIsOtaCall action ACTION_MAIN, OTA call already in progress");
                isOtaCall = true;
            } else {
                if (app.cdmaOtaScreenState.otaScreenState !=
                        CdmaOtaScreenState.OtaScreenState.OTA_STATUS_UNDEFINED) {
                    if (DBG) log("checkIsOtaCall action ACTION_MAIN, "
                                 + "OTA call in progress with UNDEFINED");
                    isOtaCall = true;
                }
            }
        }

        if (DBG) log("checkIsOtaCall: isOtaCall =" + isOtaCall);
        if (isOtaCall && (app.otaUtils == null)) {
            if (DBG) log("checkIsOtaCall: creating OtaUtils...");
            app.otaUtils = new OtaUtils(getApplicationContext(),
                                    this, mInCallPanel, mCallCard, mDialer);
        }
        return isOtaCall;
    }

    /**
     * Initialize the OTA State and UI.
     *
     * On Resume, this function is called to check if current call is
     * OTA Call and if it is OTA Call, create OtaUtil object and set
     * InCallScreenMode to OTA Call mode (OTA_NORMAL or OTA_ENDED).
     * As part of initialization, OTA Call Card is inflated.
     * OtaUtil object provides utility apis that InCallScreen calls for OTA Call UI
     * rendering, handling of touck/key events on OTA Screens and handling of
     * Framework events that result in OTA State change
     *
     * @return: true if we are in an OtaCall
     */
    private boolean initOtaState() {
        boolean inOtaCall = false;

        if (TelephonyCapabilities.supportsOtasp(mCM.getDefaultPhone())) {
            final PhoneApp app = PhoneApp.getInstance();

            if ((app.cdmaOtaScreenState == null) || (app.cdmaOtaProvisionData == null)) {
                if (DBG) log("initOtaState func - All CdmaOTA utility classes not initialized");
                return false;
            }

            inOtaCall = checkIsOtaCall(getIntent());
            if (inOtaCall) {
                OtaUtils.CdmaOtaInCallScreenUiState.State cdmaOtaInCallScreenState =
                        app.otaUtils.getCdmaOtaInCallScreenUiState();
                if (cdmaOtaInCallScreenState == OtaUtils.CdmaOtaInCallScreenUiState.State.NORMAL) {
                    if (DBG) log("initOtaState - in OTA Normal mode");
                    setInCallScreenMode(InCallScreenMode.OTA_NORMAL);
                } else if (cdmaOtaInCallScreenState ==
                                OtaUtils.CdmaOtaInCallScreenUiState.State.ENDED) {
                    if (DBG) log("initOtaState - in OTA END mode");
                    setInCallScreenMode(InCallScreenMode.OTA_ENDED);
                } else if (app.cdmaOtaScreenState.otaScreenState ==
                                CdmaOtaScreenState.OtaScreenState.OTA_STATUS_SUCCESS_FAILURE_DLG) {
                    if (DBG) log("initOtaState - set OTA END Mode");
                    setInCallScreenMode(InCallScreenMode.OTA_ENDED);
                } else {
                    if (DBG) log("initOtaState - Set OTA NORMAL Mode");
                    setInCallScreenMode(InCallScreenMode.OTA_NORMAL);
                }
            } else {
                if (app.otaUtils != null) {
                    app.otaUtils.cleanOtaScreen(false);
                }
            }
        }
        return inOtaCall;
    }

    public void updateMenuItems() {
        if (mInCallMenu != null) {
            boolean okToShowMenu =  mInCallMenu.updateItems(mCM);

            if (!okToShowMenu) {
                dismissMenu(true);
            }
        }
    }

    /**
     * Updates and returns the InCallControlState instance.
     */
    public InCallControlState getUpdatedInCallControlState() {
        if (VDBG) {
            log("InCallScreen getUpdatedInCallControlState : ");
            PhoneUtils.dumpCallManager();
        }
        mInCallControlState.update();
        return mInCallControlState;
    }

    /**
     * Updates the background of the InCallScreen to indicate the state of
     * the current call(s).
     */
    private void updateInCallBackground() {
        final boolean hasRingingCall = mCM.hasActiveRingingCall();
        final boolean hasActiveCall = mCM.hasActiveFgCall();
        final boolean hasHoldingCall = mCM.hasActiveBgCall();
        final PhoneApp app = PhoneApp.getInstance();
        final boolean bluetoothActive = app.showBluetoothIndication();

        int backgroundResId = R.drawable.bg_in_call_gradient_unidentified;

        // Possible states of the background are:
        // - bg_in_call_gradient_bluetooth.9.png     // blue
        // - bg_in_call_gradient_connected.9.png     // green
        // - bg_in_call_gradient_ended.9.png         // red
        // - bg_in_call_gradient_on_hold.9.png       // orange
        // - bg_in_call_gradient_unidentified.9.png  // gray

        if (hasRingingCall) {
            // There's an INCOMING (or WAITING) call.
            if (bluetoothActive) {
                backgroundResId = R.drawable.bg_in_call_gradient_bluetooth;
            } else {
                backgroundResId = R.drawable.bg_in_call_gradient_unidentified;
            }
        } else if (hasHoldingCall && !hasActiveCall) {
            // No foreground call, but there is a call on hold.
            backgroundResId = R.drawable.bg_in_call_gradient_on_hold;
        } else {
            // In all cases other than "ringing" and "on hold", the state
            // of the foreground call determines the background.
            final Call.State fgState = mCM.getActiveFgCallState();
            switch (fgState) {
                case ACTIVE:
                case DISCONNECTING:  // Call will disconnect soon, but keep showing
                                     // the normal "connected" background for now.
                    if (bluetoothActive) {
                        backgroundResId = R.drawable.bg_in_call_gradient_bluetooth;
                    } else {
                        backgroundResId = R.drawable.bg_in_call_gradient_connected;
                    }
                    break;

                case DISCONNECTED:
                    backgroundResId = R.drawable.bg_in_call_gradient_ended;
                    break;

                case DIALING:
                case ALERTING:
                    if (bluetoothActive) {
                        backgroundResId = R.drawable.bg_in_call_gradient_bluetooth;
                    } else {
                        backgroundResId = R.drawable.bg_in_call_gradient_unidentified;
                    }
                    break;

                default:
                    // Foreground call is (presumably) IDLE.
                    // We're not usually here at all in this state, but
                    // this *does* happen in some unusual cases (like
                    // while displaying an MMI result).
                    // Use the most generic background.
                    backgroundResId = R.drawable.bg_in_call_gradient_unidentified;
                    break;
            }
        }
        mMainFrame.setBackgroundResource(backgroundResId);
    }

    public void resetInCallScreenMode() {
        if (DBG) log("resetInCallScreenMode - InCallScreenMode set to UNDEFINED");
        setInCallScreenMode(InCallScreenMode.UNDEFINED);
    }

    /**
     * Clear all the fields related to the provider support.
     */
    private void clearProvider() {
        mProviderOverlayVisible = false;
        mProviderLabel = null;
        mProviderIcon = null;
        mProviderGatewayUri = null;
        mProviderAddress = null;
    }

    /**
     * Updates the onscreen hint displayed while the user is dragging one
     * of the handles of the RotarySelector widget used for incoming
     * calls.
     *
     * @param hintTextResId resource ID of the hint text to display,
     *        or 0 if no hint should be visible.
     * @param hintColorResId resource ID for the color of the hint text
     */
    /* package */ void updateSlidingTabHint(int hintTextResId, int hintColorResId) {
        if (VDBG) log("updateRotarySelectorHint(" + hintTextResId + ")...");
        if (mCallCard != null) {
            mCallCard.setRotarySelectorHint(hintTextResId, hintColorResId);
            mCallCard.updateState(mCM);
            // TODO: if hintTextResId == 0, consider NOT clearing the onscreen
            // hint right away, but instead post a delayed handler message to
            // keep it onscreen for an extra second or two.  (This might make
            // the hint more helpful if the user quickly taps one of the
            // handles without dragging at all...)
            // (Or, maybe this should happen completely within the RotarySelector
            // widget, since the widget itself probably wants to keep the colored
            // arrow visible for some extra time also...)
        }
    }

    @Override
    public boolean dispatchPopulateAccessibilityEvent(AccessibilityEvent event) {
        super.dispatchPopulateAccessibilityEvent(event);
        mCallCard.dispatchPopulateAccessibilityEvent(event);
        return true;
    }

    private void log(String msg) {
        Log.d(LOG_TAG, msg);
    }
}<|MERGE_RESOLUTION|>--- conflicted
+++ resolved
@@ -1231,8 +1231,7 @@
         mInCallControlState = new InCallControlState(this, mCM);
 
         // Helper class to run the "Manage conference" UI
-<<<<<<< HEAD
-        mManageConferenceUtils = new ManageConferenceUtils(this, mPhone);
+        mManageConferenceUtils = new ManageConferenceUtils(this, mCM);
 
         // Create the dtmf dialer.  The dialer view we use depends on the
         // current platform:
@@ -1269,9 +1268,6 @@
         }
         // Finally, create the DTMFTwelveKeyDialer instance.
         mDialer = new DTMFTwelveKeyDialer(this, mDialerView, dialerDrawer);
-=======
-        mManageConferenceUtils = new ManageConferenceUtils(this, mCM);
->>>>>>> 4000ce7e
     }
 
     /**
