/*
 * Copyright (C) 2006 The Android Open Source Project
 *
 * Licensed under the Apache License, Version 2.0 (the "License");
 * you may not use this file except in compliance with the License.
 * You may obtain a copy of the License at
 *
 *      http://www.apache.org/licenses/LICENSE-2.0
 *
 * Unless required by applicable law or agreed to in writing, software
 * distributed under the License is distributed on an "AS IS" BASIS,
 * WITHOUT WARRANTIES OR CONDITIONS OF ANY KIND, either express or implied.
 * See the License for the specific language governing permissions and
 * limitations under the License.
 */

package com.android.phone;

import android.app.Activity;
import android.app.AlertDialog;
import android.app.Dialog;
import android.bluetooth.BluetoothDevice;
import android.bluetooth.BluetoothHeadset;
import android.content.BroadcastReceiver;
import android.content.Context;
import android.content.DialogInterface.OnCancelListener;
import android.content.DialogInterface;
import android.content.Intent;
import android.content.IntentFilter;
import android.content.res.Resources;
import android.graphics.Shader;
import android.graphics.Typeface;
<<<<<<< HEAD
import android.graphics.drawable.BitmapDrawable;
=======
>>>>>>> dc66301e
import android.graphics.drawable.Drawable;
import android.media.AudioManager;
import android.net.Uri;
import android.os.AsyncResult;
import android.os.Bundle;
import android.os.Handler;
import android.os.Message;
import android.os.SystemClock;
import android.os.SystemProperties;
import android.provider.Checkin;
import android.provider.Settings;
import android.telephony.PhoneNumberUtils;
import android.telephony.ServiceState;
import android.text.TextUtils;
import android.text.method.DialerKeyListener;
import android.util.Log;
import android.view.KeyEvent;
import android.view.Menu;
import android.view.MotionEvent;
import android.view.View;
import android.view.ViewConfiguration;
import android.view.ViewGroup;
import android.view.Window;
import android.view.WindowManager;
import android.view.accessibility.AccessibilityEvent;
import android.view.animation.Animation;
import android.view.animation.AnimationUtils;
import android.widget.EditText;
<<<<<<< HEAD
import android.widget.ImageView;
=======
>>>>>>> dc66301e
import android.widget.LinearLayout;
import android.widget.SlidingDrawer;
import android.widget.TextView;
import android.widget.Toast;

import com.android.internal.telephony.Call;
import com.android.internal.telephony.Connection;
import com.android.internal.telephony.MmiCode;
import com.android.internal.telephony.Phone;
import com.android.phone.OtaUtils.CdmaOtaInCallScreenUiState;
import com.android.phone.OtaUtils.CdmaOtaScreenState;

import java.util.List;

/**
 * Phone app "in call" screen.
 */
public class InCallScreen extends Activity
        implements View.OnClickListener, View.OnTouchListener {
    private static final String LOG_TAG = "InCallScreen";

    private static final boolean DBG =
            (PhoneApp.DBG_LEVEL >= 1) && (SystemProperties.getInt("ro.debuggable", 0) == 1);
    private static final boolean VDBG = (PhoneApp.DBG_LEVEL >= 2);

    // Enable detailed logs of user actions while on the in-call screen.
    // TODO: For now this is totally disabled.  But for future user
    // research, we should change the PHONE_UI_EVENT_* events to use
    // android.util.EventLog rather than Checkin.logEvent, so that we can
    // select which of those events to upload on a tag-by-tag basis
    // (which means that we could actually ship devices with this logging
    // enabled.)
    /* package */ static final boolean ENABLE_PHONE_UI_EVENT_LOGGING = false;

    /**
     * Intent extra used to specify whether the DTMF dialpad should be
     * initially visible when bringing up the InCallScreen.  (If this
     * extra is present, the dialpad will be initially shown if the extra
     * has the boolean value true, and initially hidden otherwise.)
     */
    // TODO: Should be EXTRA_SHOW_DIALPAD for consistency.
    static final String SHOW_DIALPAD_EXTRA = "com.android.phone.ShowDialpad";

    /**
     * Intent extra to specify the package name of the gateway
     * provider.  Used to get the name displayed in the in-call screen
     * during the call setup. The value is a string.
     */
    // TODO: This extra is currently set by the gateway application as
    // a temporary measure. Ultimately, the framework will securely
    // set it.
    /* package */ static final String EXTRA_GATEWAY_PROVIDER_PACKAGE =
            "com.android.phone.extra.GATEWAY_PROVIDER_PACKAGE";

    /**
     * Intent extra to specify the URI of the provider to place the
     * call. The value is a string. It holds the gateway address
     * (phone gateway URL should start with the 'tel:' scheme) that
     * will actually be contacted to call the number passed in the
     * intent URL or in the EXTRA_PHONE_NUMBER extra.
     */
    // TODO: Should the value be a Uri (Parcelable)? Need to make sure
    // MMI code '#' don't get confused as URI fragments.
    /* package */ static final String EXTRA_GATEWAY_URI =
            "com.android.phone.extra.GATEWAY_URI";

    // Event values used with Checkin.Events.Tag.PHONE_UI events:
    /** The in-call UI became active */
    static final String PHONE_UI_EVENT_ENTER = "enter";
    /** User exited the in-call UI */
    static final String PHONE_UI_EVENT_EXIT = "exit";
    /** User clicked one of the touchable in-call buttons */
    static final String PHONE_UI_EVENT_BUTTON_CLICK = "button_click";

    // Amount of time (in msec) that we display the "Call ended" state.
    // The "short" value is for calls ended by the local user, and the
    // "long" value is for calls ended by the remote caller.
    private static final int CALL_ENDED_SHORT_DELAY =  200;  // msec
    private static final int CALL_ENDED_LONG_DELAY = 2000;  // msec

    // Amount of time (in msec) that we keep the in-call menu onscreen
    // *after* the user changes the state of one of the toggle buttons.
    private static final int MENU_DISMISS_DELAY =  1000;  // msec

    // Amount of time that we display the PAUSE alert Dialog showing the
    // post dial string yet to be send out to the n/w
    private static final int PAUSE_PROMPT_DIALOG_TIMEOUT = 2000;  //msec

    // The "touch lock" overlay timeout comes from Gservices; this is the default.
    private static final int TOUCH_LOCK_DELAY_DEFAULT =  6000;  // msec

    // Amount of time for Displaying "Dialing" for 3way Calling origination
    private static final int THREEWAY_CALLERINFO_DISPLAY_TIME = 3000; // msec

    // Amount of time that we display the provider's overlay if applicable.
    private static final int PROVIDER_OVERLAY_TIMEOUT = 5000;  // msec

    // These are values for the settings of the auto retry mode:
    // 0 = disabled
    // 1 = enabled
    // TODO (Moto):These constants don't really belong here,
    // they should be moved to Settings where the value is being looked up in the first place
    static final int AUTO_RETRY_OFF = 0;
    static final int AUTO_RETRY_ON = 1;

    // Message codes; see mHandler below.
    // Note message codes < 100 are reserved for the PhoneApp.
    private static final int PHONE_STATE_CHANGED = 101;
    private static final int PHONE_DISCONNECT = 102;
    private static final int EVENT_HEADSET_PLUG_STATE_CHANGED = 103;
    private static final int POST_ON_DIAL_CHARS = 104;
    private static final int WILD_PROMPT_CHAR_ENTERED = 105;
    private static final int ADD_VOICEMAIL_NUMBER = 106;
    private static final int DONT_ADD_VOICEMAIL_NUMBER = 107;
    private static final int DELAYED_CLEANUP_AFTER_DISCONNECT = 108;
    private static final int SUPP_SERVICE_FAILED = 110;
    private static final int DISMISS_MENU = 111;
    private static final int ALLOW_SCREEN_ON = 112;
    private static final int TOUCH_LOCK_TIMER = 113;
    private static final int REQUEST_UPDATE_BLUETOOTH_INDICATION = 114;
    private static final int PHONE_CDMA_CALL_WAITING = 115;
    private static final int THREEWAY_CALLERINFO_DISPLAY_DONE = 116;
    private static final int EVENT_OTA_PROVISION_CHANGE = 117;
    private static final int REQUEST_CLOSE_SPC_ERROR_NOTICE = 118;
    private static final int REQUEST_CLOSE_OTA_FAILURE_NOTICE = 119;
    private static final int EVENT_PAUSE_DIALOG_COMPLETE = 120;
    private static final int EVENT_HIDE_PROVIDER_OVERLAY = 121;  // Time to remove the overlay.
    private static final int REQUEST_UPDATE_TOUCH_UI = 122;

    //following constants are used for OTA Call
    public static final String ACTION_SHOW_ACTIVATION =
           "com.android.phone.InCallScreen.SHOW_ACTIVATION";
    public static final String OTA_NUMBER = "*228";
    public static final String EXTRA_OTA_CALL = "android.phone.extra.OTA_CALL";

    // When InCallScreenMode is UNDEFINED set the default action
    // to ACTION_UNDEFINED so if we are resumed the activity will
    // know its undefined. In particular checkIsOtaCall will return
    // false.
    public static final String ACTION_UNDEFINED = "com.android.phone.InCallScreen.UNDEFINED";

    // High-level "modes" of the in-call UI.
    private enum InCallScreenMode {
        /**
         * Normal in-call UI elements visible.
         */
        NORMAL,
        /**
         * "Manage conference" UI is visible, totally replacing the
         * normal in-call UI.
         */
        MANAGE_CONFERENCE,
        /**
         * Non-interactive UI state.  Call card is visible,
         * displaying information about the call that just ended.
         */
        CALL_ENDED,
         /**
         * Normal OTA in-call UI elements visible.
         */
        OTA_NORMAL,
        /**
         * OTA call ended UI visible, replacing normal OTA in-call UI.
         */
        OTA_ENDED,
        /**
         * Default state when not on call
         */
        UNDEFINED
    }
    private InCallScreenMode mInCallScreenMode = InCallScreenMode.UNDEFINED;

    // Possible error conditions that can happen on startup.
    // These are returned as status codes from the various helper
    // functions we call from onCreate() and/or onResume().
    // See syncWithPhoneState() and checkIfOkToInitiateOutgoingCall() for details.
    private enum InCallInitStatus {
        SUCCESS,
        VOICEMAIL_NUMBER_MISSING,
        POWER_OFF,
        EMERGENCY_ONLY,
        PHONE_NOT_IN_USE,
        NO_PHONE_NUMBER_SUPPLIED,
        DIALED_MMI,
        CALL_FAILED
    }
    private InCallInitStatus mInCallInitialStatus;  // see onResume()

    private boolean mRegisteredForPhoneStates;
    private boolean mNeedShowCallLostDialog;

    private Phone mPhone;
    private Call mForegroundCall;
    private Call mBackgroundCall;
    private Call mRingingCall;

    private BluetoothHandsfree mBluetoothHandsfree;
    private BluetoothHeadset mBluetoothHeadset;
    private boolean mBluetoothConnectionPending;
    private long mBluetoothConnectionRequestTime;

    // Main in-call UI ViewGroups
    private ViewGroup mMainFrame;
    private ViewGroup mInCallPanel;

    // Main in-call UI elements:
    private CallCard mCallCard;

    // UI controls:
    private InCallControlState mInCallControlState;
    private InCallMenu mInCallMenu;  // used on some devices
    private InCallTouchUi mInCallTouchUi;  // used on some devices
    private ManageConferenceUtils mManageConferenceUtils;

    // DTMF Dialer controller and its view:
    private DTMFTwelveKeyDialer mDialer;
    private DTMFTwelveKeyDialerView mDialerView;

    // TODO: Move these providers related fields in their own class.
    // Optional overlay when a 3rd party provider is used.
    private boolean mProviderOverlayVisible = false;
    private CharSequence mProviderLabel;
    private Drawable mProviderIcon;
    private Uri mProviderGatewayUri;
    // The formated address extracted from mProviderGatewayUri. User visible.
    private String mProviderAddress;

    // For OTA Call
    public OtaUtils otaUtils;

    private EditText mWildPromptText;

    // "Touch lock overlay" feature
    private boolean mUseTouchLockOverlay;  // True if we use this feature on the current device
    private View mTouchLockOverlay;  // The overlay over the whole screen
    private View mTouchLockIcon;  // The "lock" icon in the middle of the screen
    private Animation mTouchLockFadeIn;
    private long mTouchLockLastTouchTime;  // in SystemClock.uptimeMillis() time base

    // Various dialogs we bring up (see dismissAllDialogs()).
    // TODO: convert these all to use the "managed dialogs" framework.
    //
    // The MMI started dialog can actually be one of 2 items:
    //   1. An alert dialog if the MMI code is a normal MMI
    //   2. A progress dialog if the user requested a USSD
    private Dialog mMmiStartedDialog;
    private AlertDialog mMissingVoicemailDialog;
    private AlertDialog mGenericErrorDialog;
    private AlertDialog mSuppServiceFailureDialog;
    private AlertDialog mWaitPromptDialog;
    private AlertDialog mWildPromptDialog;
    private AlertDialog mCallLostDialog;
    private AlertDialog mPausePromptDialog;
    // NOTE: if you add a new dialog here, be sure to add it to dismissAllDialogs() also.

    // TODO: If the Activity class ever provides an easy way to get the
    // current "activity lifecycle" state, we can remove these flags.
    private boolean mIsDestroyed = false;
    private boolean mIsForegroundActivity = false;

    // For use with CDMA Pause/Wait dialogs
    private String mPostDialStrAfterPause;
    private boolean mPauseInProgress = false;

    // Flag indicating whether or not we should bring up the Call Log when
    // exiting the in-call UI due to the Phone becoming idle.  (This is
    // true if the most recently disconnected Call was initiated by the
    // user, or false if it was an incoming call.)
    // This flag is used by delayedCleanupAfterDisconnect(), and is set by
    // onDisconnect() (which is the only place that either posts a
    // DELAYED_CLEANUP_AFTER_DISCONNECT event *or* calls
    // delayedCleanupAfterDisconnect() directly.)
    private boolean mShowCallLogAfterDisconnect;

    private Handler mHandler = new Handler() {
        @Override
        public void handleMessage(Message msg) {
            if (mIsDestroyed) {
                if (DBG) log("Handler: ignoring message " + msg + "; we're destroyed!");
                return;
            }
            if (!mIsForegroundActivity) {
                if (DBG) log("Handler: handling message " + msg + " while not in foreground");
                // Continue anyway; some of the messages below *want* to
                // be handled even if we're not the foreground activity
                // (like DELAYED_CLEANUP_AFTER_DISCONNECT), and they all
                // should at least be safe to handle if we're not in the
                // foreground...
            }

            PhoneApp app = PhoneApp.getInstance();
            switch (msg.what) {
                case SUPP_SERVICE_FAILED:
                    onSuppServiceFailed((AsyncResult) msg.obj);
                    break;

                case PHONE_STATE_CHANGED:
                    onPhoneStateChanged((AsyncResult) msg.obj);
                    break;

                case PHONE_DISCONNECT:
                    onDisconnect((AsyncResult) msg.obj);
                    break;

                case EVENT_HEADSET_PLUG_STATE_CHANGED:
                    // Update the in-call UI, since some UI elements (in
                    // particular the "Speaker" menu button) change state
                    // depending on whether a headset is plugged in.
                    // TODO: A full updateScreen() is overkill here, since
                    // the value of PhoneApp.isHeadsetPlugged() only affects a
                    // single menu item.  (But even a full updateScreen()
                    // is still pretty cheap, so let's keep this simple
                    // for now.)
                    if (!isBluetoothAudioConnected()) {
                        if (msg.arg1 != 1){
                            // If the state is "not connected", restore the speaker state.
                            // We ONLY want to do this on the wired headset connect /
                            // disconnect events for now though, so we're only triggering
                            // on EVENT_HEADSET_PLUG_STATE_CHANGED.
                            PhoneUtils.restoreSpeakerMode(InCallScreen.this);
                        } else {
                            // If the state is "connected", force the speaker off without
                            // storing the state.
                            PhoneUtils.turnOnSpeaker(InCallScreen.this, false, false);
                            // If the dialpad is open, we need to start the timer that will
                            // eventually bring up the "touch lock" overlay.
                            if (mDialer.isOpened() && !isTouchLocked()) {
                                resetTouchLockTimer();
                            }
                        }
                    }
                    updateScreen();
                    break;

                case PhoneApp.MMI_INITIATE:
                    onMMIInitiate((AsyncResult) msg.obj);
                    break;

                case PhoneApp.MMI_CANCEL:
                    onMMICancel();
                    break;

                // handle the mmi complete message.
                // since the message display class has been replaced with
                // a system dialog in PhoneUtils.displayMMIComplete(), we
                // should finish the activity here to close the window.
                case PhoneApp.MMI_COMPLETE:
                    // Check the code to see if the request is ready to
                    // finish, this includes any MMI state that is not
                    // PENDING.
                    MmiCode mmiCode = (MmiCode) ((AsyncResult) msg.obj).result;
                    // if phone is a CDMA phone display feature code completed message
                    int phoneType = mPhone.getPhoneType();
                    if (phoneType == Phone.PHONE_TYPE_CDMA) {
                        PhoneUtils.displayMMIComplete(mPhone, app, mmiCode, null, null);
                    } else if (phoneType == Phone.PHONE_TYPE_GSM) {
                        if (mmiCode.getState() != MmiCode.State.PENDING) {
                            if (DBG) log("Got MMI_COMPLETE, finishing InCallScreen...");
                            endInCallScreenSession();
                        }
                    }
                    break;

                case POST_ON_DIAL_CHARS:
                    handlePostOnDialChars((AsyncResult) msg.obj, (char) msg.arg1);
                    break;

                case ADD_VOICEMAIL_NUMBER:
                    addVoiceMailNumberPanel();
                    break;

                case DONT_ADD_VOICEMAIL_NUMBER:
                    dontAddVoiceMailNumber();
                    break;

                case DELAYED_CLEANUP_AFTER_DISCONNECT:
                    delayedCleanupAfterDisconnect();
                    break;

                case DISMISS_MENU:
                    // dismissMenu() has no effect if the menu is already closed.
                    dismissMenu(true);  // dismissImmediate = true
                    break;

                case ALLOW_SCREEN_ON:
                    if (VDBG) log("ALLOW_SCREEN_ON message...");
                    // Undo our previous call to preventScreenOn(true).
                    // (Note this will cause the screen to turn on
                    // immediately, if it's currently off because of a
                    // prior preventScreenOn(true) call.)
                    app.preventScreenOn(false);
                    break;

                case TOUCH_LOCK_TIMER:
                    if (VDBG) log("TOUCH_LOCK_TIMER...");
                    touchLockTimerExpired();
                    break;

                case REQUEST_UPDATE_BLUETOOTH_INDICATION:
                    if (VDBG) log("REQUEST_UPDATE_BLUETOOTH_INDICATION...");
                    // The bluetooth headset state changed, so some UI
                    // elements may need to update.  (There's no need to
                    // look up the current state here, since any UI
                    // elements that care about the bluetooth state get it
                    // directly from PhoneApp.showBluetoothIndication().)
                    updateScreen();
                    break;

                case PHONE_CDMA_CALL_WAITING:
                    if (DBG) log("Received PHONE_CDMA_CALL_WAITING event ...");
                    Connection cn = mRingingCall.getLatestConnection();

                    // Only proceed if we get a valid connection object
                    if (cn != null) {
                        // Finally update screen with Call waiting info and request
                        // screen to wake up
                        updateScreen();
                        app.updateWakeState();
                    }
                    break;

                case THREEWAY_CALLERINFO_DISPLAY_DONE:
                    if (DBG) log("Received THREEWAY_CALLERINFO_DISPLAY_DONE event ...");
                    if (app.cdmaPhoneCallState.getCurrentCallState()
                            == CdmaPhoneCallState.PhoneCallState.THRWAY_ACTIVE) {
                        // Set the mThreeWayCallOrigStateDialing state to true
                        app.cdmaPhoneCallState.setThreeWayCallOrigState(false);

                        //Finally update screen with with the current on going call
                        updateScreen();
                    }
                    break;

                case EVENT_OTA_PROVISION_CHANGE:
                    if (otaUtils != null) {
                        otaUtils.onOtaProvisionStatusChanged((AsyncResult) msg.obj);
                    }
                    break;

                case REQUEST_CLOSE_SPC_ERROR_NOTICE:
                    if (otaUtils != null) {
                        otaUtils.onOtaCloseSpcNotice();
                    }
                    break;

                case REQUEST_CLOSE_OTA_FAILURE_NOTICE:
                    if (otaUtils != null) {
                        otaUtils.onOtaCloseFailureNotice();
                    }
                    break;

                case EVENT_PAUSE_DIALOG_COMPLETE:
                    if (mPausePromptDialog != null) {
                        if (DBG) log("- DISMISSING mPausePromptDialog.");
                        mPausePromptDialog.dismiss();  // safe even if already dismissed
                        mPausePromptDialog = null;
                    }
                    break;

                case EVENT_HIDE_PROVIDER_OVERLAY:
                    mProviderOverlayVisible = false;
                    updateProviderOverlay();  // Clear the overlay.
                    break;

                case REQUEST_UPDATE_TOUCH_UI:
                    updateInCallTouchUi();
                    break;
            }
        }
    };

    private final BroadcastReceiver mReceiver = new BroadcastReceiver() {
            @Override
            public void onReceive(Context context, Intent intent) {
                String action = intent.getAction();
                if (action.equals(Intent.ACTION_HEADSET_PLUG)) {
                    // Listen for ACTION_HEADSET_PLUG broadcasts so that we
                    // can update the onscreen UI when the headset state changes.
                    // if (DBG) log("mReceiver: ACTION_HEADSET_PLUG");
                    // if (DBG) log("==> intent: " + intent);
                    // if (DBG) log("    state: " + intent.getIntExtra("state", 0));
                    // if (DBG) log("    name: " + intent.getStringExtra("name"));
                    // send the event and add the state as an argument.
                    Message message = Message.obtain(mHandler, EVENT_HEADSET_PLUG_STATE_CHANGED,
                            intent.getIntExtra("state", 0), 0);
                    mHandler.sendMessage(message);
                }
            }
        };


    @Override
    protected void onCreate(Bundle icicle) {
        if (DBG) log("onCreate()...  this = " + this);

        Profiler.callScreenOnCreate();

        super.onCreate(icicle);

        final PhoneApp app = PhoneApp.getInstance();
        app.setInCallScreenInstance(this);

        // set this flag so this activity will stay in front of the keyguard
        int flags = WindowManager.LayoutParams.FLAG_SHOW_WHEN_LOCKED;
        if (app.getPhoneState() == Phone.State.OFFHOOK) {
            // While we are in call, the in-call screen should dismiss the keyguard.
            // This allows the user to press Home to go directly home without going through
            // an insecure lock screen.
            // But we do not want to do this if there is no active call so we do not
            // bypass the keyguard if the call is not answered or declined.
            flags |= WindowManager.LayoutParams.FLAG_DISMISS_KEYGUARD;
        }
        getWindow().addFlags(flags);

        setPhone(app.phone);  // Sets mPhone and mForegroundCall/mBackgroundCall/mRingingCall

        mBluetoothHandsfree = app.getBluetoothHandsfree();
        if (VDBG) log("- mBluetoothHandsfree: " + mBluetoothHandsfree);

        if (mBluetoothHandsfree != null) {
            // The PhoneApp only creates a BluetoothHandsfree instance in the
            // first place if BluetoothAdapter.getDefaultAdapter()
            // succeeds.  So at this point we know the device is BT-capable.
            mBluetoothHeadset = new BluetoothHeadset(this, null);
            if (VDBG) log("- Got BluetoothHeadset: " + mBluetoothHeadset);
        }

        requestWindowFeature(Window.FEATURE_NO_TITLE);

        // Inflate everything in incall_screen.xml and add it to the screen.
        setContentView(R.layout.incall_screen);

        initInCallScreen();

        // Create the dtmf dialer.  The dialer view we use depends on the
        // current platform:
        //
        // - On non-prox-sensor devices, it's the dialpad contained inside
        //   a SlidingDrawer widget (see dtmf_twelve_key_dialer.xml).
        //
        // - On "full touch UI" devices, it's the compact non-sliding
        //   dialpad that appears on the upper half of the screen,
        //   above the main cluster of InCallTouchUi buttons
        //   (see non_drawer_dialpad.xml).
        //
        // TODO: These should both be ViewStubs, and right here we should
        // inflate one or the other.  (Also, while doing that, let's also
        // move this block of code over to initInCallScreen().)
        //
        SlidingDrawer dialerDrawer;
        if (isTouchUiEnabled()) {
            // This is a "full touch" device.
            mDialerView = (DTMFTwelveKeyDialerView) findViewById(R.id.non_drawer_dtmf_dialer);
            if (DBG) log("- Full touch device!  Found dialerView: " + mDialerView);
            dialerDrawer = null;  // No SlidingDrawer used on this device.
        } else {
            // Use the old-style dialpad contained within the SlidingDrawer.
            mDialerView = (DTMFTwelveKeyDialerView) findViewById(R.id.dtmf_dialer);
            if (DBG) log("- Using SlidingDrawer-based dialpad.  Found dialerView: " + mDialerView);
            dialerDrawer = (SlidingDrawer) findViewById(R.id.dialer_container);
            if (DBG) log("  ...and the SlidingDrawer: " + dialerDrawer);
        }
        // Sanity-check that (regardless of the device) at least the
        // dialer view is present:
        if (mDialerView == null) {
            Log.e(LOG_TAG, "onCreate: couldn't find dialerView", new IllegalStateException());
        }
        // Finally, create the DTMFTwelveKeyDialer instance.
        mDialer = new DTMFTwelveKeyDialer(this, mDialerView, dialerDrawer);

        registerForPhoneStates();

        // No need to change wake state here; that happens in onResume() when we
        // are actually displayed.

        // Handle the Intent we were launched with, but only if this is the
        // the very first time we're being launched (ie. NOT if we're being
        // re-initialized after previously being shut down.)
        // Once we're up and running, any future Intents we need
        // to handle will come in via the onNewIntent() method.
        if (icicle == null) {
            if (DBG) log("onCreate(): this is our very first launch, checking intent...");

            // Stash the result code from internalResolveIntent() in the
            // mInCallInitialStatus field.  If it's an error code, we'll
            // handle it in onResume().
            mInCallInitialStatus = internalResolveIntent(getIntent());
            if (DBG) log("onCreate(): mInCallInitialStatus = " + mInCallInitialStatus);
            if (mInCallInitialStatus != InCallInitStatus.SUCCESS) {
                Log.w(LOG_TAG, "onCreate: status " + mInCallInitialStatus
                      + " from internalResolveIntent()");
                // See onResume() for the actual error handling.
            }
        } else {
            mInCallInitialStatus = InCallInitStatus.SUCCESS;
        }

        // The "touch lock overlay" feature is used only on devices that
        // *don't* use a proximity sensor to turn the screen off while in-call.
        mUseTouchLockOverlay = !app.proximitySensorModeEnabled();

        Profiler.callScreenCreated();
        if (DBG) log("onCreate(): exit");
    }

    /**
     * Sets the Phone object used internally by the InCallScreen.
     *
     * In normal operation this is called from onCreate(), and the
     * passed-in Phone object comes from the PhoneApp.
     * For testing, test classes can use this method to
     * inject a test Phone instance.
     */
    /* package */ void setPhone(Phone phone) {
        mPhone = phone;
        // Hang onto the three Call objects too; they're singletons that
        // are constant (and never null) for the life of the Phone.
        mForegroundCall = mPhone.getForegroundCall();
        mBackgroundCall = mPhone.getBackgroundCall();
        mRingingCall = mPhone.getRingingCall();
    }

    @Override
    protected void onResume() {
        if (DBG) log("onResume()...");
        super.onResume();

        mIsForegroundActivity = true;

        final PhoneApp app = PhoneApp.getInstance();

        app.disableStatusBar();

        // Touch events are never considered "user activity" while the
        // InCallScreen is active, so that unintentional touches won't
        // prevent the device from going to sleep.
        app.setIgnoreTouchUserActivity(true);

        // Disable the status bar "window shade" the entire time we're on
        // the in-call screen.
        NotificationMgr.getDefault().getStatusBarMgr().enableExpandedView(false);

        // Listen for broadcast intents that might affect the onscreen UI.
        registerReceiver(mReceiver, new IntentFilter(Intent.ACTION_HEADSET_PLUG));

        // Keep a "dialer session" active when we're in the foreground.
        // (This is needed to play DTMF tones.)
        mDialer.startDialerSession();

        // Check for any failures that happened during onCreate() or onNewIntent().
        if (DBG) log("- onResume: initial status = " + mInCallInitialStatus);
        if (mInCallInitialStatus != InCallInitStatus.SUCCESS) {
            if (DBG) log("- onResume: failure during startup: " + mInCallInitialStatus);

            // Don't bring up the regular Phone UI!  Instead bring up
            // something more specific to let the user deal with the
            // problem.
            handleStartupError(mInCallInitialStatus);

            // But it *is* OK to continue with the rest of onResume(),
            // since any further setup steps (like updateScreen() and the
            // CallCard setup) will fall back to a "blank" state if the
            // phone isn't in use.
            mInCallInitialStatus = InCallInitStatus.SUCCESS;
        }

        // Set the volume control handler while we are in the foreground.
        final boolean bluetoothConnected = isBluetoothAudioConnected();

        if (bluetoothConnected) {
            setVolumeControlStream(AudioManager.STREAM_BLUETOOTH_SCO);
        } else {
            setVolumeControlStream(AudioManager.STREAM_VOICE_CALL);
        }

        takeKeyEvents(true);

        boolean phoneIsCdma = (mPhone.getPhoneType() == Phone.PHONE_TYPE_CDMA);

        if (phoneIsCdma) {
            initOtaState();
        }

        if ((mInCallScreenMode != InCallScreenMode.OTA_NORMAL) &&
                (mInCallScreenMode != InCallScreenMode.OTA_ENDED)) {
            // Always start off in NORMAL mode
            setInCallScreenMode(InCallScreenMode.NORMAL);
        }

        // Before checking the state of the phone, clean up any
        // connections in the DISCONNECTED state.
        // (The DISCONNECTED state is used only to drive the "call ended"
        // UI; it's totally useless when *entering* the InCallScreen.)
        mPhone.clearDisconnected();

        InCallInitStatus status = syncWithPhoneState();
        if (status != InCallInitStatus.SUCCESS) {
            if (DBG) log("- syncWithPhoneState failed! status = " + status);
            // Couldn't update the UI, presumably because the phone is totally
            // idle.  But don't endInCallScreenSession immediately, since we might still
            // have an error dialog up that the user needs to see.
            // (And in that case, the error dialog is responsible for calling
            // endInCallScreenSession when the user dismisses it.)
        } else if (phoneIsCdma) {
            if (mInCallScreenMode == InCallScreenMode.OTA_NORMAL ||
                    mInCallScreenMode == InCallScreenMode.OTA_ENDED) {
                mDialer.setHandleVisible(false);
                if (mInCallPanel != null) mInCallPanel.setVisibility(View.GONE);
                updateScreen();
                return;
            }
        }

        if (ENABLE_PHONE_UI_EVENT_LOGGING) {
            // InCallScreen is now active.
            Checkin.logEvent(getContentResolver(),
                             Checkin.Events.Tag.PHONE_UI,
                             PHONE_UI_EVENT_ENTER);
        }

        // Update the poke lock and wake lock when we move to
        // the foreground.
        //
        // But we need to do something special if we're coming
        // to the foreground while an incoming call is ringing:
        if (mPhone.getState() == Phone.State.RINGING) {
            // If the phone is ringing, we *should* already be holding a
            // full wake lock (which we would have acquired before
            // firing off the intent that brought us here; see
            // PhoneUtils.showIncomingCallUi().)
            //
            // We also called preventScreenOn(true) at that point, to
            // avoid cosmetic glitches while we were being launched.
            // So now we need to post an ALLOW_SCREEN_ON message to
            // (eventually) undo the prior preventScreenOn(true) call.
            //
            // (In principle we shouldn't do this until after our first
            // layout/draw pass.  But in practice, the delay caused by
            // simply waiting for the end of the message queue is long
            // enough to avoid any flickering of the lock screen before
            // the InCallScreen comes up.)
            if (VDBG) log("- posting ALLOW_SCREEN_ON message...");
            mHandler.removeMessages(ALLOW_SCREEN_ON);
            mHandler.sendEmptyMessage(ALLOW_SCREEN_ON);

            // TODO: There ought to be a more elegant way of doing this,
            // probably by having the PowerManager and ActivityManager
            // work together to let apps request that the screen on/off
            // state be synchronized with the Activity lifecycle.
            // (See bug 1648751.)
        } else {
            // The phone isn't ringing; this is either an outgoing call, or
            // we're returning to a call in progress.  There *shouldn't* be
            // any prior preventScreenOn(true) call that we need to undo,
            // but let's do this just to be safe:
            app.preventScreenOn(false);
        }
        app.updateWakeState();

        // The "touch lock" overlay is NEVER visible when we resume.
        // (In particular, this check ensures that we won't still be
        // locked after the user wakes up the screen by pressing MENU.)
        enableTouchLock(false);
        // ...but if the dialpad is open we DO need to start the timer
        // that will eventually bring up the "touch lock" overlay.
        if (mDialer.isOpened()) resetTouchLockTimer();

        // Restore the mute state if the last mute state change was NOT
        // done by the user.
        if (app.getRestoreMuteOnInCallResume()) {
            PhoneUtils.restoreMuteState(mPhone);
            app.setRestoreMuteOnInCallResume(false);
        }

        Profiler.profileViewCreate(getWindow(), InCallScreen.class.getName());
        if (VDBG) log("onResume() done.");
    }

    // onPause is guaranteed to be called when the InCallScreen goes
    // in the background.
    @Override
    protected void onPause() {
        if (DBG) log("onPause()...");
        super.onPause();

        mIsForegroundActivity = false;

        // Force a clear of the provider overlay' frame. Since the
        // overlay is removed using a timed message, it is
        // possible we missed it if the prev call was interrupted.
        mProviderOverlayVisible = false;
        updateProviderOverlay();

        final PhoneApp app = PhoneApp.getInstance();

        // A safety measure to disable proximity sensor in case call failed
        // and the telephony state did not change.
        app.setBeginningCall(false);

        // Make sure the "Manage conference" chronometer is stopped when
        // we move away from the foreground.
        mManageConferenceUtils.stopConferenceTime();

        // as a catch-all, make sure that any dtmf tones are stopped
        // when the UI is no longer in the foreground.
        mDialer.onDialerKeyUp(null);

        // Release any "dialer session" resources, now that we're no
        // longer in the foreground.
        mDialer.stopDialerSession();

        // If the device is put to sleep as the phone call is ending,
        // we may see cases where the DELAYED_CLEANUP_AFTER_DISCONNECT
        // event gets handled AFTER the device goes to sleep and wakes
        // up again.

        // This is because it is possible for a sleep command
        // (executed with the End Call key) to come during the 2
        // seconds that the "Call Ended" screen is up.  Sleep then
        // pauses the device (including the cleanup event) and
        // resumes the event when it wakes up.

        // To fix this, we introduce a bit of code that pushes the UI
        // to the background if we pause and see a request to
        // DELAYED_CLEANUP_AFTER_DISCONNECT.

        // Note: We can try to finish directly, by:
        //  1. Removing the DELAYED_CLEANUP_AFTER_DISCONNECT messages
        //  2. Calling delayedCleanupAfterDisconnect directly

        // However, doing so can cause problems between the phone
        // app and the keyguard - the keyguard is trying to sleep at
        // the same time that the phone state is changing.  This can
        // end up causing the sleep request to be ignored.
        if (mHandler.hasMessages(DELAYED_CLEANUP_AFTER_DISCONNECT)
                && mPhone.getState() != Phone.State.RINGING) {
            if (DBG) log("DELAYED_CLEANUP_AFTER_DISCONNECT detected, moving UI to background.");
            endInCallScreenSession();
        }

        if (ENABLE_PHONE_UI_EVENT_LOGGING) {
            // InCallScreen is no longer active.
            Checkin.logEvent(getContentResolver(),
                             Checkin.Events.Tag.PHONE_UI,
                             PHONE_UI_EVENT_EXIT);
        }

        // Clean up the menu, in case we get paused while the menu is up
        // for some reason.
        dismissMenu(true);  // dismiss immediately

        // Dismiss any dialogs we may have brought up, just to be 100%
        // sure they won't still be around when we get back here.
        dismissAllDialogs();

        // Re-enable the status bar (which we disabled in onResume().)
        NotificationMgr.getDefault().getStatusBarMgr().enableExpandedView(true);

        // Unregister for broadcast intents.  (These affect the visible UI
        // of the InCallScreen, so we only care about them while we're in the
        // foreground.)
        unregisterReceiver(mReceiver);

        // Re-enable "user activity" for touch events.
        // We actually do this slightly *after* onPause(), to work around a
        // race condition where a touch can come in after we've paused
        // but before the device actually goes to sleep.
        // TODO: The PowerManager itself should prevent this from happening.
        mHandler.postDelayed(new Runnable() {
                public void run() {
                    app.setIgnoreTouchUserActivity(false);
                }
            }, 500);

        app.reenableStatusBar();

        // Make sure we revert the poke lock and wake lock when we move to
        // the background.
        app.updateWakeState();

        // clear the dismiss keyguard flag so we are back to the default state
        // when we next resume
        updateKeyguardPolicy(false);
    }

    @Override
    protected void onStop() {
        if (DBG) log("onStop()...");
        super.onStop();

        stopTimer();

        Phone.State state = mPhone.getState();
        if (DBG) log("onStop: state = " + state);

        if (state == Phone.State.IDLE) {
            final PhoneApp app = PhoneApp.getInstance();
            // when OTA Activation, OTA Success/Failure dialog or OTA SPC
            // failure dialog is running, do not destroy inCallScreen. Because call
            // is already ended and dialog will not get redrawn on slider event.
            if ((app.cdmaOtaProvisionData != null) && (app.cdmaOtaScreenState != null)
                    && ((app.cdmaOtaScreenState.otaScreenState !=
                            CdmaOtaScreenState.OtaScreenState.OTA_STATUS_ACTIVATION)
                        && (app.cdmaOtaScreenState.otaScreenState !=
                            CdmaOtaScreenState.OtaScreenState.OTA_STATUS_SUCCESS_FAILURE_DLG)
                        && (!app.cdmaOtaProvisionData.inOtaSpcState))) {
                // we don't want the call screen to remain in the activity history
                // if there are not active or ringing calls.
                if (DBG) log("- onStop: calling finish() to clear activity history...");
                moveTaskToBack(true);
                if (otaUtils != null) {
                    otaUtils.cleanOtaScreen(true);
                }
            }
        }
    }

    @Override
    protected void onDestroy() {
        if (DBG) log("onDestroy()...");
        super.onDestroy();

        // Set the magic flag that tells us NOT to handle any handler
        // messages that come in asynchronously after we get destroyed.
        mIsDestroyed = true;

        final PhoneApp app = PhoneApp.getInstance();
        app.setInCallScreenInstance(null);

        // Clear out the InCallScreen references in various helper objects
        // (to let them know we've been destroyed).
        if (mInCallMenu != null) {
            mInCallMenu.clearInCallScreenReference();
        }
        if (mCallCard != null) {
            mCallCard.setInCallScreenInstance(null);
        }
        if (mInCallTouchUi != null) {
            mInCallTouchUi.setInCallScreenInstance(null);
        }

        mDialer.clearInCallScreenReference();
        mDialer = null;

        unregisterForPhoneStates();
        // No need to change wake state here; that happens in onPause() when we
        // are moving out of the foreground.

        if (mBluetoothHeadset != null) {
            mBluetoothHeadset.close();
            mBluetoothHeadset = null;
        }

        // Dismiss all dialogs, to be absolutely sure we won't leak any of
        // them while changing orientation.
        dismissAllDialogs();
    }

    /**
     * Dismisses the in-call screen.
     *
     * We never *really* finish() the InCallScreen, since we don't want to
     * get destroyed and then have to be re-created from scratch for the
     * next call.  Instead, we just move ourselves to the back of the
     * activity stack.
     *
     * This also means that we'll no longer be reachable via the BACK
     * button (since moveTaskToBack() puts us behind the Home app, but the
     * home app doesn't allow the BACK key to move you any farther down in
     * the history stack.)
     *
     * (Since the Phone app itself is never killed, this basically means
     * that we'll keep a single InCallScreen instance around for the
     * entire uptime of the device.  This noticeably improves the UI
     * responsiveness for incoming calls.)
     */
    @Override
    public void finish() {
        if (DBG) log("finish()...");
        moveTaskToBack(true);
    }

    /**
     * End the current in call screen session.
     *
     * This must be called when an InCallScreen session has
     * complete so that the next invocation via an onResume will
     * not be in an old state.
     */
    public void endInCallScreenSession() {
        if (DBG) log("endInCallScreenSession()...");
        moveTaskToBack(true);
        setInCallScreenMode(InCallScreenMode.UNDEFINED);
    }

    /* package */ boolean isForegroundActivity() {
        return mIsForegroundActivity;
    }

    /* package */ void updateKeyguardPolicy(boolean dismissKeyguard) {
        if (dismissKeyguard) {
            getWindow().addFlags(WindowManager.LayoutParams.FLAG_DISMISS_KEYGUARD);
        } else {
            getWindow().clearFlags(WindowManager.LayoutParams.FLAG_DISMISS_KEYGUARD);
        }
    }

    private void registerForPhoneStates() {
        if (!mRegisteredForPhoneStates) {
            mPhone.registerForPreciseCallStateChanged(mHandler, PHONE_STATE_CHANGED, null);
            mPhone.registerForDisconnect(mHandler, PHONE_DISCONNECT, null);
            int phoneType = mPhone.getPhoneType();
            if (phoneType == Phone.PHONE_TYPE_GSM) {
                mPhone.registerForMmiInitiate(mHandler, PhoneApp.MMI_INITIATE, null);

                // register for the MMI complete message.  Upon completion,
                // PhoneUtils will bring up a system dialog instead of the
                // message display class in PhoneUtils.displayMMIComplete().
                // We'll listen for that message too, so that we can finish
                // the activity at the same time.
                mPhone.registerForMmiComplete(mHandler, PhoneApp.MMI_COMPLETE, null);
            } else if (phoneType == Phone.PHONE_TYPE_CDMA) {
                if (DBG) log("Registering for Call Waiting.");
                mPhone.registerForCallWaiting(mHandler, PHONE_CDMA_CALL_WAITING, null);
            } else {
                throw new IllegalStateException("Unexpected phone type: " + phoneType);
            }

            mPhone.setOnPostDialCharacter(mHandler, POST_ON_DIAL_CHARS, null);
            mPhone.registerForSuppServiceFailed(mHandler, SUPP_SERVICE_FAILED, null);
            if (phoneType == Phone.PHONE_TYPE_CDMA) {
                mPhone.registerForCdmaOtaStatusChange(mHandler, EVENT_OTA_PROVISION_CHANGE, null);
            }
            mRegisteredForPhoneStates = true;
        }
    }

    private void unregisterForPhoneStates() {
        mPhone.unregisterForPreciseCallStateChanged(mHandler);
        mPhone.unregisterForDisconnect(mHandler);
        mPhone.unregisterForMmiInitiate(mHandler);
        mPhone.unregisterForCallWaiting(mHandler);
        mPhone.setOnPostDialCharacter(null, POST_ON_DIAL_CHARS, null);
        mPhone.unregisterForCdmaOtaStatusChange(mHandler);
        mRegisteredForPhoneStates = false;
    }

    /* package */ void updateAfterRadioTechnologyChange() {
        if (DBG) Log.d(LOG_TAG, "updateAfterRadioTechnologyChange()...");
        // Unregister for all events from the old obsolete phone
        unregisterForPhoneStates();

        // (Re)register for all events relevant to the new active phone
        registerForPhoneStates();
    }

    @Override
    protected void onNewIntent(Intent intent) {
        if (DBG) log("onNewIntent: intent=" + intent);

        // We're being re-launched with a new Intent.  Since we keep
        // around a single InCallScreen instance for the life of the phone
        // process (see finish()), this sequence will happen EVERY time
        // there's a new incoming or outgoing call except for the very
        // first time the InCallScreen gets created.  This sequence will
        // also happen if the InCallScreen is already in the foreground
        // (e.g. getting a new ACTION_CALL intent while we were already
        // using the other line.)

        // Stash away the new intent so that we can get it in the future
        // by calling getIntent().  (Otherwise getIntent() will return the
        // original Intent from when we first got created!)
        setIntent(intent);

        // Activities are always paused before receiving a new intent, so
        // we can count on our onResume() method being called next.

        // Just like in onCreate(), handle this intent, and stash the
        // result code from internalResolveIntent() in the
        // mInCallInitialStatus field.  If it's an error code, we'll
        // handle it in onResume().
        mInCallInitialStatus = internalResolveIntent(intent);
        if (mInCallInitialStatus != InCallInitStatus.SUCCESS) {
            Log.w(LOG_TAG, "onNewIntent: status " + mInCallInitialStatus
                  + " from internalResolveIntent()");
            // See onResume() for the actual error handling.
        }
    }

    /* package */ InCallInitStatus internalResolveIntent(Intent intent) {
        if (intent == null || intent.getAction() == null) {
            return InCallInitStatus.SUCCESS;
        }

        checkIsOtaCall(intent);

        String action = intent.getAction();
        if (DBG) log("internalResolveIntent: action=" + action);

        // The calls to setRestoreMuteOnInCallResume() inform the phone
        // that we're dealing with new connections (either a placing an
        // outgoing call or answering an incoming one, and NOT handling
        // an aborted "Add Call" request), so we should let the mute state
        // be handled by the PhoneUtils phone state change handler.
        final PhoneApp app = PhoneApp.getInstance();
        // If OTA Activation is configured for Power up scenario, then
        // InCallScreen UI started with Intent of ACTION_SHOW_ACTIVATION
        // to show OTA Activation screen at power up.
        if ((action.equals(ACTION_SHOW_ACTIVATION))
                && ((mPhone.getPhoneType() == Phone.PHONE_TYPE_CDMA))) {
            setInCallScreenMode(InCallScreenMode.OTA_NORMAL);
            if ((app.cdmaOtaProvisionData != null)
                    && (!app.cdmaOtaProvisionData.isOtaCallIntentProcessed)) {
                app.cdmaOtaProvisionData.isOtaCallIntentProcessed = true;
                app.cdmaOtaScreenState.otaScreenState =
                        CdmaOtaScreenState.OtaScreenState.OTA_STATUS_ACTIVATION;
            }
            return InCallInitStatus.SUCCESS;
        } else if (action.equals(Intent.ACTION_ANSWER)) {
            internalAnswerCall();
            app.setRestoreMuteOnInCallResume(false);
            return InCallInitStatus.SUCCESS;
        } else if (action.equals(Intent.ACTION_CALL)
                || action.equals(Intent.ACTION_CALL_EMERGENCY)) {
            app.setRestoreMuteOnInCallResume(false);

            // If a provider is used, extract the info to build the
            // overlay and route the call.  The overlay will be
            // displayed the first time updateScreen is called.
            if (PhoneUtils.hasPhoneProviderExtras(intent)) {
                mProviderLabel = PhoneUtils.getProviderLabel(this, intent);
                mProviderIcon = PhoneUtils.getProviderIcon(this, intent);
                mProviderGatewayUri = PhoneUtils.getProviderGatewayUri(intent);
                mProviderAddress = PhoneUtils.formatProviderUri(mProviderGatewayUri);
                mProviderOverlayVisible = true;

                if (TextUtils.isEmpty(mProviderLabel) || null == mProviderIcon ||
                    null == mProviderGatewayUri || TextUtils.isEmpty(mProviderAddress)) {
                    clearProvider();
                }
            } else {
                clearProvider();
            }
            InCallInitStatus status = placeCall(intent);
            if (status == InCallInitStatus.SUCCESS) {
                // Notify the phone app that a call is beginning so it can
                // enable the proximity sensor
                app.setBeginningCall(true);
            }
            return status;
        } else if (action.equals(intent.ACTION_MAIN)) {
            // The MAIN action is used to bring up the in-call screen without
            // doing any other explicit action, like when you return to the
            // current call after previously bailing out of the in-call UI.
            // SHOW_DIALPAD_EXTRA can be used here to specify whether the DTMF
            // dialpad should be initially visible.  If the extra isn't
            // present at all, we just leave the dialpad in its previous state.

            if ((mInCallScreenMode == InCallScreenMode.OTA_NORMAL)
                    || (mInCallScreenMode == InCallScreenMode.OTA_ENDED)) {
                // If in OTA Call, update the OTA UI
                updateScreen();
                return InCallInitStatus.SUCCESS;
            }
            if (intent.hasExtra(SHOW_DIALPAD_EXTRA)) {
                boolean showDialpad = intent.getBooleanExtra(SHOW_DIALPAD_EXTRA, false);
                if (VDBG) log("- internalResolveIntent: SHOW_DIALPAD_EXTRA: " + showDialpad);
                if (showDialpad) {
                    mDialer.openDialer(false);  // no "opening" animation
                } else {
                    mDialer.closeDialer(false);  // no "closing" animation
                }
            }
            return InCallInitStatus.SUCCESS;
        } else if (action.equals(ACTION_UNDEFINED)) {
            return InCallInitStatus.SUCCESS;
        } else {
            Log.w(LOG_TAG, "internalResolveIntent: unexpected intent action: " + action);
            // But continue the best we can (basically treating this case
            // like ACTION_MAIN...)
            return InCallInitStatus.SUCCESS;
        }
    }

    private void stopTimer() {
        if (mCallCard != null) mCallCard.stopTimer();
    }

    private void initInCallScreen() {
        if (VDBG) log("initInCallScreen()...");

        // Have the WindowManager filter out touch events that are "too fat".
        getWindow().addFlags(WindowManager.LayoutParams.FLAG_IGNORE_CHEEK_PRESSES);

        mMainFrame = (ViewGroup) findViewById(R.id.mainFrame);
        mInCallPanel = (ViewGroup) findViewById(R.id.inCallPanel);

        // Initialize the CallCard.
        mCallCard = (CallCard) findViewById(R.id.callCard);
        if (VDBG) log("  - mCallCard = " + mCallCard);
        mCallCard.setInCallScreenInstance(this);

        // Onscreen touch UI elements (used on some platforms)
        initInCallTouchUi();

        // Helper class to keep track of enabledness/state of UI controls
        mInCallControlState = new InCallControlState(this, mPhone);

        // Helper class to run the "Manage conference" UI
        mManageConferenceUtils = new ManageConferenceUtils(this, mPhone);
    }

    /**
     * Returns true if the phone is "in use", meaning that at least one line
     * is active (ie. off hook or ringing or dialing).  Conversely, a return
     * value of false means there's currently no phone activity at all.
     */
    private boolean phoneIsInUse() {
        return mPhone.getState() != Phone.State.IDLE;
    }

    private boolean handleDialerKeyDown(int keyCode, KeyEvent event) {
        if (VDBG) log("handleDialerKeyDown: keyCode " + keyCode + ", event " + event + "...");

        // As soon as the user starts typing valid dialable keys on the
        // keyboard (presumably to type DTMF tones) we start passing the
        // key events to the DTMFDialer's onDialerKeyDown.  We do so
        // only if the okToDialDTMFTones() conditions pass.
        if (okToDialDTMFTones()) {
            return mDialer.onDialerKeyDown(event);

            // TODO: If the dialpad isn't currently visible, maybe
            // consider automatically bringing it up right now?
            // (Just to make sure the user sees the digits widget...)
            // But this probably isn't too critical since it's awkward to
            // use the hard keyboard while in-call in the first place,
            // especially now that the in-call UI is portrait-only...
        }

        return false;
    }

    @Override
    public void onBackPressed() {
        if (DBG) log("onBackPressed()...");

        // To consume this BACK press, the code here should just do
        // something and return.  Otherwise, call super.onBackPressed() to
        // get the default implementation (which simply finishes the
        // current activity.)

        if (!mRingingCall.isIdle()) {
            // While an incoming call is ringing, BACK behaves just like
            // ENDCALL: it stops the ringing and rejects the current call.
            // (This is only enabled on some platforms, though.)
            if (getResources().getBoolean(R.bool.allow_back_key_to_reject_incoming_call)) {
                if (DBG) log("BACK key while ringing: reject the call");
                internalHangupRingingCall();

                // Don't consume the key; instead let the BACK event *also*
                // get handled normally by the framework (which presumably
                // will cause us to exit out of this activity.)
                super.onBackPressed();
                return;
            } else {
                // The BACK key is disabled; don't reject the call, but
                // *do* consume the keypress (otherwise we'll exit out of
                // this activity.)
                if (DBG) log("BACK key while ringing: ignored");
                return;
            }
        }

        // BACK is also used to exit out of any "special modes" of the
        // in-call UI:

        if (mDialer.isOpened()) {
            // Take down the "touch lock" overlay *immediately* to let the
            // user clearly see the DTMF dialpad's closing animation.
            enableTouchLock(false);

            mDialer.closeDialer(true);  // do the "closing" animation
            return;
        }

        if (mInCallScreenMode == InCallScreenMode.MANAGE_CONFERENCE) {
            // Hide the Manage Conference panel, return to NORMAL mode.
            setInCallScreenMode(InCallScreenMode.NORMAL);
            return;
        }

        // Nothing special to do.  Fall back to the default behavior.
        super.onBackPressed();
    }

    /**
     * Handles the green CALL key while in-call.
     * @return true if we consumed the event.
     */
    private boolean handleCallKey() {
        // The green CALL button means either "Answer", "Unhold", or
        // "Swap calls", or can be a no-op, depending on the current state
        // of the Phone.

        final boolean hasRingingCall = !mRingingCall.isIdle();
        final boolean hasActiveCall = !mForegroundCall.isIdle();
        final boolean hasHoldingCall = !mBackgroundCall.isIdle();

        int phoneType = mPhone.getPhoneType();
        if (phoneType == Phone.PHONE_TYPE_CDMA) {
            // The green CALL button means either "Answer", "Swap calls/On Hold", or
            // "Add to 3WC", depending on the current state of the Phone.

            PhoneApp app = PhoneApp.getInstance();
            CdmaPhoneCallState.PhoneCallState currCallState =
                app.cdmaPhoneCallState.getCurrentCallState();
            if (hasRingingCall) {
                //Scenario 1: Accepting the First Incoming and Call Waiting call
                if (DBG) log("answerCall: First Incoming and Call Waiting scenario");
                internalAnswerCall();  // Automatically holds the current active call,
                                       // if there is one
            } else if ((currCallState == CdmaPhoneCallState.PhoneCallState.THRWAY_ACTIVE)
                    && (hasActiveCall)) {
                //Scenario 2: Merging 3Way calls
                if (DBG) log("answerCall: Merge 3-way call scenario");
                // Merge calls
                PhoneUtils.mergeCalls(mPhone);
            } else if (currCallState == CdmaPhoneCallState.PhoneCallState.CONF_CALL) {
                //Scenario 3: Switching between two Call waiting calls or drop the latest
                // connection if in a 3Way merge scenario
                if (DBG) log("answerCall: Switch btwn 2 calls scenario");
                internalSwapCalls();
            }
        } else if (phoneType == Phone.PHONE_TYPE_GSM) {
            if (hasRingingCall) {
                // If an incoming call is ringing, the CALL button is actually
                // handled by the PhoneWindowManager.  (We do this to make
                // sure that we'll respond to the key even if the InCallScreen
                // hasn't come to the foreground yet.)
                //
                // We'd only ever get here in the extremely rare case that the
                // incoming call started ringing *after*
                // PhoneWindowManager.interceptKeyTq() but before the event
                // got here, or else if the PhoneWindowManager had some
                // problem connecting to the ITelephony service.
                Log.w(LOG_TAG, "handleCallKey: incoming call is ringing!"
                      + " (PhoneWindowManager should have handled this key.)");
                // But go ahead and handle the key as normal, since the
                // PhoneWindowManager presumably did NOT handle it:

                // There's an incoming ringing call: CALL means "Answer".
                internalAnswerCall();
            } else if (hasActiveCall && hasHoldingCall) {
                // Two lines are in use: CALL means "Swap calls".
                if (DBG) log("handleCallKey: both lines in use ==> swap calls.");
                internalSwapCalls();
            } else if (hasHoldingCall) {
                // There's only one line in use, AND it's on hold.
                // In this case CALL is a shortcut for "unhold".
                if (DBG) log("handleCallKey: call on hold ==> unhold.");
                PhoneUtils.switchHoldingAndActive(mPhone);  // Really means "unhold" in this state
            } else {
                // The most common case: there's only one line in use, and
                // it's an active call (i.e. it's not on hold.)
                // In this case CALL is a no-op.
                // (This used to be a shortcut for "add call", but that was a
                // bad idea because "Add call" is so infrequently-used, and
                // because the user experience is pretty confusing if you
                // inadvertently trigger it.)
                if (VDBG) log("handleCallKey: call in foregound ==> ignoring.");
                // But note we still consume this key event; see below.
            }
        } else {
            throw new IllegalStateException("Unexpected phone type: " + phoneType);
        }

        // We *always* consume the CALL key, since the system-wide default
        // action ("go to the in-call screen") is useless here.
        return true;
    }

    boolean isKeyEventAcceptableDTMF (KeyEvent event) {
        return (mDialer != null && mDialer.isKeyEventAcceptable(event));
    }

    /**
     * Overriden to track relevant focus changes.
     *
     * If a key is down and some time later the focus changes, we may
     * NOT recieve the keyup event; logically the keyup event has not
     * occured in this window.  This issue is fixed by treating a focus
     * changed event as an interruption to the keydown, making sure
     * that any code that needs to be run in onKeyUp is ALSO run here.
     *
     * Note, this focus change event happens AFTER the in-call menu is
     * displayed, so mIsMenuDisplayed should always be correct by the
     * time this method is called in the framework, please see:
     * {@link onCreatePanelView}, {@link onOptionsMenuClosed}
     */
    @Override
    public void onWindowFocusChanged(boolean hasFocus) {
        // the dtmf tones should no longer be played
        if (VDBG) log("onWindowFocusChanged(" + hasFocus + ")...");
        if (!hasFocus && mDialer != null) {
            if (VDBG) log("- onWindowFocusChanged: faking onDialerKeyUp()...");
            mDialer.onDialerKeyUp(null);
        }
    }

    @Override
    public boolean dispatchKeyEvent(KeyEvent event) {
        // if (DBG) log("dispatchKeyEvent(event " + event + ")...");

        // Intercept some events before they get dispatched to our views.
        switch (event.getKeyCode()) {
            case KeyEvent.KEYCODE_DPAD_CENTER:
            case KeyEvent.KEYCODE_DPAD_UP:
            case KeyEvent.KEYCODE_DPAD_DOWN:
            case KeyEvent.KEYCODE_DPAD_LEFT:
            case KeyEvent.KEYCODE_DPAD_RIGHT:
                // Disable DPAD keys and trackball clicks if the touch lock
                // overlay is up, since "touch lock" really means "disable
                // the DTMF dialpad" (rather than only disabling touch events.)
                if (mDialer.isOpened() && isTouchLocked()) {
                    if (DBG) log("- ignoring DPAD event while touch-locked...");
                    return true;
                }
                break;

            default:
                break;
        }

        return super.dispatchKeyEvent(event);
    }

    @Override
    public boolean onKeyUp(int keyCode, KeyEvent event) {
        // if (DBG) log("onKeyUp(keycode " + keyCode + ")...");

        // push input to the dialer.
        if ((mDialer != null) && (mDialer.onDialerKeyUp(event))){
            return true;
        } else if (keyCode == KeyEvent.KEYCODE_CALL) {
            // Always consume CALL to be sure the PhoneWindow won't do anything with it
            return true;
        }
        return super.onKeyUp(keyCode, event);
    }

    @Override
    public boolean onKeyDown(int keyCode, KeyEvent event) {
        // if (DBG) log("onKeyDown(keycode " + keyCode + ")...");

        switch (keyCode) {
            case KeyEvent.KEYCODE_CALL:
                boolean handled = handleCallKey();
                if (!handled) {
                    Log.w(LOG_TAG, "InCallScreen should always handle KEYCODE_CALL in onKeyDown");
                }
                // Always consume CALL to be sure the PhoneWindow won't do anything with it
                return true;

            // Note there's no KeyEvent.KEYCODE_ENDCALL case here.
            // The standard system-wide handling of the ENDCALL key
            // (see PhoneWindowManager's handling of KEYCODE_ENDCALL)
            // already implements exactly what the UI spec wants,
            // namely (1) "hang up" if there's a current active call,
            // or (2) "don't answer" if there's a current ringing call.

            case KeyEvent.KEYCODE_CAMERA:
                // Disable the CAMERA button while in-call since it's too
                // easy to press accidentally.
                return true;

            case KeyEvent.KEYCODE_VOLUME_UP:
            case KeyEvent.KEYCODE_VOLUME_DOWN:
                if (mPhone.getState() == Phone.State.RINGING) {
                    // If an incoming call is ringing, the VOLUME buttons are
                    // actually handled by the PhoneWindowManager.  (We do
                    // this to make sure that we'll respond to them even if
                    // the InCallScreen hasn't come to the foreground yet.)
                    //
                    // We'd only ever get here in the extremely rare case that the
                    // incoming call started ringing *after*
                    // PhoneWindowManager.interceptKeyTq() but before the event
                    // got here, or else if the PhoneWindowManager had some
                    // problem connecting to the ITelephony service.
                    Log.w(LOG_TAG, "VOLUME key: incoming call is ringing!"
                          + " (PhoneWindowManager should have handled this key.)");
                    // But go ahead and handle the key as normal, since the
                    // PhoneWindowManager presumably did NOT handle it:

                    final CallNotifier notifier = PhoneApp.getInstance().notifier;
                    if (notifier.isRinging()) {
                        // ringer is actually playing, so silence it.
                        PhoneUtils.setAudioControlState(PhoneUtils.AUDIO_IDLE);
                        if (DBG) log("VOLUME key: silence ringer");
                        notifier.silenceRinger();
                    }

                    // As long as an incoming call is ringing, we always
                    // consume the VOLUME keys.
                    return true;
                }
                break;

            case KeyEvent.KEYCODE_MENU:
                // Special case for the MENU key: if the "touch lock"
                // overlay is up (over the DTMF dialpad), allow MENU to
                // dismiss the overlay just as if you had double-tapped
                // the onscreen icon.
                // (We do this because MENU is normally used to bring the
                // UI back after the screen turns off, and the touch lock
                // overlay "feels" very similar to the screen going off.
                // This is also here to be "backward-compatibile" with the
                // 1.0 behavior, where you *needed* to hit MENU to bring
                // back the dialpad after 6 seconds of idle time.)
                if (mDialer.isOpened() && isTouchLocked()) {
                    if (VDBG) log("- allowing MENU to dismiss touch lock overlay...");
                    // Take down the touch lock overlay, but post a
                    // message in the future to bring it back later.
                    enableTouchLock(false);
                    resetTouchLockTimer();
                    return true;
                }
                break;

            case KeyEvent.KEYCODE_MUTE:
                PhoneUtils.setMute(mPhone, !PhoneUtils.getMute(mPhone));
                return true;

            // Various testing/debugging features, enabled ONLY when VDBG == true.
            case KeyEvent.KEYCODE_SLASH:
                if (VDBG) {
                    log("----------- InCallScreen View dump --------------");
                    // Dump starting from the top-level view of the entire activity:
                    Window w = this.getWindow();
                    View decorView = w.getDecorView();
                    decorView.debug();
                    return true;
                }
                break;
            case KeyEvent.KEYCODE_EQUALS:
                if (VDBG) {
                    log("----------- InCallScreen call state dump --------------");
                    PhoneUtils.dumpCallState(mPhone);
                    return true;
                }
                break;
            case KeyEvent.KEYCODE_GRAVE:
                if (VDBG) {
                    // Placeholder for other misc temp testing
                    log("------------ Temp testing -----------------");
                    return true;
                }
                break;
        }

        if (event.getRepeatCount() == 0 && handleDialerKeyDown(keyCode, event)) {
            return true;
        }

        return super.onKeyDown(keyCode, event);
    }

    /**
     * Handle a failure notification for a supplementary service
     * (i.e. conference, switch, separate, transfer, etc.).
     */
    void onSuppServiceFailed(AsyncResult r) {
        Phone.SuppService service = (Phone.SuppService) r.result;
        if (DBG) log("onSuppServiceFailed: " + service);

        int errorMessageResId;
        switch (service) {
            case SWITCH:
                // Attempt to switch foreground and background/incoming calls failed
                // ("Failed to switch calls")
                errorMessageResId = R.string.incall_error_supp_service_switch;
                break;

            case SEPARATE:
                // Attempt to separate a call from a conference call
                // failed ("Failed to separate out call")
                errorMessageResId = R.string.incall_error_supp_service_separate;
                break;

            case TRANSFER:
                // Attempt to connect foreground and background calls to
                // each other (and hanging up user's line) failed ("Call
                // transfer failed")
                errorMessageResId = R.string.incall_error_supp_service_transfer;
                break;

            case CONFERENCE:
                // Attempt to add a call to conference call failed
                // ("Conference call failed")
                errorMessageResId = R.string.incall_error_supp_service_conference;
                break;

            case REJECT:
                // Attempt to reject an incoming call failed
                // ("Call rejection failed")
                errorMessageResId = R.string.incall_error_supp_service_reject;
                break;

            case HANGUP:
                // Attempt to release a call failed ("Failed to release call(s)")
                errorMessageResId = R.string.incall_error_supp_service_hangup;
                break;

            case UNKNOWN:
            default:
                // Attempt to use a service we don't recognize or support
                // ("Unsupported service" or "Selected service failed")
                errorMessageResId = R.string.incall_error_supp_service_unknown;
                break;
        }

        // mSuppServiceFailureDialog is a generic dialog used for any
        // supp service failure, and there's only ever have one
        // instance at a time.  So just in case a previous dialog is
        // still around, dismiss it.
        if (mSuppServiceFailureDialog != null) {
            if (DBG) log("- DISMISSING mSuppServiceFailureDialog.");
            mSuppServiceFailureDialog.dismiss();  // It's safe to dismiss() a dialog
                                                  // that's already dismissed.
            mSuppServiceFailureDialog = null;
        }

        mSuppServiceFailureDialog = new AlertDialog.Builder(this)
                .setMessage(errorMessageResId)
                .setPositiveButton(R.string.ok, null)
                .setCancelable(true)
                .create();
        mSuppServiceFailureDialog.getWindow().addFlags(
                WindowManager.LayoutParams.FLAG_BLUR_BEHIND);
        mSuppServiceFailureDialog.show();
    }

    /**
     * Something has changed in the phone's state.  Update the UI.
     */
    private void onPhoneStateChanged(AsyncResult r) {
        if (DBG) log("onPhoneStateChanged()...");

        // There's nothing to do here if we're not the foreground activity.
        // (When we *do* eventually come to the foreground, we'll do a
        // full update then.)
        if (!mIsForegroundActivity) {
            if (DBG) log("onPhoneStateChanged: Activity not in foreground! Bailing out...");
            return;
        }

        updateScreen();

        // Make sure we update the poke lock and wake lock when certain
        // phone state changes occur.
        PhoneApp.getInstance().updateWakeState();
    }

    /**
     * Updates the UI after a phone connection is disconnected, as follows:
     *
     * - If this was a missed or rejected incoming call, and no other
     *   calls are active, dismiss the in-call UI immediately.  (The
     *   CallNotifier will still create a "missed call" notification if
     *   necessary.)
     *
     * - With any other disconnect cause, if the phone is now totally
     *   idle, display the "Call ended" state for a couple of seconds.
     *
     * - Or, if the phone is still in use, stay on the in-call screen
     *   (and update the UI to reflect the current state of the Phone.)
     *
     * @param r r.result contains the connection that just ended
     */
    private void onDisconnect(AsyncResult r) {
        Connection c = (Connection) r.result;
        Connection.DisconnectCause cause = c.getDisconnectCause();
        if (DBG) log("onDisconnect: " + c + ", cause=" + cause);

        boolean currentlyIdle = !phoneIsInUse();
        int autoretrySetting = AUTO_RETRY_OFF;
        boolean phoneIsCdma = (mPhone.getPhoneType() == Phone.PHONE_TYPE_CDMA);
        if (phoneIsCdma) {
            // Get the Auto-retry setting only if Phone State is IDLE,
            // else let it stay as AUTO_RETRY_OFF
            if (currentlyIdle) {
                autoretrySetting = android.provider.Settings.System.getInt(mPhone.getContext().
                        getContentResolver(), android.provider.Settings.System.CALL_AUTO_RETRY, 0);
            }
        }

        // for OTA Call, only if in OTA NORMAL mode, handle OTA END scenario
        final PhoneApp app = PhoneApp.getInstance();
        if ((mInCallScreenMode == InCallScreenMode.OTA_NORMAL)
                && ((app.cdmaOtaProvisionData != null)
                && (!app.cdmaOtaProvisionData.inOtaSpcState))) {
            setInCallScreenMode(InCallScreenMode.OTA_ENDED);
            updateScreen();
            return;
        } else if ((mInCallScreenMode == InCallScreenMode.OTA_ENDED)
                || ((app.cdmaOtaProvisionData != null) && app.cdmaOtaProvisionData.inOtaSpcState)) {
           if (DBG) log("onDisconnect: OTA Call end already handled");
           return;
        }

        // Any time a call disconnects, clear out the "history" of DTMF
        // digits you typed (to make sure it doesn't persist from one call
        // to the next.)
        mDialer.clearDigits();

        // Under certain call disconnected states, we want to alert the user
        // with a dialog instead of going through the normal disconnect
        // routine.
        if (cause == Connection.DisconnectCause.CALL_BARRED) {
            showGenericErrorDialog(R.string.callFailed_cb_enabled, false);
            return;
        } else if (cause == Connection.DisconnectCause.FDN_BLOCKED) {
            showGenericErrorDialog(R.string.callFailed_fdn_only, false);
            return;
        } else if (cause == Connection.DisconnectCause.CS_RESTRICTED) {
            showGenericErrorDialog(R.string.callFailed_dsac_restricted, false);
            return;
        } else if (cause == Connection.DisconnectCause.CS_RESTRICTED_EMERGENCY) {
            showGenericErrorDialog(R.string.callFailed_dsac_restricted_emergency, false);
            return;
        } else if (cause == Connection.DisconnectCause.CS_RESTRICTED_NORMAL) {
            showGenericErrorDialog(R.string.callFailed_dsac_restricted_normal, false);
            return;
        }

        if (phoneIsCdma) {
            Call.State callState = PhoneApp.getInstance().notifier.getPreviousCdmaCallState();
            if ((callState == Call.State.ACTIVE)
                    && (cause != Connection.DisconnectCause.INCOMING_MISSED)
                    && (cause != Connection.DisconnectCause.NORMAL)
                    && (cause != Connection.DisconnectCause.LOCAL)
                    && (cause != Connection.DisconnectCause.INCOMING_REJECTED)) {
                showCallLostDialog();
            } else if ((callState == Call.State.DIALING || callState == Call.State.ALERTING)
                        && (cause != Connection.DisconnectCause.INCOMING_MISSED)
                        && (cause != Connection.DisconnectCause.NORMAL)
                        && (cause != Connection.DisconnectCause.LOCAL)
                        && (cause != Connection.DisconnectCause.INCOMING_REJECTED)) {

                    if (mNeedShowCallLostDialog) {
                        // Show the dialog now since the call that just failed was a retry.
                        showCallLostDialog();
                        mNeedShowCallLostDialog = false;
                    } else {
                        if (autoretrySetting == AUTO_RETRY_OFF) {
                            // Show the dialog for failed call if Auto Retry is OFF in Settings.
                            showCallLostDialog();
                            mNeedShowCallLostDialog = false;
                        } else {
                            // Set the mNeedShowCallLostDialog flag now, so we'll know to show
                            // the dialog if *this* call fails.
                            mNeedShowCallLostDialog = true;
                        }
                    }
            }
        }

        // Explicitly clean up up any DISCONNECTED connections
        // in a conference call.
        // [Background: Even after a connection gets disconnected, its
        // Connection object still stays around for a few seconds, in the
        // DISCONNECTED state.  With regular calls, this state drives the
        // "call ended" UI.  But when a single person disconnects from a
        // conference call there's no "call ended" state at all; in that
        // case we blow away any DISCONNECTED connections right now to make sure
        // the UI updates instantly to reflect the current state.]
        Call call = c.getCall();
        if (call != null) {
            // We only care about situation of a single caller
            // disconnecting from a conference call.  In that case, the
            // call will have more than one Connection (including the one
            // that just disconnected, which will be in the DISCONNECTED
            // state) *and* at least one ACTIVE connection.  (If the Call
            // has *no* ACTIVE connections, that means that the entire
            // conference call just ended, so we *do* want to show the
            // "Call ended" state.)
            List<Connection> connections = call.getConnections();
            if (connections != null && connections.size() > 1) {
                for (Connection conn : connections) {
                    if (conn.getState() == Call.State.ACTIVE) {
                        // This call still has at least one ACTIVE connection!
                        // So blow away any DISCONNECTED connections
                        // (including, presumably, the one that just
                        // disconnected from this conference call.)

                        // We also force the wake state to refresh, just in
                        // case the disconnected connections are removed
                        // before the phone state change.
                        if (VDBG) log("- Still-active conf call; clearing DISCONNECTED...");
                        app.updateWakeState();
                        mPhone.clearDisconnected();  // This happens synchronously.
                        break;
                    }
                }
            }
        }

        // Retrieve the emergency call retry count from this intent, in
        // case we need to retry the call again.
        int emergencyCallRetryCount = getIntent().getIntExtra(
                EmergencyCallHandler.EMERGENCY_CALL_RETRY_KEY,
                EmergencyCallHandler.INITIAL_ATTEMPT);

        // Note: see CallNotifier.onDisconnect() for some other behavior
        // that might be triggered by a disconnect event, like playing the
        // busy/congestion tone.

        // Keep track of whether this call was user-initiated or not.
        // (This affects where we take the user next; see delayedCleanupAfterDisconnect().)
        mShowCallLogAfterDisconnect = !c.isIncoming() && CallFeaturesSetting.getInstance(android.preference.PreferenceManager.getDefaultSharedPreferences(this)).mReturnHome;

        // We bail out immediately (and *don't* display the "call ended"
        // state at all) in a couple of cases, including those where we
        // are waiting for the radio to finish powering up for an
        // emergency call:
        boolean bailOutImmediately =
                ((cause == Connection.DisconnectCause.INCOMING_MISSED)
                 || (cause == Connection.DisconnectCause.INCOMING_REJECTED)
                 || ((cause == Connection.DisconnectCause.OUT_OF_SERVICE)
                         && (emergencyCallRetryCount > 0)))
                && currentlyIdle;

        if (bailOutImmediately) {
            if (VDBG) log("- onDisconnect: bailOutImmediately...");
            // Exit the in-call UI!
            // (This is basically the same "delayed cleanup" we do below,
            // just with zero delay.  Since the Phone is currently idle,
            // this call is guaranteed to immediately finish this activity.)
            delayedCleanupAfterDisconnect();

            // Retry the call, by resending the intent to the emergency
            // call handler activity.
            if ((cause == Connection.DisconnectCause.OUT_OF_SERVICE)
                    && (emergencyCallRetryCount > 0)) {
                startActivity(getIntent()
                        .setClassName(this, EmergencyCallHandler.class.getName()));
            }
        } else {
            if (VDBG) log("- onDisconnect: delayed bailout...");
            // Stay on the in-call screen for now.  (Either the phone is
            // still in use, or the phone is idle but we want to display
            // the "call ended" state for a couple of seconds.)

            // Force a UI update in case we need to display anything
            // special given this connection's DisconnectCause (see
            // CallCard.getCallFailedString()).
            updateScreen();

            // Display the special "Call ended" state when the phone is idle
            // but there's still a call in the DISCONNECTED state:
            if (currentlyIdle
                && ((mForegroundCall.getState() == Call.State.DISCONNECTED)
                    || (mBackgroundCall.getState() == Call.State.DISCONNECTED))) {
                if (VDBG) log("- onDisconnect: switching to 'Call ended' state...");
                setInCallScreenMode(InCallScreenMode.CALL_ENDED);
            }

            // Some other misc cleanup that we do if the call that just
            // disconnected was the foreground call.
            final boolean hasActiveCall = !mForegroundCall.isIdle();
            if (!hasActiveCall) {
                if (VDBG) log("- onDisconnect: cleaning up after FG call disconnect...");

                // Dismiss any dialogs which are only meaningful for an
                // active call *and* which become moot if the call ends.
                if (mWaitPromptDialog != null) {
                    if (VDBG) log("- DISMISSING mWaitPromptDialog.");
                    mWaitPromptDialog.dismiss();  // safe even if already dismissed
                    mWaitPromptDialog = null;
                }
                if (mWildPromptDialog != null) {
                    if (VDBG) log("- DISMISSING mWildPromptDialog.");
                    mWildPromptDialog.dismiss();  // safe even if already dismissed
                    mWildPromptDialog = null;
                }
                if (mPausePromptDialog != null) {
                    if (DBG) log("- DISMISSING mPausePromptDialog.");
                    mPausePromptDialog.dismiss();  // safe even if already dismissed
                    mPausePromptDialog = null;
                }
            }

            // Updating the screen wake state is done in onPhoneStateChanged().


            // CDMA: We only clean up if the Phone state is IDLE as we might receive an
            // onDisconnect for a Call Collision case (rare but possible).
            // For Call collision cases i.e. when the user makes an out going call
            // and at the same time receives an Incoming Call, the Incoming Call is given
            // higher preference. At this time framework sends a disconnect for the Out going
            // call connection hence we should *not* bring down the InCallScreen as the Phone
            // State would be RINGING
            if (mPhone.getPhoneType() == Phone.PHONE_TYPE_CDMA) {
                if (!currentlyIdle) {
                    // Clean up any connections in the DISCONNECTED state.
                    // This is necessary cause in CallCollision the foreground call might have
                    // connections in DISCONNECTED state which needs to be cleared.
                    mPhone.clearDisconnected();

                    // The phone is still in use.  Stay here in this activity.
                    // But we don't need to keep the screen on.
                    if (DBG) log("onDisconnect: Call Collision case - staying on InCallScreen.");
                    if (DBG) PhoneUtils.dumpCallState(mPhone);
                    return;
                }
            }

            // Finally, arrange for delayedCleanupAfterDisconnect() to get
            // called after a short interval (during which we display the
            // "call ended" state.)  At that point, if the
            // Phone is idle, we'll finish out of this activity.
            int callEndedDisplayDelay =
                    (cause == Connection.DisconnectCause.LOCAL)
                    ? CALL_ENDED_SHORT_DELAY : CALL_ENDED_LONG_DELAY;
            mHandler.removeMessages(DELAYED_CLEANUP_AFTER_DISCONNECT);
            mHandler.sendEmptyMessageDelayed(DELAYED_CLEANUP_AFTER_DISCONNECT,
                                             callEndedDisplayDelay);
        }

        // Remove 3way timer (only meaningful for CDMA)
        mHandler.removeMessages(THREEWAY_CALLERINFO_DISPLAY_DONE);
    }

    /**
     * Brings up the "MMI Started" dialog.
     */
    private void onMMIInitiate(AsyncResult r) {
        if (VDBG) log("onMMIInitiate()...  AsyncResult r = " + r);

        // Watch out: don't do this if we're not the foreground activity,
        // mainly since in the Dialog.show() might fail if we don't have a
        // valid window token any more...
        // (Note that this exact sequence can happen if you try to start
        // an MMI code while the radio is off or out of service.)
        if (!mIsForegroundActivity) {
            if (VDBG) log("Activity not in foreground! Bailing out...");
            return;
        }

        // Also, if any other dialog is up right now (presumably the
        // generic error dialog displaying the "Starting MMI..."  message)
        // take it down before bringing up the real "MMI Started" dialog
        // in its place.
        dismissAllDialogs();

        MmiCode mmiCode = (MmiCode) r.result;
        if (VDBG) log("  - MmiCode: " + mmiCode);

        Message message = Message.obtain(mHandler, PhoneApp.MMI_CANCEL);
        mMmiStartedDialog = PhoneUtils.displayMMIInitiate(this, mmiCode,
                                                          message, mMmiStartedDialog);
    }

    /**
     * Handles an MMI_CANCEL event, which is triggered by the button
     * (labeled either "OK" or "Cancel") on the "MMI Started" dialog.
     * @see onMMIInitiate
     * @see PhoneUtils.cancelMmiCode
     */
    private void onMMICancel() {
        if (VDBG) log("onMMICancel()...");

        // First of all, cancel the outstanding MMI code (if possible.)
        PhoneUtils.cancelMmiCode(mPhone);

        // Regardless of whether the current MMI code was cancelable, the
        // PhoneApp will get an MMI_COMPLETE event very soon, which will
        // take us to the MMI Complete dialog (see
        // PhoneUtils.displayMMIComplete().)
        //
        // But until that event comes in, we *don't* want to stay here on
        // the in-call screen, since we'll be visible in a
        // partially-constructed state as soon as the "MMI Started" dialog
        // gets dismissed.  So let's forcibly bail out right now.
        if (DBG) log("onMMICancel: finishing InCallScreen...");
        endInCallScreenSession();
    }

    /**
     * Handles the POST_ON_DIAL_CHARS message from the Phone
     * (see our call to mPhone.setOnPostDialCharacter() above.)
     *
     * TODO: NEED TO TEST THIS SEQUENCE now that we no longer handle
     * "dialable" key events here in the InCallScreen: we do directly to the
     * Dialer UI instead.  Similarly, we may now need to go directly to the
     * Dialer to handle POST_ON_DIAL_CHARS too.
     */
    private void handlePostOnDialChars(AsyncResult r, char ch) {
        Connection c = (Connection) r.result;

        if (c != null) {
            Connection.PostDialState state =
                    (Connection.PostDialState) r.userObj;

            if (VDBG) log("handlePostOnDialChar: state = " +
                    state + ", ch = " + ch);

            int phoneType = mPhone.getPhoneType();
            switch (state) {
                case STARTED:
                    if (phoneType == Phone.PHONE_TYPE_CDMA) {
                        mDialer.stopLocalToneCdma();
                        if (mPauseInProgress) {
                            showPausePromptDialogCDMA(c, mPostDialStrAfterPause);
                        }
                        mPauseInProgress = false;
                        mDialer.startLocalToneCdma(ch);
                    }
                    // TODO: is this needed, now that you can't actually
                    // type DTMF chars or dial directly from here?
                    // If so, we'd need to yank you out of the in-call screen
                    // here too (and take you to the 12-key dialer in "in-call" mode.)
                    // displayPostDialedChar(ch);
                    break;

                case WAIT:
                    //if (DBG) log("show wait prompt...");
                    String postDialStr = c.getRemainingPostDialString();
                    if (phoneType == Phone.PHONE_TYPE_CDMA) {
                        mDialer.stopLocalToneCdma();
                        showWaitPromptDialogCDMA(c, postDialStr);
                    } else if (phoneType == Phone.PHONE_TYPE_GSM) {
                        showWaitPromptDialog(c, postDialStr);
                    } else {
                        throw new IllegalStateException("Unexpected phone type: " + phoneType);
                    }
                    break;

                case WILD:
                    //if (DBG) log("prompt user to replace WILD char");
                    showWildPromptDialog(c);
                    break;

                case COMPLETE:
                    if (phoneType == Phone.PHONE_TYPE_CDMA) {
                        mDialer.stopLocalToneCdma();
                    }
                    break;

                case PAUSE:
                    if (phoneType == Phone.PHONE_TYPE_CDMA) {
                        mPostDialStrAfterPause = c.getRemainingPostDialString();
                        mDialer.stopLocalToneCdma();
                        mPauseInProgress = true;
                    }
                    break;

                default:
                    break;
            }
        }
    }

    private void showWaitPromptDialog(final Connection c, String postDialStr) {
        Resources r = getResources();
        StringBuilder buf = new StringBuilder();
        buf.append(r.getText(R.string.wait_prompt_str));
        buf.append(postDialStr);

        if (mWaitPromptDialog != null) {
            if (VDBG) log("- DISMISSING mWaitPromptDialog.");
            mWaitPromptDialog.dismiss();  // safe even if already dismissed
            mWaitPromptDialog = null;
        }

        mWaitPromptDialog = new AlertDialog.Builder(this)
                .setMessage(buf.toString())
                .setPositiveButton(R.string.send_button, new DialogInterface.OnClickListener() {
                        public void onClick(DialogInterface dialog, int whichButton) {
                            if (VDBG) log("handle WAIT_PROMPT_CONFIRMED, proceed...");
                            c.proceedAfterWaitChar();
                            PhoneApp.getInstance().pokeUserActivity();
                        }
                    })
                .setOnCancelListener(new DialogInterface.OnCancelListener() {
                        public void onCancel(DialogInterface dialog) {
                            if (VDBG) log("handle POST_DIAL_CANCELED!");
                            c.cancelPostDial();
                            PhoneApp.getInstance().pokeUserActivity();
                        }
                    })
                .create();
        mWaitPromptDialog.getWindow().addFlags(
                WindowManager.LayoutParams.FLAG_BLUR_BEHIND);
        mWaitPromptDialog.show();
    }

    /**
     * Processes the CDMA specific requirements of a WAIT character in a
     * dial string.
     *
     * Pop up an alert dialog with OK and Cancel buttons to allow user to
     * Accept or Reject the WAIT inserted as part of the Dial string.
     */
    private void showWaitPromptDialogCDMA(final Connection c, String postDialStr) {
        Resources r = getResources();
        StringBuilder buf = new StringBuilder();
        buf.append(r.getText(R.string.wait_prompt_str));
        buf.append(postDialStr);

        if (mWaitPromptDialog != null) {
            if (DBG) log("- DISMISSING mWaitPromptDialog.");
            mWaitPromptDialog.dismiss();  // safe even if already dismissed
            mWaitPromptDialog = null;
        }

        mWaitPromptDialog = new AlertDialog.Builder(this)
                .setMessage(buf.toString())
                .setPositiveButton(R.string.pause_prompt_yes,
                    new DialogInterface.OnClickListener() {
                        public void onClick(DialogInterface dialog, int whichButton) {
                            if (DBG) log("handle WAIT_PROMPT_CONFIRMED, proceed...");
                            c.proceedAfterWaitChar();
                        }
                    })
                .setNegativeButton(R.string.pause_prompt_no, new DialogInterface.OnClickListener() {
                        public void onClick(DialogInterface dialog, int whichButton) {
                            if (DBG) log("handle POST_DIAL_CANCELED!");
                            c.cancelPostDial();
                        }
                    })
                .create();
        mWaitPromptDialog.getWindow().addFlags(
                WindowManager.LayoutParams.FLAG_BLUR_BEHIND);
        mWaitPromptDialog.show();
    }

    /**
     * Pop up an alert dialog which waits for 2 seconds for each P (Pause) Character entered
     * as part of the Dial String.
     */
    private void showPausePromptDialogCDMA(final Connection c, String postDialStrAfterPause) {
        Resources r = getResources();
        StringBuilder buf = new StringBuilder();
        buf.append(r.getText(R.string.pause_prompt_str));
        buf.append(postDialStrAfterPause);

        if (mPausePromptDialog != null) {
            if (DBG) log("- DISMISSING mPausePromptDialog.");
            mPausePromptDialog.dismiss();  // safe even if already dismissed
            mPausePromptDialog = null;
        }

        mPausePromptDialog = new AlertDialog.Builder(this)
                .setMessage(buf.toString())
                .create();
        mPausePromptDialog.show();
        // 2 second timer
        Message msg = Message.obtain(mHandler, EVENT_PAUSE_DIALOG_COMPLETE);
        mHandler.sendMessageDelayed(msg, PAUSE_PROMPT_DIALOG_TIMEOUT);
    }

    private View createWildPromptView() {
        LinearLayout result = new LinearLayout(this);
        result.setOrientation(LinearLayout.VERTICAL);
        result.setPadding(5, 5, 5, 5);

        LinearLayout.LayoutParams lp = new LinearLayout.LayoutParams(
                        ViewGroup.LayoutParams.FILL_PARENT,
                        ViewGroup.LayoutParams.WRAP_CONTENT);

        TextView promptMsg = new TextView(this);
        promptMsg.setTextSize(14);
        promptMsg.setTypeface(Typeface.DEFAULT_BOLD);
        promptMsg.setText(getResources().getText(R.string.wild_prompt_str));

        result.addView(promptMsg, lp);

        mWildPromptText = new EditText(this);
        mWildPromptText.setKeyListener(DialerKeyListener.getInstance());
        mWildPromptText.setMovementMethod(null);
        mWildPromptText.setTextSize(14);
        mWildPromptText.setMaxLines(1);
        mWildPromptText.setHorizontallyScrolling(true);
        mWildPromptText.setBackgroundResource(android.R.drawable.editbox_background);

        LinearLayout.LayoutParams lp2 = new LinearLayout.LayoutParams(
                        ViewGroup.LayoutParams.FILL_PARENT,
                        ViewGroup.LayoutParams.WRAP_CONTENT);
        lp2.setMargins(0, 3, 0, 0);

        result.addView(mWildPromptText, lp2);

        return result;
    }

    private void showWildPromptDialog(final Connection c) {
        View v = createWildPromptView();

        if (mWildPromptDialog != null) {
            if (VDBG) log("- DISMISSING mWildPromptDialog.");
            mWildPromptDialog.dismiss();  // safe even if already dismissed
            mWildPromptDialog = null;
        }

        mWildPromptDialog = new AlertDialog.Builder(this)
                .setView(v)
                .setPositiveButton(
                        R.string.send_button,
                        new DialogInterface.OnClickListener() {
                            public void onClick(DialogInterface dialog, int whichButton) {
                                if (VDBG) log("handle WILD_PROMPT_CHAR_ENTERED, proceed...");
                                String replacement = null;
                                if (mWildPromptText != null) {
                                    replacement = mWildPromptText.getText().toString();
                                    mWildPromptText = null;
                                }
                                c.proceedAfterWildChar(replacement);
                                PhoneApp.getInstance().pokeUserActivity();
                            }
                        })
                .setOnCancelListener(
                        new DialogInterface.OnCancelListener() {
                            public void onCancel(DialogInterface dialog) {
                                if (VDBG) log("handle POST_DIAL_CANCELED!");
                                c.cancelPostDial();
                                PhoneApp.getInstance().pokeUserActivity();
                            }
                        })
                .create();
        mWildPromptDialog.getWindow().addFlags(
                WindowManager.LayoutParams.FLAG_BLUR_BEHIND);
        mWildPromptDialog.show();

        mWildPromptText.requestFocus();
    }

    /**
     * Updates the state of the in-call UI based on the current state of
     * the Phone.
     */
    private void updateScreen() {
        if (DBG) log("updateScreen()...");

        // Don't update anything if we're not in the foreground (there's
        // no point updating our UI widgets since we're not visible!)
        // Also note this check also ensures we won't update while we're
        // in the middle of pausing, which could cause a visible glitch in
        // the "activity ending" transition.
        if (!mIsForegroundActivity) {
            if (DBG) log("- updateScreen: not the foreground Activity! Bailing out...");
            return;
        }

        // Update the state of the in-call menu items.
        if (mInCallMenu != null) {
            // TODO: do this only if the menu is visible!
            if (DBG) log("- updateScreen: updating menu items...");
            boolean okToShowMenu = mInCallMenu.updateItems(mPhone);
            if (!okToShowMenu) {
                // Uh oh: we were only trying to update the state of the
                // menu items, but the logic in InCallMenu.updateItems()
                // just decided the menu shouldn't be visible at all!
                // (That's probably means that the call ended
                // asynchronously while the menu was up.)
                //
                // So take the menu down ASAP.
                if (DBG) log("- updateScreen: Tried to update menu; now need to dismiss!");
                // dismissMenu() has no effect if the menu is already closed.
                dismissMenu(true);  // dismissImmediate = true
            }
        }

        final PhoneApp app = PhoneApp.getInstance();

        if (mInCallScreenMode == InCallScreenMode.OTA_NORMAL) {
            if (DBG) log("- updateScreen: OTA call state NORMAL...");
            if (otaUtils != null) {
                if (DBG) log("- updateScreen: otaUtils is not null, call otaShowProperScreen");
                otaUtils.otaShowProperScreen();
            }
            return;
        } else if (mInCallScreenMode == InCallScreenMode.OTA_ENDED) {
            if (DBG) log("- updateScreen: OTA call ended state ...");
            // Wake up the screen when we get notification, good or bad.
            PhoneApp.getInstance().wakeUpScreen();
            if (app.cdmaOtaScreenState.otaScreenState
                == CdmaOtaScreenState.OtaScreenState.OTA_STATUS_ACTIVATION) {
                if (DBG) log("- updateScreen: OTA_STATUS_ACTIVATION");
                if (otaUtils != null) {
                    if (DBG) log("- updateScreen: otaUtils is not null, "
                                  + "call otaShowActivationScreen");
                    otaUtils.otaShowActivateScreen();
                }
            } else {
                if (DBG) log("- updateScreen: OTA Call end state for Dialogs");
                if (otaUtils != null) {
                    if (DBG) log("- updateScreen: Show OTA Success Failure dialog");
                    otaUtils.otaShowSuccessFailure();
                }
            }
            return;
        } else if (mInCallScreenMode == InCallScreenMode.MANAGE_CONFERENCE) {
            if (DBG) log("- updateScreen: manage conference mode (NOT updating in-call UI)...");
            updateManageConferencePanelIfNecessary();
            return;
        } else if (mInCallScreenMode == InCallScreenMode.CALL_ENDED) {
            if (DBG) log("- updateScreen: call ended state (NOT updating in-call UI)...");
            // Actually we do need to update one thing: the background.
            updateInCallBackground();
            return;
        }

        if (DBG) log("- updateScreen: updating the in-call UI...");
        mCallCard.updateState(mPhone);
        updateDialpadVisibility();
        updateInCallTouchUi();
        updateProviderOverlay();
        updateMenuButtonHint();
        updateInCallBackground();

        // Forcibly take down all dialog if an incoming call is ringing.
        if (!mRingingCall.isIdle()) {
            dismissAllDialogs();
        } else {
            // Wait prompt dialog is not currently up.  But it *should* be
            // up if the FG call has a connection in the WAIT state and
            // the phone isn't ringing.
            String postDialStr = null;
            List<Connection> fgConnections = mForegroundCall.getConnections();
            int phoneType = mPhone.getPhoneType();
            if (phoneType == Phone.PHONE_TYPE_CDMA) {
                Connection fgLatestConnection = mForegroundCall.getLatestConnection();
                if (PhoneApp.getInstance().cdmaPhoneCallState.getCurrentCallState() ==
                        CdmaPhoneCallState.PhoneCallState.CONF_CALL) {
                    for (Connection cn : fgConnections) {
                        if ((cn != null) && (cn.getPostDialState() ==
                                Connection.PostDialState.WAIT)) {
                            cn.cancelPostDial();
                        }
                    }
                } else if ((fgLatestConnection != null)
                     && (fgLatestConnection.getPostDialState() == Connection.PostDialState.WAIT)) {
                    if(DBG) log("show the Wait dialog for CDMA");
                    postDialStr = fgLatestConnection.getRemainingPostDialString();
                    showWaitPromptDialogCDMA(fgLatestConnection, postDialStr);
                }
            } else if (phoneType == Phone.PHONE_TYPE_GSM) {
                for (Connection cn : fgConnections) {
                    if ((cn != null) && (cn.getPostDialState() == Connection.PostDialState.WAIT)) {
                        postDialStr = cn.getRemainingPostDialString();
                        showWaitPromptDialog(cn, postDialStr);
                    }
                }
            } else {
                throw new IllegalStateException("Unexpected phone type: " + phoneType);
            }
        }
    }

    /**
     * (Re)synchronizes the onscreen UI with the current state of the
     * Phone.
     *
     * @return InCallInitStatus.SUCCESS if we successfully updated the UI, or
     *    InCallInitStatus.PHONE_NOT_IN_USE if there was no phone state to sync
     *    with (ie. the phone was completely idle).  In the latter case, we
     *    shouldn't even be in the in-call UI in the first place, and it's
     *    the caller's responsibility to bail out of this activity by
     *    calling endInCallScreenSession if appropriate.
     */
    private InCallInitStatus syncWithPhoneState() {
        boolean updateSuccessful = false;
        if (DBG) log("syncWithPhoneState()...");
        if (DBG) PhoneUtils.dumpCallState(mPhone);
        if (VDBG) dumpBluetoothState();

        // Make sure the Phone is "in use".  (If not, we shouldn't be on
        // this screen in the first place.)

        // Need to treat running MMI codes as a connection as well.
        // Do not check for getPendingMmiCodes when phone is a CDMA phone
        int phoneType = mPhone.getPhoneType();

        if ((phoneType == Phone.PHONE_TYPE_CDMA)
                && ((mInCallScreenMode == InCallScreenMode.OTA_NORMAL)
                || (mInCallScreenMode == InCallScreenMode.OTA_ENDED))) {
            // Even when OTA Call ends, need to show OTA End UI,
            // so return Success to allow UI update.
            return InCallInitStatus.SUCCESS;
        }

        if ((phoneType == Phone.PHONE_TYPE_CDMA)
                || !mForegroundCall.isIdle() || !mBackgroundCall.isIdle() || !mRingingCall.isIdle()
                || !mPhone.getPendingMmiCodes().isEmpty()) {
            if (VDBG) log("syncWithPhoneState: it's ok to be here; update the screen...");
            updateScreen();
            return InCallInitStatus.SUCCESS;
        }

        if (DBG) log("syncWithPhoneState: phone is idle; we shouldn't be here!");
        return InCallInitStatus.PHONE_NOT_IN_USE;
    }

    /**
     * Given the Intent we were initially launched with,
     * figure out the actual phone number we should dial.
     *
     * @return the phone number corresponding to the
     *   specified Intent, or null if the Intent is not
     *   an ACTION_CALL intent or if the intent's data is
     *   malformed or missing.
     *
     * @throws VoiceMailNumberMissingException if the intent
     *   contains a "voicemail" URI, but there's no voicemail
     *   number configured on the device.
     */
    private String getInitialNumber(Intent intent)
            throws PhoneUtils.VoiceMailNumberMissingException {
        String action = intent.getAction();

        if (action == null) {
            return null;
        }

        if (action != null && action.equals(Intent.ACTION_CALL) &&
                intent.hasExtra(Intent.EXTRA_PHONE_NUMBER)) {
            return intent.getStringExtra(Intent.EXTRA_PHONE_NUMBER);
        }

        return PhoneUtils.getNumberFromIntent(this, mPhone, intent);
    }

    /**
     * Make a call to whomever the intent tells us to.
     *
     * @param intent the Intent we were launched with
     * @return InCallInitStatus.SUCCESS if we successfully initiated an
     *    outgoing call.  If there was some kind of failure, return one of
     *    the other InCallInitStatus codes indicating what went wrong.
     */
    private InCallInitStatus placeCall(Intent intent) {
        if (VDBG) log("placeCall()...  intent = " + intent);

        String number;

        // Check the current ServiceState to make sure it's OK
        // to even try making a call.
        InCallInitStatus okToCallStatus = checkIfOkToInitiateOutgoingCall();

        try {
            number = getInitialNumber(intent);
        } catch (PhoneUtils.VoiceMailNumberMissingException ex) {
            // If the call status is NOT in an acceptable state, it
            // may effect the way the voicemail number is being
            // retrieved.  Mask the VoiceMailNumberMissingException
            // with the underlying issue of the phone state.
            if (okToCallStatus != InCallInitStatus.SUCCESS) {
                if (DBG) log("Voicemail number not reachable in current SIM card state.");
                return okToCallStatus;
            }
            if (DBG) log("VoiceMailNumberMissingException from getInitialNumber()");
            return InCallInitStatus.VOICEMAIL_NUMBER_MISSING;
        }

        if (number == null) {
            Log.w(LOG_TAG, "placeCall: couldn't get a phone number from Intent " + intent);
            return InCallInitStatus.NO_PHONE_NUMBER_SUPPLIED;
        }

        boolean isEmergencyNumber = PhoneNumberUtils.isEmergencyNumber(number);
        boolean isEmergencyIntent = Intent.ACTION_CALL_EMERGENCY.equals(intent.getAction());

        if (isEmergencyNumber && !isEmergencyIntent) {
            Log.e(LOG_TAG, "Non-CALL_EMERGENCY Intent " + intent
                    + " attempted to call emergency number " + number
                    + ".");
            return InCallInitStatus.CALL_FAILED;
        } else if (!isEmergencyNumber && isEmergencyIntent) {
            Log.e(LOG_TAG, "Received CALL_EMERGENCY Intent " + intent
                    + " with non-emergency number " + number
                    + " -- failing call.");
            return InCallInitStatus.CALL_FAILED;
        }

        // need to make sure that the state is adjusted if we are ONLY
        // allowed to dial emergency numbers AND we encounter an
        // emergency number request.
        if (isEmergencyNumber && okToCallStatus == InCallInitStatus.EMERGENCY_ONLY) {
            okToCallStatus = InCallInitStatus.SUCCESS;
            if (DBG) log("Emergency number detected, changing state to: " + okToCallStatus);
        }

        if (okToCallStatus != InCallInitStatus.SUCCESS) {
            // If this is an emergency call, we call the emergency call
            // handler activity to turn on the radio and do whatever else
            // is needed. For now, we finish the InCallScreen (since were
            // expecting a callback when the emergency call handler dictates
            // it) and just return the success state.
            if (isEmergencyNumber && (okToCallStatus == InCallInitStatus.POWER_OFF)) {
                startActivity(intent.setClassName(this, EmergencyCallHandler.class.getName()));
                if (DBG) log("placeCall: starting EmergencyCallHandler, finishing InCallScreen...");
                endInCallScreenSession();
                return InCallInitStatus.SUCCESS;
            } else {
                return okToCallStatus;
            }
        }

        final PhoneApp app = PhoneApp.getInstance();

        if ((mPhone.isOtaSpNumber(number)) && (mPhone.getPhoneType() == Phone.PHONE_TYPE_CDMA)) {
            if (DBG) log("placeCall: isOtaSpNumber() returns true");
            setInCallScreenMode(InCallScreenMode.OTA_NORMAL);
            if (app.cdmaOtaProvisionData != null) {
                app.cdmaOtaProvisionData.isOtaCallCommitted = false;
            }
        }

        mNeedShowCallLostDialog = false;

        // We have a valid number, so try to actually place a call:
        // make sure we pass along the intent's URI which is a
        // reference to the contact. We may have a provider gateway
        // phone number to use for the outgoing call.
        int callStatus;
        Uri contactUri = intent.getData();

        if (null != mProviderGatewayUri &&
            !(isEmergencyNumber || isEmergencyIntent) &&
            PhoneUtils.isRoutableViaGateway(number)) {  // Filter out MMI, OTA and other codes.

            callStatus = PhoneUtils.placeCallVia(
                this, mPhone, number, contactUri, mProviderGatewayUri);
        } else {
            callStatus = PhoneUtils.placeCall(mPhone, number, contactUri);
        }

        switch (callStatus) {
            case PhoneUtils.CALL_STATUS_DIALED:
                if (VDBG) log("placeCall: PhoneUtils.placeCall() succeeded for regular call '"
                             + number + "'.");

                if (mInCallScreenMode == InCallScreenMode.OTA_NORMAL) {
                    app.cdmaOtaScreenState.otaScreenState =
                            CdmaOtaScreenState.OtaScreenState.OTA_STATUS_LISTENING;
                    updateScreen();
                }

                // Any time we initiate a call, force the DTMF dialpad to
                // close.  (We want to make sure the user can see the regular
                // in-call UI while the new call is dialing, and when it
                // first gets connected.)
                mDialer.closeDialer(false);  // no "closing" animation

                // Also, in case a previous call was already active (i.e. if
                // we just did "Add call"), clear out the "history" of DTMF
                // digits you typed, to make sure it doesn't persist from the
                // previous call to the new call.
                // TODO: it would be more precise to do this when the actual
                // phone state change happens (i.e. when a new foreground
                // call appears and the previous call moves to the
                // background), but the InCallScreen doesn't keep enough
                // state right now to notice that specific transition in
                // onPhoneStateChanged().
                mDialer.clearDigits();

                if (mPhone.getPhoneType() == Phone.PHONE_TYPE_CDMA) {
                    // Start the 2 second timer for 3 Way CallerInfo
                    if (app.cdmaPhoneCallState.getCurrentCallState()
                            == CdmaPhoneCallState.PhoneCallState.THRWAY_ACTIVE) {
                        //Unmute for the second MO call
                        PhoneUtils.setMuteInternal(mPhone, false);

                        //Start the timer for displaying "Dialing" for second call
                        Message msg = Message.obtain(mHandler, THREEWAY_CALLERINFO_DISPLAY_DONE);
                        mHandler.sendMessageDelayed(msg, THREEWAY_CALLERINFO_DISPLAY_TIME);

                        // Set the mThreeWayCallOrigStateDialing state to true
                        app.cdmaPhoneCallState.setThreeWayCallOrigState(true);

                        //Update screen to show 3way dialing
                        updateScreen();
                    }
                }

                return InCallInitStatus.SUCCESS;
            case PhoneUtils.CALL_STATUS_DIALED_MMI:
                if (DBG) log("placeCall: specified number was an MMI code: '" + number + "'.");
                // The passed-in number was an MMI code, not a regular phone number!
                // This isn't really a failure; the Dialer may have deliberately
                // fired an ACTION_CALL intent to dial an MMI code, like for a
                // USSD call.
                //
                // Presumably an MMI_INITIATE message will come in shortly
                // (and we'll bring up the "MMI Started" dialog), or else
                // an MMI_COMPLETE will come in (which will take us to a
                // different Activity; see PhoneUtils.displayMMIComplete()).
                return InCallInitStatus.DIALED_MMI;
            case PhoneUtils.CALL_STATUS_FAILED:
                Log.w(LOG_TAG, "placeCall: PhoneUtils.placeCall() FAILED for number '"
                      + number + "'.");
                // We couldn't successfully place the call; there was some
                // failure in the telephony layer.
                return InCallInitStatus.CALL_FAILED;
            default:
                Log.w(LOG_TAG, "placeCall: unknown callStatus " + callStatus
                      + " from PhoneUtils.placeCall() for number '" + number + "'.");
                return InCallInitStatus.SUCCESS;  // Try to continue anyway...
        }
    }

    /**
     * Checks the current ServiceState to make sure it's OK
     * to try making an outgoing call to the specified number.
     *
     * @return InCallInitStatus.SUCCESS if it's OK to try calling the specified
     *    number.  If not, like if the radio is powered off or we have no
     *    signal, return one of the other InCallInitStatus codes indicating what
     *    the problem is.
     */
    private InCallInitStatus checkIfOkToInitiateOutgoingCall() {
        // Watch out: do NOT use PhoneStateIntentReceiver.getServiceState() here;
        // that's not guaranteed to be fresh.  To synchronously get the
        // CURRENT service state, ask the Phone object directly:
        int state = mPhone.getServiceState().getState();
        if (VDBG) log("checkIfOkToInitiateOutgoingCall: ServiceState = " + state);

        switch (state) {
            case ServiceState.STATE_IN_SERVICE:
                // Normal operation.  It's OK to make outgoing calls.
                return InCallInitStatus.SUCCESS;


            case ServiceState.STATE_POWER_OFF:
                // Radio is explictly powered off.
                return InCallInitStatus.POWER_OFF;

            case ServiceState.STATE_OUT_OF_SERVICE:
            case ServiceState.STATE_EMERGENCY_ONLY:
                // The phone is registered, but locked. Only emergency
                // numbers are allowed.
                return InCallInitStatus.EMERGENCY_ONLY;
            default:
                throw new IllegalStateException("Unexpected ServiceState: " + state);
        }
    }

    private void handleMissingVoiceMailNumber() {
        if (DBG) log("handleMissingVoiceMailNumber");

        final Message msg = Message.obtain(mHandler);
        msg.what = DONT_ADD_VOICEMAIL_NUMBER;

        final Message msg2 = Message.obtain(mHandler);
        msg2.what = ADD_VOICEMAIL_NUMBER;

        mMissingVoicemailDialog = new AlertDialog.Builder(this)
                .setTitle(R.string.no_vm_number)
                .setMessage(R.string.no_vm_number_msg)
                .setPositiveButton(R.string.ok, new DialogInterface.OnClickListener() {
                        public void onClick(DialogInterface dialog, int which) {
                            if (VDBG) log("Missing voicemail AlertDialog: POSITIVE click...");
                            msg.sendToTarget();  // see dontAddVoiceMailNumber()
                            PhoneApp.getInstance().pokeUserActivity();
                        }})
                .setNegativeButton(R.string.add_vm_number_str,
                                   new DialogInterface.OnClickListener() {
                        public void onClick(DialogInterface dialog, int which) {
                            if (VDBG) log("Missing voicemail AlertDialog: NEGATIVE click...");
                            msg2.sendToTarget();  // see addVoiceMailNumber()
                            PhoneApp.getInstance().pokeUserActivity();
                        }})
                .setOnCancelListener(new OnCancelListener() {
                        public void onCancel(DialogInterface dialog) {
                            if (VDBG) log("Missing voicemail AlertDialog: CANCEL handler...");
                            msg.sendToTarget();  // see dontAddVoiceMailNumber()
                            PhoneApp.getInstance().pokeUserActivity();
                        }})
                .create();

        // When the dialog is up, completely hide the in-call UI
        // underneath (which is in a partially-constructed state).
        mMissingVoicemailDialog.getWindow().addFlags(
                WindowManager.LayoutParams.FLAG_DIM_BEHIND);

        mMissingVoicemailDialog.show();
    }

    private void addVoiceMailNumberPanel() {
        if (mMissingVoicemailDialog != null) {
            mMissingVoicemailDialog.dismiss();
            mMissingVoicemailDialog = null;
        }
        if (DBG) log("addVoiceMailNumberPanel: finishing InCallScreen...");
        endInCallScreenSession();

        if (DBG) log("show vm setting");

        // navigate to the Voicemail setting in the Call Settings activity.
        Intent intent = new Intent(CallFeaturesSetting.ACTION_ADD_VOICEMAIL);
        intent.setClass(this, CallFeaturesSetting.class);
        startActivity(intent);
    }

    private void dontAddVoiceMailNumber() {
        if (mMissingVoicemailDialog != null) {
            mMissingVoicemailDialog.dismiss();
            mMissingVoicemailDialog = null;
        }
        if (DBG) log("dontAddVoiceMailNumber: finishing InCallScreen...");
        endInCallScreenSession();
    }

    /**
     * Do some delayed cleanup after a Phone call gets disconnected.
     *
     * This method gets called a couple of seconds after any DISCONNECT
     * event from the Phone; it's triggered by the
     * DELAYED_CLEANUP_AFTER_DISCONNECT message we send in onDisconnect().
     *
     * If the Phone is totally idle right now, that means we've already
     * shown the "call ended" state for a couple of seconds, and it's now
     * time to endInCallScreenSession this activity.
     *
     * If the Phone is *not* idle right now, that probably means that one
     * call ended but the other line is still in use.  In that case, we
     * *don't* exit the in-call screen, but we at least turn off the
     * backlight (which we turned on in onDisconnect().)
     */
    private void delayedCleanupAfterDisconnect() {
        if (VDBG) log("delayedCleanupAfterDisconnect()...  Phone state = " + mPhone.getState());

        // Clean up any connections in the DISCONNECTED state.
        //
        // [Background: Even after a connection gets disconnected, its
        // Connection object still stays around, in the special
        // DISCONNECTED state.  This is necessary because we we need the
        // caller-id information from that Connection to properly draw the
        // "Call ended" state of the CallCard.
        //   But at this point we truly don't need that connection any
        // more, so tell the Phone that it's now OK to to clean up any
        // connections still in that state.]
        mPhone.clearDisconnected();

        if (!phoneIsInUse()) {
            // Phone is idle!  We should exit this screen now.
            if (DBG) log("- delayedCleanupAfterDisconnect: phone is idle...");

            // And (finally!) exit from the in-call screen
            // (but not if we're already in the process of pausing...)
            if (mIsForegroundActivity) {
                if (DBG) log("- delayedCleanupAfterDisconnect: finishing InCallScreen...");

                // If this is a call that was initiated by the user, and
                // we're *not* in emergency mode, finish the call by
                // taking the user to the Call Log.
                // Otherwise we simply call endInCallScreenSession, which will take us
                // back to wherever we came from.
                if (mShowCallLogAfterDisconnect && !isPhoneStateRestricted()) {
                    if (VDBG) log("- Show Call Log after disconnect...");
                    final Intent intent = PhoneApp.createCallLogIntent();
                    intent.addFlags(Intent.FLAG_ACTIVITY_NO_ANIMATION);
                    startActivity(intent);
                    // Even in this case we still call endInCallScreenSession (below),
                    // to make sure we don't stay in the activity history.
                }

                endInCallScreenSession();
            }
        } else {
            // The phone is still in use.  Stay here in this activity, but
            // we don't need to keep the screen on.
            if (DBG) log("- delayedCleanupAfterDisconnect: staying on the InCallScreen...");
            if (DBG) PhoneUtils.dumpCallState(mPhone);
        }
    }


    //
    // Callbacks for buttons / menu items.
    //

    public void onClick(View view) {
        int id = view.getId();
        if (VDBG) log("onClick(View " + view + ", id " + id + ")...");
        if (VDBG && view instanceof InCallMenuItemView) {
            InCallMenuItemView item = (InCallMenuItemView) view;
            log("  ==> menu item! " + item);
        }

        // Most menu items dismiss the menu immediately once you click
        // them.  But some items (the "toggle" buttons) are different:
        // they want the menu to stay visible for a second afterwards to
        // give you feedback about the state change.
        boolean dismissMenuImmediate = true;

        switch (id) {
            case R.id.menuAnswerAndHold:
                if (VDBG) log("onClick: AnswerAndHold...");
                internalAnswerCall();  // Automatically holds the current active call
                break;

            case R.id.menuAnswerAndEnd:
                if (VDBG) log("onClick: AnswerAndEnd...");
                internalAnswerAndEnd();
                break;

            case R.id.menuAnswer:
                if (DBG) log("onClick: Answer...");
                internalAnswerCall();
                break;

            case R.id.menuIgnore:
                if (DBG) log("onClick: Ignore...");
                internalHangupRingingCall();
                break;

            case R.id.menuSwapCalls:
                if (DBG) log("onClick: SwapCalls...");
                internalSwapCalls();
                break;

            case R.id.menuMergeCalls:
                if (VDBG) log("onClick: MergeCalls...");
                PhoneUtils.mergeCalls(mPhone);
                break;

            case R.id.menuManageConference:
                if (VDBG) log("onClick: ManageConference...");
                // Show the Manage Conference panel.
                setInCallScreenMode(InCallScreenMode.MANAGE_CONFERENCE);
                break;

            case R.id.menuShowDialpad:
                if (VDBG) log("onClick: Show/hide dialpad...");
                onShowHideDialpad();
                break;

            case R.id.manage_done:  // mButtonManageConferenceDone
                if (VDBG) log("onClick: mButtonManageConferenceDone...");
                // Hide the Manage Conference panel, return to NORMAL mode.
                setInCallScreenMode(InCallScreenMode.NORMAL);
                break;

            case R.id.menuSpeaker:
                if (VDBG) log("onClick: Speaker...");
                onSpeakerClick();
                // This is a "toggle" button; let the user see the new state for a moment.
                dismissMenuImmediate = false;
                break;

            case R.id.menuBluetooth:
                if (VDBG) log("onClick: Bluetooth...");
                onBluetoothClick();
                // This is a "toggle" button; let the user see the new state for a moment.
                dismissMenuImmediate = false;
                break;

            case R.id.menuMute:
                if (VDBG) log("onClick: Mute...");
                onMuteClick();
                // This is a "toggle" button; let the user see the new state for a moment.
                dismissMenuImmediate = false;
                break;

            case R.id.menuHold:
                if (VDBG) log("onClick: Hold...");
                onHoldClick();
                // This is a "toggle" button; let the user see the new state for a moment.
                dismissMenuImmediate = false;
                break;

            case R.id.menuAddCall:
                if (VDBG) log("onClick: AddCall...");
                PhoneUtils.startNewCall(mPhone);  // Fires off an ACTION_DIAL intent
                break;

            case R.id.menuEndCall:
                if (VDBG) log("onClick: EndCall...");
                internalHangup();
                break;

case R.id.menuAddBlackList:
    if (VDBG) log("onClick: AddBlackList...");
    //======
    Connection c = PhoneUtils.getConnection(mPhone, PhoneUtils.getCurrentCall(mPhone));
    String number = c.getAddress();
    if (DBG) log("Add to Black List: " + number);
    PhoneApp.getInstance().getSettings().addBlackList(number);
    internalHangup();
    break;

            default:
                if  ((mInCallScreenMode == InCallScreenMode.OTA_NORMAL
                        || mInCallScreenMode == InCallScreenMode.OTA_ENDED)
                        && otaUtils != null) {
                    otaUtils.onClickHandler(id);
                } else {
                    Log.w(LOG_TAG,
                            "Got click from unexpected View ID " + id + " (View = " + view + ")");
                }
                break;
        }

        if (ENABLE_PHONE_UI_EVENT_LOGGING) {
            // TODO: For now we care only about whether the user uses the
            // in-call buttons at all.  But in the future we may want to
            // log exactly which buttons are being clicked.  (Maybe just
            // call view.getText() here, and append that to the event value?)
            Checkin.logEvent(getContentResolver(),
                             Checkin.Events.Tag.PHONE_UI,
                             PHONE_UI_EVENT_BUTTON_CLICK);
        }

        // If the user just clicked a "stateful" menu item (i.e. one of
        // the toggle buttons), we keep the menu onscreen briefly to
        // provide visual feedback.  Since we want the user to see the
        // *new* current state, force the menu items to update right now.
        //
        // Note that some toggle buttons ("Hold" in particular) do NOT
        // immediately change the state of the Phone.  In that case, the
        // updateItems() call below won't have any visible effect.
        // Instead, the menu will get updated by the updateScreen() call
        // that happens from onPhoneStateChanged().

        if (!dismissMenuImmediate) {
            // TODO: mInCallMenu.updateItems() is a very big hammer; it
            // would be more efficient to update *only* the menu item(s)
            // we just changed.  (Doing it this way doesn't seem to cause
            // a noticeable performance problem, though.)
            if (VDBG) log("- onClick: updating menu to show 'new' current state...");
            boolean okToShowMenu = mInCallMenu.updateItems(mPhone);
            if (!okToShowMenu) {
                // Uh oh.  All we tried to do was update the state of the
                // menu items, but the logic in InCallMenu.updateItems()
                // just decided the menu shouldn't be visible at all!
                // (That probably means that the call ended asynchronously
                // while the menu was up.)
                //
                // That's OK; just make sure to take the menu down ASAP.
                if (VDBG) log("onClick: Tried to update menu, but now need to take it down!");
                dismissMenuImmediate = true;
            }
        }

        // Any menu item counts as explicit "user activity".
        PhoneApp.getInstance().pokeUserActivity();

        // Finally, *any* action handled here closes the menu (either
        // immediately, or after a short delay).
        //
        // Note that some of the clicks we handle here aren't even menu
        // items in the first place, like the mButtonManageConferenceDone
        // button.  That's OK; if the menu is already closed, the
        // dismissMenu() call does nothing.
        dismissMenu(dismissMenuImmediate);
    }

    private void onHoldClick() {
        if (VDBG) log("onHoldClick()...");

        final boolean hasActiveCall = !mForegroundCall.isIdle();
        final boolean hasHoldingCall = !mBackgroundCall.isIdle();
        if (VDBG) log("- hasActiveCall = " + hasActiveCall
                      + ", hasHoldingCall = " + hasHoldingCall);
        boolean newHoldState;
        boolean holdButtonEnabled;
        if (hasActiveCall && !hasHoldingCall) {
            // There's only one line in use, and that line is active.
            PhoneUtils.switchHoldingAndActive(mPhone);  // Really means "hold" in this state
            newHoldState = true;
            holdButtonEnabled = true;
        } else if (!hasActiveCall && hasHoldingCall) {
            // There's only one line in use, and that line is on hold.
            PhoneUtils.switchHoldingAndActive(mPhone);  // Really means "unhold" in this state
            newHoldState = false;
            holdButtonEnabled = true;
        } else {
            // Either zero or 2 lines are in use; "hold/unhold" is meaningless.
            newHoldState = false;
            holdButtonEnabled = false;
        }
        // TODO: we *could* now forcibly update the "Hold" button based on
        // "newHoldState" and "holdButtonEnabled".  But for now, do
        // nothing here, and instead let the menu get updated when the
        // onPhoneStateChanged() callback comes in.  (This seems to be
        // responsive enough.)

        // Also, any time we hold or unhold, force the DTMF dialpad to close.
        mDialer.closeDialer(true);  // do the "closing" animation
    }

    private void onSpeakerClick() {
        if (VDBG) log("onSpeakerClick()...");

        // TODO: Turning on the speaker seems to enable the mic
        //   whether or not the "mute" feature is active!
        // Not sure if this is an feature of the telephony API
        //   that I need to handle specially, or just a bug.
        boolean newSpeakerState = !PhoneUtils.isSpeakerOn(this);
        if (newSpeakerState && isBluetoothAvailable() && isBluetoothAudioConnected()) {
            disconnectBluetoothAudio();
        }
        PhoneUtils.turnOnSpeaker(this, newSpeakerState, true);

        if (newSpeakerState) {
            // The "touch lock" overlay is NEVER used when the speaker is on.
            enableTouchLock(false);
        } else {
            // User just turned the speaker *off*.  If the dialpad
            // is open, we need to start the timer that will
            // eventually bring up the "touch lock" overlay.
            if (mDialer.isOpened() && !isTouchLocked()) {
                resetTouchLockTimer();
            }
        }
    }

    private void onMuteClick() {
        if (VDBG) log("onMuteClick()...");
        boolean newMuteState = !PhoneUtils.getMute(mPhone);
        PhoneUtils.setMute(mPhone, newMuteState);
    }

    private void onBluetoothClick() {
        if (VDBG) log("onBluetoothClick()...");

        if (isBluetoothAvailable()) {
            // Toggle the bluetooth audio connection state:
            if (isBluetoothAudioConnected()) {
                disconnectBluetoothAudio();
            } else {
                // Manually turn the speaker phone off, instead of allowing the
                // Bluetooth audio routing handle it.  This ensures that the rest
                // of the speakerphone code is executed, and reciprocates the
                // menuSpeaker code above in onClick().  The onClick() code
                // disconnects the active bluetooth headsets when the
                // speakerphone is turned on.
                if (PhoneUtils.isSpeakerOn(this)) {
                    PhoneUtils.turnOnSpeaker(this, false, true);
                }

                connectBluetoothAudio();
            }
        } else {
            // Bluetooth isn't available; the "Audio" button shouldn't have
            // been enabled in the first place!
            Log.w(LOG_TAG, "Got onBluetoothClick, but bluetooth is unavailable");
        }
    }

    private void onShowHideDialpad() {
        if (VDBG) log("onShowHideDialpad()...");
        if (mDialer.isOpened()) {
            mDialer.closeDialer(true);  // do the "closing" animation
        } else {
            mDialer.openDialer(true);  // do the "opening" animation
        }
        mDialer.setHandleVisible(true);
    }

    /**
     * Handles button clicks from the InCallTouchUi widget.
     */
    /* package */ void handleOnscreenButtonClick(int id) {
        if (DBG) log("handleOnscreenButtonClick(id " + id + ")...");

        switch (id) {
            // TODO: since every button here corresponds to a menu item that we
            // already handle in onClick(), maybe merge the guts of these two
            // methods into a separate helper that takes an ID (of either a menu
            // item *or* touch button) and does the appropriate user action.

            // Actions while an incoming call is ringing:
            case R.id.answerButton:
                internalAnswerCall();
                break;
            case R.id.rejectButton:
                internalHangupRingingCall();
                break;

            // The other regular (single-tap) buttons used while in-call:
            case R.id.holdButton:
                onHoldClick();
                break;
            case R.id.swapButton:
                internalSwapCalls();
                break;
            case R.id.endButton:
                internalHangup();
                break;
            case R.id.dialpadButton:
                onShowHideDialpad();
                break;
            case R.id.bluetoothButton:
                onBluetoothClick();
                break;
            case R.id.muteButton:
                onMuteClick();
                break;
            case R.id.speakerButton:
                onSpeakerClick();
                break;
            case R.id.addButton:
                PhoneUtils.startNewCall(mPhone);  // Fires off an ACTION_DIAL intent
                break;
            case R.id.mergeButton:
            case R.id.cdmaMergeButton:
                PhoneUtils.mergeCalls(mPhone);
                break;
            case R.id.manageConferencePhotoButton:
                // Show the Manage Conference panel.
                setInCallScreenMode(InCallScreenMode.MANAGE_CONFERENCE);
                break;

            default:
                Log.w(LOG_TAG, "handleOnscreenButtonClick: unexpected ID " + id);
                break;
        }

        // Just in case the user clicked a "stateful" menu item (i.e. one
        // of the toggle buttons), we force the in-call buttons to update,
        // to make sure the user sees the *new* current state.
        //
        // (But note that some toggle buttons may *not* immediately change
        // the state of the Phone, in which case the updateInCallTouchUi()
        // call here won't have any visible effect.  Instead, those
        // buttons will get updated by the updateScreen() call that gets
        // triggered when the onPhoneStateChanged() event comes in.)
        //
        // TODO: updateInCallTouchUi() is overkill here; it would be
        // more efficient to update *only* the affected button(s).
        // Consider adding API for that.  (This is lo-pri since
        // updateInCallTouchUi() is pretty cheap already...)
        updateInCallTouchUi();
    }

    /**
     * Update the network provider's overlay based on the value of
     * mProviderOverlayVisible.
     * If false the overlay is hidden otherwise it is shown.  A
     * delayed message is posted to take the overalay down after
     * PROVIDER_OVERLAY_TIMEOUT. This ensures the user will see the
     * overlay even if the call setup phase is very short.
     */
    private void updateProviderOverlay() {
        if (VDBG) log("updateProviderOverlay: " + mProviderOverlayVisible);

        ViewGroup overlay = (ViewGroup) findViewById(R.id.inCallProviderOverlay);

        if (mProviderOverlayVisible) {
            CharSequence template = getText(R.string.calling_via_template);
            CharSequence text = TextUtils.expandTemplate(template, mProviderLabel,
                                                         mProviderAddress);

            TextView message = (TextView) findViewById(R.id.callingVia);
            message.setCompoundDrawablesWithIntrinsicBounds(mProviderIcon, null, null, null);
            message.setText(text);

            overlay.setVisibility(View.VISIBLE);

            // Remove any zombie messages and then send a message to
            // self to remove the overlay after some time.
            mHandler.removeMessages(EVENT_HIDE_PROVIDER_OVERLAY);
            Message msg = Message.obtain(mHandler, EVENT_HIDE_PROVIDER_OVERLAY);
            mHandler.sendMessageDelayed(msg, PROVIDER_OVERLAY_TIMEOUT);
        } else {
            overlay.setVisibility(View.GONE);
        }
    }

    /**
     * Updates the "Press Menu for more options" hint based on the current
     * state of the Phone.
     */
    private void updateMenuButtonHint() {
        if (VDBG) log("updateMenuButtonHint()...");
        boolean hintVisible = true;

        final boolean hasRingingCall = !mRingingCall.isIdle();
        final boolean hasActiveCall = !mForegroundCall.isIdle();
        final boolean hasHoldingCall = !mBackgroundCall.isIdle();

        // The hint is hidden only when there's no menu at all,
        // which only happens in a few specific cases:
        if (mInCallScreenMode == InCallScreenMode.CALL_ENDED) {
            // The "Call ended" state.
            hintVisible = false;
        } else if (hasRingingCall && !(hasActiveCall && !hasHoldingCall)) {
            // An incoming call where you *don't* have the option to
            // "answer & end" or "answer & hold".
            hintVisible = false;
        } else if (!phoneIsInUse()) {
            // Or if the phone is totally idle (like if an error dialog
            // is up, or an MMI is running.)
            hintVisible = false;
        }

        // The hint is also hidden on devices where we use onscreen
        // touchable buttons instead.
        if (isTouchUiEnabled()) {
            hintVisible = false;
        }

        int hintVisibility = (hintVisible) ? View.VISIBLE : View.GONE;
        mCallCard.getMenuButtonHint().setVisibility(hintVisibility);

        // TODO: Consider hiding the hint(s) whenever the menu is onscreen!
        // (Currently, the menu is rendered on top of the hint, but the
        // menu is semitransparent so you can still see the hint
        // underneath, and the hint is *just* visible enough to be
        // distracting.)
    }

    /**
     * Brings up UI to handle the various error conditions that
     * can occur when first initializing the in-call UI.
     * This is called from onResume() if we encountered
     * an error while processing our initial Intent.
     *
     * @param status one of the InCallInitStatus error codes.
     */
    private void handleStartupError(InCallInitStatus status) {
        if (DBG) log("handleStartupError(): status = " + status);

        // NOTE that the regular Phone UI is in an uninitialized state at
        // this point, so we don't ever want the user to see it.
        // That means:
        // - Any cases here that need to go to some other activity should
        //   call startActivity() AND immediately call endInCallScreenSession
        //   on this one.
        // - Any cases here that bring up a Dialog must ensure that the
        //   Dialog handles both OK *and* cancel by calling endInCallScreenSession.
        //   Activity.  (See showGenericErrorDialog() for an example.)

        switch(status) {

            case VOICEMAIL_NUMBER_MISSING:
                // Bring up the "Missing Voicemail Number" dialog, which
                // will ultimately take us to some other Activity (or else
                // just bail out of this activity.)
                handleMissingVoiceMailNumber();
                break;

            case POWER_OFF:
                // Radio is explictly powered off.

                // TODO: This UI is ultra-simple for 1.0.  It would be nicer
                // to bring up a Dialog instead with the option "turn on radio
                // now".  If selected, we'd turn the radio on, wait for
                // network registration to complete, and then make the call.

                showGenericErrorDialog(R.string.incall_error_power_off, true);
                break;

            case EMERGENCY_ONLY:
                // Only emergency numbers are allowed, but we tried to dial
                // a non-emergency number.
                showGenericErrorDialog(R.string.incall_error_emergency_only, true);
                break;

            case PHONE_NOT_IN_USE:
                // This error is handled directly in onResume() (by bailing
                // out of the activity.)  We should never see it here.
                Log.w(LOG_TAG,
                      "handleStartupError: unexpected PHONE_NOT_IN_USE status");
                break;

            case NO_PHONE_NUMBER_SUPPLIED:
                // The supplied Intent didn't contain a valid phone number.
                // TODO: Need UI spec for this failure case; for now just
                // show a generic error.
                showGenericErrorDialog(R.string.incall_error_no_phone_number_supplied, true);
                break;

            case DIALED_MMI:
                // Our initial phone number was actually an MMI sequence.
                // There's no real "error" here, but we do bring up the
                // a Toast (as requested of the New UI paradigm).
                //
                // In-call MMIs do not trigger the normal MMI Initiate
                // Notifications, so we should notify the user here.
                // Otherwise, the code in PhoneUtils.java should handle
                // user notifications in the form of Toasts or Dialogs.
                if (mPhone.getState() == Phone.State.OFFHOOK) {
                    Toast.makeText(this, R.string.incall_status_dialed_mmi, Toast.LENGTH_SHORT)
                        .show();
                }
                break;

            case CALL_FAILED:
                // We couldn't successfully place the call; there was some
                // failure in the telephony layer.
                // TODO: Need UI spec for this failure case; for now just
                // show a generic error.
                showGenericErrorDialog(R.string.incall_error_call_failed, true);
                break;

            default:
                Log.w(LOG_TAG, "handleStartupError: unexpected status code " + status);
                showGenericErrorDialog(R.string.incall_error_call_failed, true);
                break;
        }
    }

    /**
     * Utility function to bring up a generic "error" dialog, and then bail
     * out of the in-call UI when the user hits OK (or the BACK button.)
     */
    private void showGenericErrorDialog(int resid, boolean isStartupError) {
        CharSequence msg = getResources().getText(resid);
        if (DBG) log("showGenericErrorDialog('" + msg + "')...");

        // create the clicklistener and cancel listener as needed.
        DialogInterface.OnClickListener clickListener;
        OnCancelListener cancelListener;
        if (isStartupError) {
            clickListener = new DialogInterface.OnClickListener() {
                public void onClick(DialogInterface dialog, int which) {
                    bailOutAfterErrorDialog();
                }};
            cancelListener = new OnCancelListener() {
                public void onCancel(DialogInterface dialog) {
                    bailOutAfterErrorDialog();
                }};
        } else {
            clickListener = new DialogInterface.OnClickListener() {
                public void onClick(DialogInterface dialog, int which) {
                    delayedCleanupAfterDisconnect();
                }};
            cancelListener = new OnCancelListener() {
                public void onCancel(DialogInterface dialog) {
                    delayedCleanupAfterDisconnect();
                }};
        }

        // TODO: Consider adding a setTitle() call here (with some generic
        // "failure" title?)
        mGenericErrorDialog = new AlertDialog.Builder(this)
                .setMessage(msg)
                .setPositiveButton(R.string.ok, clickListener)
                .setOnCancelListener(cancelListener)
                .create();

        // When the dialog is up, completely hide the in-call UI
        // underneath (which is in a partially-constructed state).
        mGenericErrorDialog.getWindow().addFlags(
                WindowManager.LayoutParams.FLAG_DIM_BEHIND);

        mGenericErrorDialog.show();
    }

    private void showCallLostDialog() {
        if (DBG) log("showCallLostDialog()...");

        // Don't need to show the dialog if InCallScreen isn't in the forgeround
        if (!mIsForegroundActivity) {
            if (DBG) log("showCallLostDialog: not the foreground Activity! Bailing out...");
            return;
        }

        // Don't need to show the dialog again, if there is one already.
        if (mCallLostDialog != null) {
            if (DBG) log("showCallLostDialog: There is a mCallLostDialog already.");
            return;
        }

        mCallLostDialog = new AlertDialog.Builder(this)
                .setMessage(R.string.call_lost)
                .setIcon(android.R.drawable.ic_dialog_alert)
                .create();
        mCallLostDialog.show();
    }

    private void bailOutAfterErrorDialog() {
        if (mGenericErrorDialog != null) {
            if (DBG) log("bailOutAfterErrorDialog: DISMISSING mGenericErrorDialog.");
            mGenericErrorDialog.dismiss();
            mGenericErrorDialog = null;
        }
        if (DBG) log("bailOutAfterErrorDialog(): end InCallScreen session...");
        endInCallScreenSession();
    }

    /**
     * Dismisses (and nulls out) all persistent Dialogs managed
     * by the InCallScreen.  Useful if (a) we're about to bring up
     * a dialog and want to pre-empt any currently visible dialogs,
     * or (b) as a cleanup step when the Activity is going away.
     */
    private void dismissAllDialogs() {
        if (DBG) log("dismissAllDialogs()...");

        // Note it's safe to dismiss() a dialog that's already dismissed.
        // (Even if the AlertDialog object(s) below are still around, it's
        // possible that the actual dialog(s) may have already been
        // dismissed by the user.)

        if (mMissingVoicemailDialog != null) {
            if (VDBG) log("- DISMISSING mMissingVoicemailDialog.");
            mMissingVoicemailDialog.dismiss();
            mMissingVoicemailDialog = null;
        }
        if (mMmiStartedDialog != null) {
            if (VDBG) log("- DISMISSING mMmiStartedDialog.");
            mMmiStartedDialog.dismiss();
            mMmiStartedDialog = null;
        }
        if (mGenericErrorDialog != null) {
            if (VDBG) log("- DISMISSING mGenericErrorDialog.");
            mGenericErrorDialog.dismiss();
            mGenericErrorDialog = null;
        }
        if (mSuppServiceFailureDialog != null) {
            if (VDBG) log("- DISMISSING mSuppServiceFailureDialog.");
            mSuppServiceFailureDialog.dismiss();
            mSuppServiceFailureDialog = null;
        }
        if (mWaitPromptDialog != null) {
            if (VDBG) log("- DISMISSING mWaitPromptDialog.");
            mWaitPromptDialog.dismiss();
            mWaitPromptDialog = null;
        }
        if (mWildPromptDialog != null) {
            if (VDBG) log("- DISMISSING mWildPromptDialog.");
            mWildPromptDialog.dismiss();
            mWildPromptDialog = null;
        }
        if (mCallLostDialog != null) {
            if (VDBG) log("- DISMISSING mCallLostDialog.");
            mCallLostDialog.dismiss();
            mCallLostDialog = null;
        }
        if ((mInCallScreenMode == InCallScreenMode.OTA_NORMAL
                || mInCallScreenMode == InCallScreenMode.OTA_ENDED)
                && otaUtils != null) {
            otaUtils.dismissAllOtaDialogs();
        }
        if (mPausePromptDialog != null) {
            if (DBG) log("- DISMISSING mPausePromptDialog.");
            mPausePromptDialog.dismiss();
            mPausePromptDialog = null;
        }
    }


    //
    // Helper functions for answering incoming calls.
    //

    /**
     * Answer a ringing call.  This method does nothing if there's no
     * ringing or waiting call.
     */
    /* package */ void internalAnswerCall() {
        // if (DBG) log("internalAnswerCall()...");
        // if (DBG) PhoneUtils.dumpCallState(mPhone);

        final boolean hasRingingCall = !mRingingCall.isIdle();

        if (hasRingingCall) {
            int phoneType = mPhone.getPhoneType();
            if (phoneType == Phone.PHONE_TYPE_CDMA) {
                if (DBG) log("internalAnswerCall: answering (CDMA)...");
                // In CDMA this is simply a wrapper around PhoneUtils.answerCall().
                PhoneUtils.answerCall(mPhone);  // Automatically holds the current active call,
                                                // if there is one
            } else if (phoneType == Phone.PHONE_TYPE_GSM) {
                // GSM: this is usually just a wrapper around
                // PhoneUtils.answerCall(), *but* we also need to do
                // something special for the "both lines in use" case.

                final boolean hasActiveCall = !mForegroundCall.isIdle();
                final boolean hasHoldingCall = !mBackgroundCall.isIdle();

                if (hasActiveCall && hasHoldingCall) {
                    if (DBG) log("internalAnswerCall: answering (both lines in use!)...");
                    // The relatively rare case where both lines are
                    // already in use.  We "answer incoming, end ongoing"
                    // in this case, according to the current UI spec.
                    PhoneUtils.answerAndEndActive(mPhone);

                    // Alternatively, we could use
                    //    PhoneUtils.answerAndEndHolding(mPhone);
                    // here to end the on-hold call instead.
                } else {
                    if (DBG) log("internalAnswerCall: answering...");
                    PhoneUtils.answerCall(mPhone);  // Automatically holds the current active call,
                                                    // if there is one
                }
            } else {
                throw new IllegalStateException("Unexpected phone type: " + phoneType);
            }
        }
    }

    /**
     * Answer the ringing call *and* hang up the ongoing call.
     */
    /* package */ void internalAnswerAndEnd() {
        if (DBG) log("internalAnswerAndEnd()...");
        // if (DBG) PhoneUtils.dumpCallState(mPhone);
        PhoneUtils.answerAndEndActive(mPhone);
    }

    /**
     * Hang up the ringing call (aka "Don't answer").
     */
    /* package */ void internalHangupRingingCall() {
        if (DBG) log("internalHangupRingingCall()...");
        PhoneUtils.hangupRingingCall(mPhone);
    }

    /**
     * Hang up the current active call.
     */
    /* package */ void internalHangup() {
        if (DBG) log("internalHangup()...");
        PhoneUtils.hangup(mPhone);
    }

    /**
     * InCallScreen-specific wrapper around PhoneUtils.switchHoldingAndActive().
     */
    private void internalSwapCalls() {
        if (DBG) log("internalSwapCalls()...");

        // Any time we swap calls, force the DTMF dialpad to close.
        // (We want the regular in-call UI to be visible right now, so the
        // user can clearly see which call is now in the foreground.)
        mDialer.closeDialer(true);  // do the "closing" animation

        // Also, clear out the "history" of DTMF digits you typed, to make
        // sure you don't see digits from call #1 while call #2 is active.
        // (Yes, this does mean that swapping calls twice will cause you
        // to lose any previous digits from the current call; see the TODO
        // comment on DTMFTwelvKeyDialer.clearDigits() for more info.)
        mDialer.clearDigits();

        // Swap the fg and bg calls.
        PhoneUtils.switchHoldingAndActive(mPhone);

        // If we have a valid BluetoothHandsfree then since CDMA network or
        // Telephony FW does not send us information on which caller got swapped
        // we need to update the second call active state in BluetoothHandsfree internally
        if (mPhone.getPhoneType() == Phone.PHONE_TYPE_CDMA) {
            BluetoothHandsfree bthf = PhoneApp.getInstance().getBluetoothHandsfree();
            if (bthf != null) {
                bthf.cdmaSwapSecondCallState();
            }
        }

    }

    /**
     * Sets the current high-level "mode" of the in-call UI.
     *
     * NOTE: if newMode is CALL_ENDED, the caller is responsible for
     * posting a delayed DELAYED_CLEANUP_AFTER_DISCONNECT message, to make
     * sure the "call ended" state goes away after a couple of seconds.
     */
    private void setInCallScreenMode(InCallScreenMode newMode) {
        if (DBG) log("setInCallScreenMode: " + newMode);
        mInCallScreenMode = newMode;
        switch (mInCallScreenMode) {
            case MANAGE_CONFERENCE:
                if (!PhoneUtils.isConferenceCall(mForegroundCall)) {
                    Log.w(LOG_TAG, "MANAGE_CONFERENCE: no active conference call!");
                    // Hide the Manage Conference panel, return to NORMAL mode.
                    setInCallScreenMode(InCallScreenMode.NORMAL);
                    return;
                }
                List<Connection> connections = mForegroundCall.getConnections();
                // There almost certainly will be > 1 connection,
                // since isConferenceCall() just returned true.
                if ((connections == null) || (connections.size() <= 1)) {
                    Log.w(LOG_TAG,
                          "MANAGE_CONFERENCE: Bogus TRUE from isConferenceCall(); connections = "
                          + connections);
                    // Hide the Manage Conference panel, return to NORMAL mode.
                    setInCallScreenMode(InCallScreenMode.NORMAL);
                    return;
                }

                // TODO: Don't do this here. The call to
                // initManageConferencePanel() should instead happen
                // automagically in ManageConferenceUtils the very first
                // time you call updateManageConferencePanel() or
                // setPanelVisible(true).
                mManageConferenceUtils.initManageConferencePanel();  // if necessary

                mManageConferenceUtils.updateManageConferencePanel(connections);

                // The "Manage conference" UI takes up the full main frame,
                // replacing the inCallPanel and CallCard PopupWindow.
                mManageConferenceUtils.setPanelVisible(true);

                // Start the chronometer.
                // TODO: Similarly, we shouldn't expose startConferenceTime()
                // and stopConferenceTime(); the ManageConferenceUtils
                // class ought to manage the conferenceTime widget itself
                // based on setPanelVisible() calls.
                long callDuration = mForegroundCall.getEarliestConnection().getDurationMillis();
                mManageConferenceUtils.startConferenceTime(
                        SystemClock.elapsedRealtime() - callDuration);

                mInCallPanel.setVisibility(View.GONE);

                // No need to close the dialer here, since the Manage
                // Conference UI will just cover it up anyway.

                break;

            case CALL_ENDED:
                // Display the CallCard (in the "Call ended" state)
                // and hide all other UI.

                mManageConferenceUtils.setPanelVisible(false);
                mManageConferenceUtils.stopConferenceTime();

                updateMenuButtonHint();  // Hide the Menu button hint

                // Make sure the CallCard (which is a child of mInCallPanel) is visible.
                mInCallPanel.setVisibility(View.VISIBLE);

                break;

            case NORMAL:
                mInCallPanel.setVisibility(View.VISIBLE);
                mManageConferenceUtils.setPanelVisible(false);
                mManageConferenceUtils.stopConferenceTime();
                break;

            case OTA_NORMAL:
                otaUtils.setCdmaOtaInCallScreenUiState(
                        OtaUtils.CdmaOtaInCallScreenUiState.State.NORMAL);
                mInCallPanel.setVisibility(View.GONE);
                break;

            case OTA_ENDED:
                otaUtils.setCdmaOtaInCallScreenUiState(
                        OtaUtils.CdmaOtaInCallScreenUiState.State.ENDED);
                mInCallPanel.setVisibility(View.GONE);
                break;

            case UNDEFINED:
                // Set our Activities intent to ACTION_UNDEFINED so
                // that if we get resumed after we've completed a call
                // the next call will not cause checkIsOtaCall to
                // return true.
                //
                // With the framework as of October 2009 the sequence below
                // causes the framework to call onResume, onPause, onNewIntent,
                // onResume. If we don't call setIntent below then when the
                // first onResume calls checkIsOtaCall via initOtaState it will
                // return true and the Activity will be confused.
                //
                //  1) Power up Phone A
                //  2) Place *22899 call and activate Phone A
                //  3) Press the power key on Phone A to turn off the display
                //  4) Call Phone A from Phone B answering Phone A
                //  5) The screen will be blank (Should be normal InCallScreen)
                //  6) Hang up the Phone B
                //  7) Phone A displays the activation screen.
                //
                // Step 3 is the critical step to cause the onResume, onPause
                // onNewIntent, onResume sequence. If step 3 is skipped the
                // sequence will be onNewIntent, onResume and all will be well.
                setIntent(new Intent(ACTION_UNDEFINED));

                // Cleanup Ota Screen if necessary and set the panel
                // to VISIBLE.
                if (mPhone.getState() != Phone.State.OFFHOOK) {
                    if (otaUtils != null) {
                        otaUtils.cleanOtaScreen(true);
                    }
                } else {
                    log("WARNING: Setting mode to UNDEFINED but phone is OFFHOOK,"
                            + " skip cleanOtaScreen.");
                }
                mInCallPanel.setVisibility(View.VISIBLE);
                break;
        }

        // Update the visibility of the DTMF dialer tab on any state
        // change.
        updateDialpadVisibility();

        // Update the in-call touch UI on any state change (since it may
        // need to hide or re-show itself.)
        updateInCallTouchUi();
    }

    /**
     * @return true if the "Manage conference" UI is currently visible.
     */
    /* package */ boolean isManageConferenceMode() {
        return (mInCallScreenMode == InCallScreenMode.MANAGE_CONFERENCE);
    }

    /**
     * Checks if the "Manage conference" UI needs to be updated.
     * If the state of the current conference call has changed
     * since our previous call to updateManageConferencePanel()),
     * do a fresh update.  Also, if the current call is no longer a
     * conference call at all, bail out of the "Manage conference" UI and
     * return to InCallScreenMode.NORMAL mode.
     */
    private void updateManageConferencePanelIfNecessary() {
        if (VDBG) log("updateManageConferencePanelIfNecessary: " + mForegroundCall + "...");

        List<Connection> connections = mForegroundCall.getConnections();
        if (connections == null) {
            if (VDBG) log("==> no connections on foreground call!");
            // Hide the Manage Conference panel, return to NORMAL mode.
            setInCallScreenMode(InCallScreenMode.NORMAL);
            InCallInitStatus status = syncWithPhoneState();
            if (status != InCallInitStatus.SUCCESS) {
                Log.w(LOG_TAG, "- syncWithPhoneState failed! status = " + status);
                // We shouldn't even be in the in-call UI in the first
                // place, so bail out:
                if (DBG) log("updateManageConferencePanelIfNecessary: endInCallScreenSession... 1");
                endInCallScreenSession();
                return;
            }
            return;
        }

        int numConnections = connections.size();
        if (numConnections <= 1) {
            if (VDBG) log("==> foreground call no longer a conference!");
            // Hide the Manage Conference panel, return to NORMAL mode.
            setInCallScreenMode(InCallScreenMode.NORMAL);
            InCallInitStatus status = syncWithPhoneState();
            if (status != InCallInitStatus.SUCCESS) {
                Log.w(LOG_TAG, "- syncWithPhoneState failed! status = " + status);
                // We shouldn't even be in the in-call UI in the first
                // place, so bail out:
                if (DBG) log("updateManageConferencePanelIfNecessary: endInCallScreenSession... 2");
                endInCallScreenSession();
                return;
            }
            return;
        }

        // TODO: the test to see if numConnections has changed can go in
        // updateManageConferencePanel(), rather than here.
        if (numConnections != mManageConferenceUtils.getNumCallersInConference()) {
            if (VDBG) log("==> Conference size has changed; need to rebuild UI!");
            mManageConferenceUtils.updateManageConferencePanel(connections);
        }
    }

    /**
     * Updates the visibility of the DTMF dialpad (and its onscreen
     * "handle", if applicable), based on the current state of the phone
     * and/or the current InCallScreenMode.
     */
    private void updateDialpadVisibility() {
        //
        // (1) The dialpad itself:
        //
        // If an incoming call is ringing, make sure the dialpad is
        // closed.  (We do this to make sure we're not covering up the
        // "incoming call" UI, and especially to make sure that the "touch
        // lock" overlay won't appear.)
        if (mPhone.getState() == Phone.State.RINGING) {
            mDialer.closeDialer(false);  // don't do the "closing" animation

            // Also, clear out the "history" of DTMF digits you may have typed
            // into the previous call (so you don't see the previous call's
            // digits if you answer this call and then bring up the dialpad.)
            //
            // TODO: it would be more precise to do this when you *answer* the
            // incoming call, rather than as soon as it starts ringing, but
            // the InCallScreen doesn't keep enough state right now to notice
            // that specific transition in onPhoneStateChanged().
            mDialer.clearDigits();
        }

        //
        // (2) The onscreen "handle":
<<<<<<< HEAD
        //
        // The handle is visible only if it's OK to actually open the
        // dialpad.  (Note this is meaningful only on platforms that use a
        // SlidingDrawer as a container for the dialpad.)
        mDialer.setHandleVisible(okToShowDialpad());

        //
        // (3) The main in-call panel (containing the CallCard):
        //
=======
        //
        // The handle is visible only if it's OK to actually open the
        // dialpad.  (Note this is meaningful only on platforms that use a
        // SlidingDrawer as a container for the dialpad.)
        mDialer.setHandleVisible(okToShowDialpad());

        //
        // (3) The main in-call panel (containing the CallCard):
        //
>>>>>>> dc66301e
        // On some platforms(*) we need to hide the CallCard (which is a
        // child of mInCallPanel) while the dialpad is visible.
        //
        // (*) We need to do this when using the dialpad from the
        //     InCallTouchUi widget, but not when using the
        //     SlidingDrawer-based dialpad, because the SlidingDrawer itself
        //     is opaque.)
        if (!mDialer.usingSlidingDrawer()) {
            if (mDialerView != null) {
                mDialerView.setKeysBackgroundResource(
                        isBluetoothAudioConnected() ? R.drawable.btn_dial_blue
                        : R.drawable.btn_dial_green);
            }

            if (isDialerOpened()) {
                mInCallPanel.setVisibility(View.GONE);
            } else {
                // Dialpad is dismissed; bring back the CallCard if
                // it's supposed to be visible.
                if ((mInCallScreenMode == InCallScreenMode.NORMAL)
                    || (mInCallScreenMode == InCallScreenMode.CALL_ENDED)) {
                    mInCallPanel.setVisibility(View.VISIBLE);
                }
            }
        }
    }

    /**
     * @return true if the DTMF dialpad is currently visible.
     */
    /* package */ boolean isDialerOpened() {
        return (mDialer != null && mDialer.isOpened());
    }

    /**
     * Called any time the DTMF dialpad is opened.
     * @see DTMFTwelveKeyDialer.onDialerOpen()
     */
    /* package */ void onDialerOpen() {
        if (DBG) log("onDialerOpen()...");

        // ANY time the dialpad becomes visible, start the timer that will
        // eventually bring up the "touch lock" overlay.
        resetTouchLockTimer();

        // Update the in-call touch UI (which may need to hide itself, if
        // it's enabled.)
        updateInCallTouchUi();

        // Update any other onscreen UI elements that depend on the dialpad.
        updateDialpadVisibility();

        // This counts as explicit "user activity".
        PhoneApp.getInstance().pokeUserActivity();

        //If on OTA Call, hide OTA Screen
        // TODO: This may not be necessary, now that the dialpad is
        // always visible in OTA mode.
        if  ((mInCallScreenMode == InCallScreenMode.OTA_NORMAL
                || mInCallScreenMode == InCallScreenMode.OTA_ENDED)
                && otaUtils != null) {
            otaUtils.hideOtaScreen();
        }
    }

    /**
     * Called any time the DTMF dialpad is closed.
     * @see DTMFTwelveKeyDialer.onDialerClose()
     */
    /* package */ void onDialerClose() {
        if (DBG) log("onDialerClose()...");

        final PhoneApp app = PhoneApp.getInstance();

        // OTA-specific cleanup upon closing the dialpad.
        if ((mInCallScreenMode == InCallScreenMode.OTA_NORMAL)
            || (mInCallScreenMode == InCallScreenMode.OTA_ENDED)
            || ((app.cdmaOtaScreenState != null)
                && (app.cdmaOtaScreenState.otaScreenState ==
                    CdmaOtaScreenState.OtaScreenState.OTA_STATUS_ACTIVATION))) {
            mDialer.setHandleVisible(false);
            if (otaUtils != null) {
                otaUtils.otaShowProperScreen();
            }
        }

        // Dismiss the "touch lock" overlay if it was visible.
        // (The overlay is only ever used on top of the dialpad).
        enableTouchLock(false);

        // Update the in-call touch UI (which may need to re-show itself.)
        updateInCallTouchUi();

        // Update the visibility of the dialpad itself (and any other
        // onscreen UI elements that depend on it.)
        updateDialpadVisibility();

        // This counts as explicit "user activity".
        app.getInstance().pokeUserActivity();
    }

    /**
     * Determines when we can dial DTMF tones.
     */
    private boolean okToDialDTMFTones() {
        final boolean hasRingingCall = !mRingingCall.isIdle();
        final Call.State fgCallState = mForegroundCall.getState();

        // We're allowed to send DTMF tones when there's an ACTIVE
        // foreground call, and not when an incoming call is ringing
        // (since DTMF tones are useless in that state), or if the
        // Manage Conference UI is visible (since the tab interferes
        // with the "Back to call" button.)

        // We can also dial while in ALERTING state because there are
        // some connections that never update to an ACTIVE state (no
        // indication from the network).
        boolean canDial =
            (fgCallState == Call.State.ACTIVE || fgCallState == Call.State.ALERTING)
            && !hasRingingCall
            && (mInCallScreenMode != InCallScreenMode.MANAGE_CONFERENCE);

        if (VDBG) log ("[okToDialDTMFTones] foreground state: " + fgCallState +
                ", ringing state: " + hasRingingCall +
                ", call screen mode: " + mInCallScreenMode +
                ", result: " + canDial);

        return canDial;
    }

    /**
     * @return true if the in-call DTMF dialpad should be available to the
     *      user, given the current state of the phone and the in-call UI.
     *      (This is used to control the visibility of the dialer's
     *      onscreen handle, if applicable, and the enabledness of the "Show
     *      dialpad" onscreen button or menu item.)
     */
    /* package */ boolean okToShowDialpad() {
        // The dialpad is available only when it's OK to dial DTMF
        // tones given the current state of the current call.
        return okToDialDTMFTones();
    }

    /**
     * Initializes the in-call touch UI on devices that need it.
     */
    private void initInCallTouchUi() {
        if (DBG) log("initInCallTouchUi()...");
        // TODO: we currently use the InCallTouchUi widget in at least
        // some states on ALL platforms.  But if some devices ultimately
        // end up not using *any* onscreen touch UI, we should make sure
        // to not even inflate the InCallTouchUi widget on those devices.
        mInCallTouchUi = (InCallTouchUi) findViewById(R.id.inCallTouchUi);
        mInCallTouchUi.setInCallScreenInstance(this);
    }

    /**
     * Updates the state of the in-call touch UI.
     */
    private void updateInCallTouchUi() {
        if (mInCallTouchUi != null) {
            mInCallTouchUi.updateState(mPhone);
        }
    }

    /**
     * @return true if the onscreen touch UI is enabled (for regular
     * "ongoing call" states) on the current device.
     */
    public boolean isTouchUiEnabled() {
        return (mInCallTouchUi != null) && mInCallTouchUi.isTouchUiEnabled();
    }

    /**
     * Posts a handler message telling the InCallScreen to update the
     * onscreen in-call touch UI.
     *
     * This is just a wrapper around updateInCallTouchUi(), for use by the
     * rest of the phone app or from a thread other than the UI thread.
     */
    /* package */ void requestUpdateTouchUi() {
        if (DBG) log("requestUpdateTouchUi()...");

        mHandler.removeMessages(REQUEST_UPDATE_TOUCH_UI);
        mHandler.sendEmptyMessage(REQUEST_UPDATE_TOUCH_UI);
    }

    /**
     * @return true if it's OK to display the in-call touch UI, given the
     * current state of the InCallScreen.
     */
    /* package */ boolean okToShowInCallTouchUi() {
        // Note that this method is concerned only with the internal state
        // of the InCallScreen.  (The InCallTouchUi widget has separate
        // logic to make sure it's OK to display the touch UI given the
        // current telephony state, and that it's allowed on the current
        // device in the first place.)

        // The touch UI is NOT available if:
        // - we're in some InCallScreenMode other than NORMAL
        //   (like CALL_ENDED or one of the OTA modes)
        return (mInCallScreenMode == InCallScreenMode.NORMAL);
    }

    /**
     * @return true if we're in restricted / emergency dialing only mode.
     */
    public boolean isPhoneStateRestricted() {
        // TODO:  This needs to work IN TANDEM with the KeyGuardViewMediator Code.
        // Right now, it looks like the mInputRestricted flag is INTERNAL to the
        // KeyGuardViewMediator and SPECIFICALLY set to be FALSE while the emergency
        // phone call is being made, to allow for input into the InCallScreen.
        // Having the InCallScreen judge the state of the device from this flag
        // becomes meaningless since it is always false for us.  The mediator should
        // have an additional API to let this app know that it should be restricted.
        return ((mPhone.getServiceState().getState() == ServiceState.STATE_EMERGENCY_ONLY) ||
                (mPhone.getServiceState().getState() == ServiceState.STATE_OUT_OF_SERVICE) ||
                (PhoneApp.getInstance().getKeyguardManager().inKeyguardRestrictedInputMode()));
    }

    //
    // In-call menu UI
    //

    /**
     * Override onCreatePanelView(), in order to get complete control
     * over the UI that comes up when the user presses MENU.
     *
     * This callback allows me to return a totally custom View hierarchy
     * (with custom layout and custom "item" views) to be shown instead
     * of a standard android.view.Menu hierarchy.
     *
     * This gets called (with featureId == FEATURE_OPTIONS_PANEL) every
     * time we need to bring up the menu.  (And in cases where we return
     * non-null, that means that the "standard" menu callbacks
     * onCreateOptionsMenu() and onPrepareOptionsMenu() won't get called
     * at all.)
     */
    @Override
    public View onCreatePanelView(int featureId) {
        if (VDBG) log("onCreatePanelView(featureId = " + featureId + ")...");

        // We only want this special behavior for the "options panel"
        // feature (i.e. the standard menu triggered by the MENU button.)
        if (featureId != Window.FEATURE_OPTIONS_PANEL) {
            return null;
        }

        // For now, totally disable the in-call menu on devices where we
        // use onscreen touchable buttons instead.
        // TODO: even on "full touch" devices we may still ultimately need
        // a regular menu in some states.  Need UI spec.
        if (isTouchUiEnabled()) {
            return null;
        }

        // TODO: May need to revisit the wake state here if this needs to be
        // tweaked.

        // Make sure there are no pending messages to *dismiss* the menu.
        mHandler.removeMessages(DISMISS_MENU);

        if (mInCallMenu == null) {
            if (VDBG) log("onCreatePanelView: creating mInCallMenu (first time)...");
            mInCallMenu = new InCallMenu(this);
            mInCallMenu.initMenu();
        }

        boolean okToShowMenu = mInCallMenu.updateItems(mPhone);
        return okToShowMenu ? mInCallMenu.getView() : null;
    }

    /**
     * Dismisses the menu panel (see onCreatePanelView().)
     *
     * @param dismissImmediate If true, hide the panel immediately.
     *            If false, leave the menu visible onscreen for
     *            a brief interval before dismissing it (so the
     *            user can see the state change resulting from
     *            his original click.)
     */
    /* package */ void dismissMenu(boolean dismissImmediate) {
        if (VDBG) log("dismissMenu(immediate = " + dismissImmediate + ")...");

        if (dismissImmediate) {
            closeOptionsMenu();
        } else {
            mHandler.removeMessages(DISMISS_MENU);
            mHandler.sendEmptyMessageDelayed(DISMISS_MENU, MENU_DISMISS_DELAY);
            // This will result in a dismissMenu(true) call shortly.
        }
    }

    /**
     * Override onPanelClosed() to capture the panel closing event,
     * allowing us to set the poke lock correctly whenever the option
     * menu panel goes away.
     */
    @Override
    public void onPanelClosed(int featureId, Menu menu) {
        if (VDBG) log("onPanelClosed(featureId = " + featureId + ")...");

        // We only want this special behavior for the "options panel"
        // feature (i.e. the standard menu triggered by the MENU button.)
        if (featureId == Window.FEATURE_OPTIONS_PANEL) {
            // TODO: May need to return to the original wake state here
            // if onCreatePanelView ends up changing the wake state.
        }

        super.onPanelClosed(featureId, menu);
    }

    //
    // Bluetooth helper methods.
    //
    // - BluetoothAdapter is the Bluetooth system service.  If
    //   getDefaultAdapter() returns null
    //   then the device is not BT capable.  Use BluetoothDevice.isEnabled()
    //   to see if BT is enabled on the device.
    //
    // - BluetoothHeadset is the API for the control connection to a
    //   Bluetooth Headset.  This lets you completely connect/disconnect a
    //   headset (which we don't do from the Phone UI!) but also lets you
    //   get the address of the currently active headset and see whether
    //   it's currently connected.
    //
    // - BluetoothHandsfree is the API to control the audio connection to
    //   a bluetooth headset. We use this API to switch the headset on and
    //   off when the user presses the "Bluetooth" button.
    //   Our BluetoothHandsfree instance (mBluetoothHandsfree) is created
    //   by the PhoneApp and will be null if the device is not BT capable.
    //

    /**
     * @return true if the Bluetooth on/off switch in the UI should be
     *         available to the user (i.e. if the device is BT-capable
     *         and a headset is connected.)
     */
    /* package */ boolean isBluetoothAvailable() {
        if (VDBG) log("isBluetoothAvailable()...");
        if (mBluetoothHandsfree == null) {
            // Device is not BT capable.
            if (VDBG) log("  ==> FALSE (not BT capable)");
            return false;
        }

        // There's no need to ask the Bluetooth system service if BT is enabled:
        //
        //    BluetoothAdapter adapter = BluetoothAdapter.getDefaultAdapter();
        //    if ((adapter == null) || !adapter.isEnabled()) {
        //        if (DBG) log("  ==> FALSE (BT not enabled)");
        //        return false;
        //    }
        //    if (DBG) log("  - BT enabled!  device name " + adapter.getName()
        //                 + ", address " + adapter.getAddress());
        //
        // ...since we already have a BluetoothHeadset instance.  We can just
        // call isConnected() on that, and assume it'll be false if BT isn't
        // enabled at all.

        // Check if there's a connected headset, using the BluetoothHeadset API.
        boolean isConnected = false;
        if (mBluetoothHeadset != null) {
            if (VDBG) log("  - headset state = " + mBluetoothHeadset.getState());
            BluetoothDevice headset = mBluetoothHeadset.getCurrentHeadset();
            if (VDBG) log("  - headset address: " + headset);
            if (headset != null) {
                isConnected = mBluetoothHeadset.isConnected(headset);
                if (VDBG) log("  - isConnected: " + isConnected);
            }
        }

        if (VDBG) log("  ==> " + isConnected);
        return isConnected;
    }

    /**
     * @return true if a BT device is available, and its audio is currently connected.
     */
    /* package */ boolean isBluetoothAudioConnected() {
        if (mBluetoothHandsfree == null) {
            if (VDBG) log("isBluetoothAudioConnected: ==> FALSE (null mBluetoothHandsfree)");
            return false;
        }
        boolean isAudioOn = mBluetoothHandsfree.isAudioOn();
        if (VDBG) log("isBluetoothAudioConnected: ==> isAudioOn = " + isAudioOn);
        return isAudioOn;
    }

    /**
     * Helper method used to control the state of the green LED in the
     * "Bluetooth" menu item.
     *
     * @return true if a BT device is available and its audio is currently connected,
     *              <b>or</b> if we issued a BluetoothHandsfree.userWantsAudioOn()
     *              call within the last 5 seconds (which presumably means
     *              that the BT audio connection is currently being set
     *              up, and will be connected soon.)
     */
    /* package */ boolean isBluetoothAudioConnectedOrPending() {
        if (isBluetoothAudioConnected()) {
            if (VDBG) log("isBluetoothAudioConnectedOrPending: ==> TRUE (really connected)");
            return true;
        }

        // If we issued a userWantsAudioOn() call "recently enough", even
        // if BT isn't actually connected yet, let's still pretend BT is
        // on.  This is how we make the green LED in the menu item turn on
        // right away.
        if (mBluetoothConnectionPending) {
            long timeSinceRequest =
                    SystemClock.elapsedRealtime() - mBluetoothConnectionRequestTime;
            if (timeSinceRequest < 5000 /* 5 seconds */) {
                if (VDBG) log("isBluetoothAudioConnectedOrPending: ==> TRUE (requested "
                             + timeSinceRequest + " msec ago)");
                return true;
            } else {
                if (VDBG) log("isBluetoothAudioConnectedOrPending: ==> FALSE (request too old: "
                             + timeSinceRequest + " msec ago)");
                mBluetoothConnectionPending = false;
                return false;
            }
        }

        if (VDBG) log("isBluetoothAudioConnectedOrPending: ==> FALSE");
        return false;
    }

    /**
     * Posts a message to our handler saying to update the onscreen UI
     * based on a bluetooth headset state change.
     */
    /* package */ void requestUpdateBluetoothIndication() {
        if (VDBG) log("requestUpdateBluetoothIndication()...");
        // No need to look at the current state here; any UI elements that
        // care about the bluetooth state (i.e. the CallCard) get
        // the necessary state directly from PhoneApp.showBluetoothIndication().
        mHandler.removeMessages(REQUEST_UPDATE_BLUETOOTH_INDICATION);
        mHandler.sendEmptyMessage(REQUEST_UPDATE_BLUETOOTH_INDICATION);
    }

    private void dumpBluetoothState() {
        log("============== dumpBluetoothState() =============");
        log("= isBluetoothAvailable: " + isBluetoothAvailable());
        log("= isBluetoothAudioConnected: " + isBluetoothAudioConnected());
        log("= isBluetoothAudioConnectedOrPending: " + isBluetoothAudioConnectedOrPending());
        log("= PhoneApp.showBluetoothIndication: "
            + PhoneApp.getInstance().showBluetoothIndication());
        log("=");
        if (mBluetoothHandsfree != null) {
            log("= BluetoothHandsfree.isAudioOn: " + mBluetoothHandsfree.isAudioOn());
            if (mBluetoothHeadset != null) {
                BluetoothDevice headset = mBluetoothHeadset.getCurrentHeadset();
                log("= BluetoothHeadset.getCurrentHeadset: " + headset);
                if (headset != null) {
                    log("= BluetoothHeadset.isConnected: "
                        + mBluetoothHeadset.isConnected(headset));
                }
            } else {
                log("= mBluetoothHeadset is null");
            }
        } else {
            log("= mBluetoothHandsfree is null; device is not BT capable");
        }
    }

    /* package */ void connectBluetoothAudio() {
        if (VDBG) log("connectBluetoothAudio()...");
        if (mBluetoothHandsfree != null) {
            mBluetoothHandsfree.userWantsAudioOn();
        }

        // Watch out: The bluetooth connection doesn't happen instantly;
        // the userWantsAudioOn() call returns instantly but does its real
        // work in another thread.  Also, in practice the BT connection
        // takes longer than MENU_DISMISS_DELAY to complete(!) so we need
        // a little trickery here to make the menu item's green LED update
        // instantly.
        // (See isBluetoothAudioConnectedOrPending() above.)
        mBluetoothConnectionPending = true;
        mBluetoothConnectionRequestTime = SystemClock.elapsedRealtime();
    }

    /* package */ void disconnectBluetoothAudio() {
        if (VDBG) log("disconnectBluetoothAudio()...");
        if (mBluetoothHandsfree != null) {
            mBluetoothHandsfree.userWantsAudioOff();
        }
        mBluetoothConnectionPending = false;
    }

    //
    // "Touch lock" UI.
    //
    // When the DTMF dialpad is up, after a certain amount of idle time we
    // display an overlay graphic on top of the dialpad and "lock" the
    // touch UI.  (UI Rationale: We need *some* sort of screen lock, with
    // a fairly short timeout, to avoid false touches from the user's face
    // while in-call.  But we *don't* want to do this by turning off the
    // screen completely, since that's confusing (the user can't tell
    // what's going on) *and* it's fairly cumbersome to have to hit MENU
    // to bring the screen back, rather than using some gesture on the
    // touch screen.)
    //
    // The user can dismiss the touch lock overlay by double-tapping on
    // the central "lock" icon.  Also, the touch lock overlay will go away
    // by itself if the DTMF dialpad is dismissed for any reason, such as
    // the current call getting disconnected (see onDialerClose()).
    //
    // This entire feature is disabled on devices which use a proximity
    // sensor to turn the screen off while in-call.
    //

    /**
     * Initializes the "touch lock" UI widgets.  We do this lazily
     * to avoid slowing down the initial launch of the InCallScreen.
     */
    private void initTouchLock() {
        if (VDBG) log("initTouchLock()...");
        if (mTouchLockOverlay != null) {
            Log.w(LOG_TAG, "initTouchLock: already initialized!");
            return;
        }

        if (!mUseTouchLockOverlay) {
            Log.w(LOG_TAG, "initTouchLock: touch lock isn't used on this device!");
            return;
        }

        mTouchLockOverlay = (View) findViewById(R.id.touchLockOverlay);
        // Note mTouchLockOverlay's visibility is initially GONE.
        mTouchLockIcon = (View) findViewById(R.id.touchLockIcon);

        // Handle touch events.  (Basically mTouchLockOverlay consumes and
        // discards any touch events it sees, and mTouchLockIcon listens
        // for the "double-tap to unlock" gesture.)
        mTouchLockOverlay.setOnTouchListener(this);
        mTouchLockIcon.setOnTouchListener(this);

        mTouchLockFadeIn = AnimationUtils.loadAnimation(this, R.anim.touch_lock_fade_in);
    }

    private boolean isTouchLocked() {
        return mUseTouchLockOverlay
                && (mTouchLockOverlay != null)
                && (mTouchLockOverlay.getVisibility() == View.VISIBLE);
    }

    /**
     * Enables or disables the "touch lock" overlay on top of the DTMF dialpad.
     *
     * If enable=true, bring up the overlay immediately using an animated
     * fade-in effect.  (Or do nothing if the overlay isn't appropriate
     * right now, like if the dialpad isn't up, or the speaker is on.)
     *
     * If enable=false, immediately take down the overlay.  (Or do nothing
     * if the overlay isn't actually up right now.)
     *
     * Note that with enable=false this method will *not* automatically
     * start the touch lock timer.  (So when taking down the overlay while
     * the dialer is still up, the caller is also responsible for calling
     * resetTouchLockTimer(), to make sure the overlay will get
     * (re-)enabled later.)
     *
     */
    private void enableTouchLock(boolean enable) {
        if (VDBG) log("enableTouchLock(" + enable + ")...");
        if (enable) {
            // We shouldn't have even gotten here if we don't use the
            // touch lock overlay feature at all on this device.
            if (!mUseTouchLockOverlay) {
                Log.w(LOG_TAG, "enableTouchLock: touch lock isn't used on this device!");
                return;
            }

            // The "touch lock" overlay is only ever used on top of the
            // DTMF dialpad.
            if (!mDialer.isOpened()) {
                if (VDBG) log("enableTouchLock: dialpad isn't up, no need to lock screen.");
                return;
            }

            // Also, the "touch lock" overlay NEVER appears if the speaker is in use.
            if (PhoneUtils.isSpeakerOn(this)) {
                if (VDBG) log("enableTouchLock: speaker is on, no need to lock screen.");
                return;
            }

            // Initialize the UI elements if necessary.
            if (mTouchLockOverlay == null) {
                initTouchLock();
            }

            // First take down the menu if it's up (since it's confusing
            // to see a touchable menu *above* the touch lock overlay.)
            // Note dismissMenu() has no effect if the menu is already closed.
            dismissMenu(true);  // dismissImmediate = true

            // Bring up the touch lock overlay (with an animated fade)
            mTouchLockOverlay.setVisibility(View.VISIBLE);
            mTouchLockOverlay.startAnimation(mTouchLockFadeIn);
        } else {
            // TODO: it might be nice to immediately kill the animation if
            // we're in the middle of fading-in:
            //   if (mTouchLockFadeIn.hasStarted() && !mTouchLockFadeIn.hasEnded()) {
            //      mTouchLockOverlay.clearAnimation();
            //   }
            // but the fade-in is so quick that this probably isn't necessary.

            // Take down the touch lock overlay (immediately)
            if (mTouchLockOverlay != null) mTouchLockOverlay.setVisibility(View.GONE);
        }
    }

    /**
     * Schedule the "touch lock" overlay to begin fading in after a short
     * delay, but only if the DTMF dialpad is currently visible.
     *
     * (This is designed to be triggered on any user activity
     * while the dialpad is up but not locked, and also
     * whenever the user "unlocks" the touch lock overlay.)
     *
     * Calling this method supersedes any previous resetTouchLockTimer()
     * calls (i.e. we first clear any pending TOUCH_LOCK_TIMER messages.)
     */
    private void resetTouchLockTimer() {
        if (VDBG) log("resetTouchLockTimer()...");

        // This is a no-op if this device doesn't use the touch lock
        // overlay feature at all.
        if (!mUseTouchLockOverlay) return;

        mHandler.removeMessages(TOUCH_LOCK_TIMER);
        if (mDialer.isOpened() && !isTouchLocked()) {
            // The touch lock delay value comes from Gservices; we use
            // the same value that's used for the PowerManager's
            // POKE_LOCK_SHORT_TIMEOUT flag (i.e. the fastest possible
            // screen timeout behavior.)

            // Do a fresh lookup each time, since Gservices values can
            // change on the fly.  (The Settings.Gservices helper class
            // caches these values so this call is usually cheap.)
            int touchLockDelay = Settings.Gservices.getInt(
                    getContentResolver(),
                    Settings.Gservices.SHORT_KEYLIGHT_DELAY_MS,
                    TOUCH_LOCK_DELAY_DEFAULT);
            mHandler.sendEmptyMessageDelayed(TOUCH_LOCK_TIMER, touchLockDelay);
        }
    }

    /**
     * Handles the TOUCH_LOCK_TIMER event.
     * @see resetTouchLockTimer
     */
    private void touchLockTimerExpired() {
        // Ok, it's been long enough since we had any user activity with
        // the DTMF dialpad up.  If the dialpad is still up, start fading
        // in the "touch lock" overlay.
        enableTouchLock(true);
    }

    // View.OnTouchListener implementation
    public boolean onTouch(View v, MotionEvent event) {
        if (VDBG) log ("onTouch(View " + v + ")...");

        // Handle touch events on the "touch lock" overlay.
        if ((v == mTouchLockIcon) || (v == mTouchLockOverlay)) {

            // TODO: move this big hunk of code to a helper function, or
            // even better out to a separate helper class containing all
            // the touch lock overlay code.

            // We only care about these touches while the touch lock UI is
            // visible (including the time during the fade-in animation.)
            if (!isTouchLocked()) {
                // Got an event from the touch lock UI, but we're not locked!
                // (This was probably a touch-UP right after we unlocked.
                // Ignore it.)
                return false;
            }

            // (v == mTouchLockIcon) means the user hit the lock icon in the
            // middle of the screen, and (v == mTouchLockOverlay) is a touch
            // anywhere else on the overlay.

            if (v == mTouchLockIcon) {
                // Direct hit on the "lock" icon.  Handle the double-tap gesture.
                if (event.getAction() == MotionEvent.ACTION_DOWN) {
                    long now = SystemClock.uptimeMillis();
                    if (VDBG) log("- touch lock icon: handling a DOWN event, t = " + now);

                    // Look for the double-tap gesture:
                    if (now < mTouchLockLastTouchTime + ViewConfiguration.getDoubleTapTimeout()) {
                        if (VDBG) log("==> touch lock icon: DOUBLE-TAP!");
                        // This was the 2nd tap of a double-tap gesture.
                        // Take down the touch lock overlay, but post a
                        // message in the future to bring it back later.
                        enableTouchLock(false);
                        resetTouchLockTimer();
                        // This counts as explicit "user activity".
                        PhoneApp.getInstance().pokeUserActivity();
                    }
                } else if (event.getAction() == MotionEvent.ACTION_UP) {
                    // Stash away the current time in case this is the first
                    // tap of a double-tap gesture.  (We measure the time from
                    // the first tap's UP to the second tap's DOWN.)
                    mTouchLockLastTouchTime = SystemClock.uptimeMillis();
                }

                // And regardless of what just happened, we *always* consume
                // touch events while the touch lock UI is (or was) visible.
                return true;

            } else {  // (v == mTouchLockOverlay)
                // User touched the "background" area of the touch lock overlay.

                // TODO: If we're in the middle of the fade-in animation,
                // consider making a touch *anywhere* immediately unlock the
                // UI.  This could be risky, though, if the user tries to
                // *double-tap* during the fade-in (in which case the 2nd tap
                // might 't become a false touch on the dialpad!)
                //
                //if (event.getAction() == MotionEvent.ACTION_DOWN) {
                //    if (DBG) log("- touch lock overlay background: handling a DOWN event.");
                //
                //    if (mTouchLockFadeIn.hasStarted() && !mTouchLockFadeIn.hasEnded()) {
                //        // If we're still fading-in, a touch *anywhere* onscreen
                //        // immediately unlocks.
                //        if (DBG) log("==> touch lock: tap during fade-in!");
                //
                //        mTouchLockOverlay.clearAnimation();
                //        enableTouchLock(false);
                //        // ...but post a message in the future to bring it
                //        // back later.
                //        resetTouchLockTimer();
                //    }
                //}

                // And regardless of what just happened, we *always* consume
                // touch events while the touch lock UI is (or was) visible.
                return true;
            }
        } else {
            Log.w(LOG_TAG, "onTouch: event from unexpected View: " + v);
            return false;
        }
    }

    // Any user activity while the dialpad is up, but not locked, should
    // reset the touch lock timer back to the full delay amount.
    @Override
    public void onUserInteraction() {
        if (mDialer.isOpened() && !isTouchLocked()) {
            resetTouchLockTimer();
        }
    }

    /**
     * Posts a handler message telling the InCallScreen to close
     * the OTA failure notice after the specified delay.
     * @see OtaUtils.otaShowProgramFailureNotice
     */
    /* package */ void requestCloseOtaFailureNotice(long timeout) {
        if (DBG) log("requestCloseOtaFailureNotice() with timeout: " + timeout);
        mHandler.sendEmptyMessageDelayed(REQUEST_CLOSE_OTA_FAILURE_NOTICE, timeout);

        // TODO: we probably ought to call removeMessages() for this
        // message code in either onPause or onResume, just to be 100%
        // sure that the message we just posted has no way to affect a
        // *different* call if the user quickly backs out and restarts.
        // (This is also true for requestCloseSpcErrorNotice() below, and
        // probably anywhere else we use mHandler.sendEmptyMessageDelayed().)
    }

    /**
     * Posts a handler message telling the InCallScreen to close
     * the SPC error notice after the specified delay.
     * @see OtaUtils.otaShowSpcErrorNotice
     */
    /* package */ void requestCloseSpcErrorNotice(long timeout) {
        if (DBG) log("requestCloseSpcErrorNotice() with timeout: " + timeout);
        mHandler.sendEmptyMessageDelayed(REQUEST_CLOSE_SPC_ERROR_NOTICE, timeout);
    }

    public boolean isOtaCallInActiveState() {
        final PhoneApp app = PhoneApp.getInstance();
        if ((mInCallScreenMode == InCallScreenMode.OTA_NORMAL)
                || ((app.cdmaOtaScreenState != null)
                    && (app.cdmaOtaScreenState.otaScreenState ==
                        CdmaOtaScreenState.OtaScreenState.OTA_STATUS_ACTIVATION))) {
            return true;
        } else {
            return false;
        }
    }

    /**
     * Handle OTA Call End scenario when display becomes dark during OTA Call
     * and InCallScreen is in pause mode.  CallNotifier will listen for call
     * end indication and call this api to handle OTA Call end scenario
     */
    public void handleOtaCallEnd() {
        final PhoneApp app = PhoneApp.getInstance();

        if (DBG) log("handleOtaCallEnd entering");
        if (((mInCallScreenMode == InCallScreenMode.OTA_NORMAL)
                || ((app.cdmaOtaScreenState != null)
                && (app.cdmaOtaScreenState.otaScreenState !=
                    CdmaOtaScreenState.OtaScreenState.OTA_STATUS_UNDEFINED)))
                && ((app.cdmaOtaProvisionData != null)
                && (!app.cdmaOtaProvisionData.inOtaSpcState))) {
            if (DBG) log("handleOtaCallEnd - Set OTA Call End stater");
            setInCallScreenMode(InCallScreenMode.OTA_ENDED);
            updateScreen();
        }
    }

    public boolean isOtaCallInEndState() {
        return (mInCallScreenMode == InCallScreenMode.OTA_ENDED);
    }

   /**
    * This function returns true if the current call is OTA Call.
    * It uses intent action and OTA Screen state information to determine
    * if current call is OTA call or not
    */
    private boolean checkIsOtaCall(Intent intent) {
        if (DBG) log("checkIsOtaCall entering");

        if (intent == null || intent.getAction() == null) {
            return false;
        }

        final PhoneApp app = PhoneApp.getInstance();

        if ((app.cdmaOtaScreenState == null)
                || (app.cdmaOtaProvisionData == null)) {
            if (DBG) log("checkIsOtaCall OtaUtils.CdmaOtaScreenState not initialized");
            return false;
        }

        String action = intent.getAction();
        boolean isOtaCall = false;
        if (action.equals(ACTION_SHOW_ACTIVATION)) {
            if (DBG) log("checkIsOtaCall action = ACTION_SHOW_ACTIVATION");
            if (!app.cdmaOtaProvisionData.isOtaCallIntentProcessed) {
                if (DBG) log("checkIsOtaCall: ACTION_SHOW_ACTIVATION is not handled before");
                app.cdmaOtaProvisionData.isOtaCallIntentProcessed = true;
                app.cdmaOtaScreenState.otaScreenState =
                        CdmaOtaScreenState.OtaScreenState.OTA_STATUS_ACTIVATION;
            }
            isOtaCall = true;
        } else if (action.equals(Intent.ACTION_CALL)
                || action.equals(Intent.ACTION_CALL_EMERGENCY)) {
            String number;
            try {
                number = getInitialNumber(intent);
            } catch (PhoneUtils.VoiceMailNumberMissingException ex) {
                if (DBG) log("Error retrieving number using the api getInitialNumber()");
                return false;
            }
            if (mPhone.isOtaSpNumber(number)) {
                if (DBG) log("checkIsOtaCall action ACTION_CALL, it is valid OTA number");
                isOtaCall = true;
            }
        } else if (action.equals(intent.ACTION_MAIN)) {
            if (DBG) log("checkIsOtaCall action ACTION_MAIN");
            boolean isRingingCall = !mRingingCall.isIdle();
            if (isRingingCall) {
                if (DBG) log("checkIsOtaCall isRingingCall: " + isRingingCall);
                return false;
            } else if ((app.cdmaOtaInCallScreenUiState.state
                            == CdmaOtaInCallScreenUiState.State.NORMAL)
                    || (app.cdmaOtaInCallScreenUiState.state
                            == CdmaOtaInCallScreenUiState.State.ENDED)) {
                if (DBG) log("checkIsOtaCall action ACTION_MAIN, OTA call already in progress");
                isOtaCall = true;
            } else {
                if (app.cdmaOtaScreenState.otaScreenState !=
                        CdmaOtaScreenState.OtaScreenState.OTA_STATUS_UNDEFINED) {
                    if (DBG) log("checkIsOtaCall action ACTION_MAIN, "
                                 + "OTA call in progress with UNDEFINED");
                    isOtaCall = true;
                }
            }
        }
        if (DBG) log("checkIsOtaCall valid =" + isOtaCall);
        if (isOtaCall && (otaUtils == null)) {
            if (DBG) log("checkIsOtaCall create OtaUtils");
            otaUtils = new OtaUtils(getApplicationContext(),
                                        this, mInCallPanel, mCallCard, mDialer);
        }
        return isOtaCall;
    }

    /**
     * Initialize the OTA State and UI.
     *
     * On Resume, this function is called to check if current call is
     * OTA Call and if it is OTA Call, create OtaUtil object and set
     * InCallScreenMode to OTA Call mode (OTA_NORMAL or OTA_ENDED).
     * As part of initialization, OTA Call Card is inflated.
     * OtaUtil object provides utility apis that InCallScreen calls for OTA Call UI
     * rendering, handling of touck/key events on OTA Screens and handling of
     * Framework events that result in OTA State change
     */
    private void initOtaState() {
        if (mPhone.getPhoneType() == Phone.PHONE_TYPE_CDMA) {
            final PhoneApp app = PhoneApp.getInstance();

            if ((app.cdmaOtaScreenState == null) || (app.cdmaOtaProvisionData == null)) {
                if (DBG) log("initOtaState func - All CdmaOTA utility classes not initialized");
                return;
            }

            if (checkIsOtaCall(getIntent())) {
                OtaUtils.CdmaOtaInCallScreenUiState.State cdmaOtaInCallScreenState =
                        otaUtils.getCdmaOtaInCallScreenUiState();
                if (cdmaOtaInCallScreenState == OtaUtils.CdmaOtaInCallScreenUiState.State.NORMAL) {
                    if (DBG) log("initOtaState - in OTA Normal mode");
                    setInCallScreenMode(InCallScreenMode.OTA_NORMAL);
                } else if (cdmaOtaInCallScreenState ==
                                OtaUtils.CdmaOtaInCallScreenUiState.State.ENDED) {
                    if (DBG) log("initOtaState - in OTA END mode");
                    setInCallScreenMode(InCallScreenMode.OTA_ENDED);
                } else if (app.cdmaOtaScreenState.otaScreenState ==
                                CdmaOtaScreenState.OtaScreenState.OTA_STATUS_SUCCESS_FAILURE_DLG) {
                    if (DBG) log("initOtaState - set OTA END Mode");
                    setInCallScreenMode(InCallScreenMode.OTA_ENDED);
                } else {
                    if (DBG) log("initOtaState - Set OTA NORMAL Mode");
                    setInCallScreenMode(InCallScreenMode.OTA_NORMAL);
                }
            } else {
                if (otaUtils != null) {
                    otaUtils.cleanOtaScreen(false);
                }
            }
        }
    }

    public void updateMenuItems() {
        if (mInCallMenu != null) {
            boolean okToShowMenu =  mInCallMenu.updateItems(PhoneApp.getInstance().phone);
            if (!okToShowMenu) {
                dismissMenu(true);
            }
        }
    }

    /**
     * Updates and returns the InCallControlState instance.
     */
    public InCallControlState getUpdatedInCallControlState() {
        mInCallControlState.update();
        return mInCallControlState;
    }

    /**
     * Updates the background of the InCallScreen to indicate the state of
     * the current call(s).
     */
    private void updateInCallBackground() {
        final boolean hasRingingCall = !mRingingCall.isIdle();
        final boolean hasActiveCall = !mForegroundCall.isIdle();
        final boolean hasHoldingCall = !mPhone.getBackgroundCall().isIdle();
        final PhoneApp app = PhoneApp.getInstance();
        final boolean bluetoothActive = app.showBluetoothIndication();

        int backgroundResId = R.drawable.bg_in_call_gradient_unidentified;

        // Possible states of the background are:
        // - bg_in_call_gradient_bluetooth.9.png     // blue
        // - bg_in_call_gradient_connected.9.png     // green
        // - bg_in_call_gradient_ended.9.png         // red
        // - bg_in_call_gradient_on_hold.9.png       // orange
        // - bg_in_call_gradient_unidentified.9.png  // gray

        if (hasRingingCall) {
            // There's an INCOMING (or WAITING) call.
            if (bluetoothActive) {
                backgroundResId = R.drawable.bg_in_call_gradient_bluetooth;
            } else {
                backgroundResId = R.drawable.bg_in_call_gradient_unidentified;
            }
        } else if (hasHoldingCall && !hasActiveCall) {
            // No foreground call, but there is a call on hold.
            backgroundResId = R.drawable.bg_in_call_gradient_on_hold;
        } else {
            // In all cases other than "ringing" and "on hold", the state
            // of the foreground call determines the background.
            final Call.State fgState = mForegroundCall.getState();
            switch (fgState) {
                case ACTIVE:
                case DISCONNECTING:  // Call will disconnect soon, but keep showing
                                     // the normal "connected" background for now.
                    if (bluetoothActive) {
                        backgroundResId = R.drawable.bg_in_call_gradient_bluetooth;
                    } else {
                        backgroundResId = R.drawable.bg_in_call_gradient_connected;
                    }
                    break;

                case DISCONNECTED:
                    backgroundResId = R.drawable.bg_in_call_gradient_ended;
                    break;

                case DIALING:
                case ALERTING:
                    if (bluetoothActive) {
                        backgroundResId = R.drawable.bg_in_call_gradient_bluetooth;
                    } else {
                        backgroundResId = R.drawable.bg_in_call_gradient_unidentified;
                    }
                    break;

                default:
                    // Foreground call is (presumably) IDLE.
                    // We're not usually here at all in this state, but
                    // this *does* happen in some unusual cases (like
                    // while displaying an MMI result).
                    // Use the most generic background.
                    backgroundResId = R.drawable.bg_in_call_gradient_unidentified;
                    break;
            }
        }
        mMainFrame.setBackgroundResource(backgroundResId);
    }

    public void resetInCallScreenMode() {
        if (DBG) log("resetInCallScreenMode - InCallScreenMode set to UNDEFINED");
        setInCallScreenMode(InCallScreenMode.UNDEFINED);
    }

    /**
     * Clear all the fields related to the provider support.
     */
    private void clearProvider() {
        mProviderOverlayVisible = false;
        mProviderLabel = null;
        mProviderIcon = null;
        mProviderGatewayUri = null;
        mProviderAddress = null;
    }

    /**
     * Updates the onscreen hint displayed while the user is dragging one
     * of the handles of the RotarySelector widget used for incoming
     * calls.
     *
     * @param hintTextResId resource ID of the hint text to display,
     *        or 0 if no hint should be visible.
     * @param hintColorResId resource ID for the color of the hint text
     */
    /* package */ void updateSlidingTabHint(int hintTextResId, int hintColorResId) {
        if (VDBG) log("updateRotarySelectorHint(" + hintTextResId + ")...");
        if (mCallCard != null) {
            mCallCard.setRotarySelectorHint(hintTextResId, hintColorResId);
            mCallCard.updateState(mPhone);
            // TODO: if hintTextResId == 0, consider NOT clearing the onscreen
            // hint right away, but instead post a delayed handler message to
            // keep it onscreen for an extra second or two.  (This might make
            // the hint more helpful if the user quickly taps one of the
            // handles without dragging at all...)
            // (Or, maybe this should happen completely within the RotarySelector
            // widget, since the widget itself probably wants to keep the colored
            // arrow visible for some extra time also...)
        }
    }
<<<<<<< HEAD
=======

    @Override
    public boolean dispatchPopulateAccessibilityEvent(AccessibilityEvent event) {
        super.dispatchPopulateAccessibilityEvent(event);
        mCallCard.dispatchPopulateAccessibilityEvent(event);
        return true;
    }
>>>>>>> dc66301e

    private void log(String msg) {
        Log.d(LOG_TAG, msg);
    }
}<|MERGE_RESOLUTION|>--- conflicted
+++ resolved
@@ -30,10 +30,6 @@
 import android.content.res.Resources;
 import android.graphics.Shader;
 import android.graphics.Typeface;
-<<<<<<< HEAD
-import android.graphics.drawable.BitmapDrawable;
-=======
->>>>>>> dc66301e
 import android.graphics.drawable.Drawable;
 import android.media.AudioManager;
 import android.net.Uri;
@@ -62,10 +58,6 @@
 import android.view.animation.Animation;
 import android.view.animation.AnimationUtils;
 import android.widget.EditText;
-<<<<<<< HEAD
-import android.widget.ImageView;
-=======
->>>>>>> dc66301e
 import android.widget.LinearLayout;
 import android.widget.SlidingDrawer;
 import android.widget.TextView;
@@ -3848,7 +3840,6 @@
 
         //
         // (2) The onscreen "handle":
-<<<<<<< HEAD
         //
         // The handle is visible only if it's OK to actually open the
         // dialpad.  (Note this is meaningful only on platforms that use a
@@ -3858,17 +3849,6 @@
         //
         // (3) The main in-call panel (containing the CallCard):
         //
-=======
-        //
-        // The handle is visible only if it's OK to actually open the
-        // dialpad.  (Note this is meaningful only on platforms that use a
-        // SlidingDrawer as a container for the dialpad.)
-        mDialer.setHandleVisible(okToShowDialpad());
-
-        //
-        // (3) The main in-call panel (containing the CallCard):
-        //
->>>>>>> dc66301e
         // On some platforms(*) we need to hide the CallCard (which is a
         // child of mInCallPanel) while the dialpad is visible.
         //
@@ -4938,8 +4918,6 @@
             // arrow visible for some extra time also...)
         }
     }
-<<<<<<< HEAD
-=======
 
     @Override
     public boolean dispatchPopulateAccessibilityEvent(AccessibilityEvent event) {
@@ -4947,7 +4925,6 @@
         mCallCard.dispatchPopulateAccessibilityEvent(event);
         return true;
     }
->>>>>>> dc66301e
 
     private void log(String msg) {
         Log.d(LOG_TAG, msg);
