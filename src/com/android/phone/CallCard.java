--- conflicted
+++ resolved
@@ -29,10 +29,7 @@
 import android.view.LayoutInflater;
 import android.view.View;
 import android.view.ViewGroup;
-<<<<<<< HEAD
-=======
 import android.view.accessibility.AccessibilityEvent;
->>>>>>> dc66301e
 import android.widget.Button;
 import android.widget.FrameLayout;
 import android.widget.ImageView;
@@ -46,10 +43,7 @@
 
 import java.util.List;
 
-<<<<<<< HEAD
 import android.provider.Contacts.Organizations;
-=======
->>>>>>> dc66301e
 
 /**
  * "Call card" UI element: the in-call screen contains a tiled layout of call
@@ -117,13 +111,10 @@
 
     // Cached DisplayMetrics density.
     private float mDensity;
-<<<<<<< HEAD
 
 // add by cytown
 private CallFeaturesSetting mSettings;
 private TextView mOrganization;
-=======
->>>>>>> dc66301e
 
     public CallCard(Context context, AttributeSet attrs) {
         super(context, attrs);
@@ -200,10 +191,7 @@
         mPhoneNumber = (TextView) findViewById(R.id.phoneNumber);
         mLabel = (TextView) findViewById(R.id.label);
         mSocialStatus = (TextView) findViewById(R.id.socialStatus);
-<<<<<<< HEAD
 mOrganization = (TextView) findViewById(R.id.organization);
-=======
->>>>>>> dc66301e
 
         // "Other call" info area
         mSecondaryCallName = (TextView) findViewById(R.id.secondaryCallName);
@@ -1029,11 +1017,8 @@
         Uri personUri = null;
         String socialStatusText = null;
         Drawable socialStatusBadge = null;
-<<<<<<< HEAD
 
 boolean updateName = false;
-=======
->>>>>>> dc66301e
 
         if (info != null) {
             // It appears that there is a small change in behaviour with the
@@ -1135,7 +1120,6 @@
         } else {
             mLabel.setVisibility(View.GONE);
         }
-<<<<<<< HEAD
 
         // "Social status": currently unused.
         // Note socialStatus is *only* visible while an incoming
@@ -1174,22 +1158,6 @@
 //        }
 //    });
 }
-=======
-
-        // "Social status": currently unused.
-        // Note socialStatus is *only* visible while an incoming
-        // call is ringing, never in any other call state.
-        if ((socialStatusText != null) && call.isRinging() && !call.isGeneric()) {
-            mSocialStatus.setVisibility(View.VISIBLE);
-            mSocialStatus.setText(socialStatusText);
-            mSocialStatus.setCompoundDrawablesWithIntrinsicBounds(
-                    socialStatusBadge, null, null, null);
-            mSocialStatus.setCompoundDrawablePadding((int) (mDensity * 6));
-        } else {
-            mSocialStatus.setVisibility(View.GONE);
-        }
-    }
->>>>>>> dc66301e
 
     private String getPresentationString(int presentation) {
         String name = getContext().getString(R.string.unknown);
@@ -1509,8 +1477,6 @@
                 Log.w(LOG_TAG, "onClick: unexpected click: View " + view + ", id " + id);
                 break;
         }
-<<<<<<< HEAD
-=======
     }
 
     // Accessibility event support.
@@ -1540,7 +1506,6 @@
         if (size == eventText.size()) {
             eventText.add(null);
         }
->>>>>>> dc66301e
     }
 
 
