--- conflicted
+++ resolved
@@ -320,15 +320,6 @@
                 <action android:name="android.bluetooth.IBluetoothHeadset" />
             </intent-filter>
         </service>
-<<<<<<< HEAD
-
-        <!-- Broadcast Receiver that will process cdma ERI text updates -->    
-        <receiver android:name="EriTextWidgetProvider" android:label="@string/eri_text_label">
-            <intent-filter>
-                <action android:name="android.appwidget.action.APPWIDGET_UPDATE" />
-            </intent-filter>
-            <meta-data android:name="android.appwidget.provider" android:resource="@xml/eri_text_appwidget" />
-        </receiver>
 
         <!-- Broadcast Receiver that will process BOOT Complete and launch OTA -->
         <receiver android:name="OtaStartupReceiver" android:exported="false">
@@ -336,7 +327,5 @@
                  <action android:name="android.intent.action.BOOT_COMPLETED"/>
             </intent-filter>
         </receiver>
-=======
->>>>>>> 4e41cdf8
     </application>
 </manifest>
